--- conflicted
+++ resolved
@@ -99,13 +99,8 @@
 		//! The constructor
 		ClusterPair(Reaction& _reaction, NECluster * firstPtr,
 				NECluster * secondPtr) :
-<<<<<<< HEAD
-				first(firstPtr), second(secondPtr), firstDistance(
-						0.0), secondDistance(0.0), reaction(_reaction) {
-=======
 				first(firstPtr), second(secondPtr), reaction(_reaction), a0(
 						0.0), a1(0.0) {
->>>>>>> 53bdf7c6
 		}
 	};
 
