--- conflicted
+++ resolved
@@ -89,13 +89,6 @@
 		/**
 		 * The reaction/dissociation pointer to the list
 		 */
-<<<<<<< HEAD
-		std::shared_ptr<Reaction> reaction;
-
-		//! The constructor
-		ClusterPair(NECluster * firstPtr, NECluster * secondPtr) :
-				first(firstPtr), second(secondPtr), reaction(nullptr), firstDistance(
-=======
 		// NB: we use a reference_wrapper because we assign
 		// this after constructing the object.
 		// TODO why can't we add this when we construct the object?
@@ -105,7 +98,6 @@
 		ClusterPair(Reaction& _reaction, NECluster * firstPtr,
 				NECluster * secondPtr) :
 				reaction(_reaction), first(firstPtr), second(secondPtr), firstDistance(
->>>>>>> d721e979
 						0.0), secondDistance(0.0) {
 		}
 	};
@@ -132,16 +124,12 @@
 		/**
 		 * The reaction pointer to the list
 		 */
-<<<<<<< HEAD
-		std::shared_ptr<Reaction> reaction;
-=======
 		// We use a reference wrapper here because it allows NESuperCluster
 		// to edit vectors of CombiningClusters in place when grouping
 		// into superclusters.
 		// TODO can't this be done similar to what we're doing in PSI
 		// to avoid the need for the reference wrappers?
 		std::reference_wrapper<Reaction> reaction;
->>>>>>> d721e979
 
 		/**
 		 * The cluster distance in the group (0.0 for non-super clusters)
@@ -149,20 +137,6 @@
 		double distance;
 
 		//! The constructor
-<<<<<<< HEAD
-		CombiningCluster(NECluster * ptr) :
-				combining(ptr), reaction(nullptr), distance(0.0) {
-		}
-	};
-
-	/**
-
-	 * This operation returns a set that contains only the entries of the
-	 * reaction connectivity array that are non-zero.
-	 *
-	 * @return The set of connected reactants. Each entry in the set is the id
-	 * of a connected cluster for forward reactions.
-=======
 		CombiningCluster(Reaction& _reaction, NECluster * _comb) :
 				combining(_comb), reaction(_reaction), distance(0.0) {
 		}
@@ -223,7 +197,6 @@
 
 	/**
 	 * Copy constructor, deleted to prevent use.
->>>>>>> d721e979
 	 */
 	NECluster(NECluster &other) = delete;
 
@@ -294,12 +267,7 @@
 	 *
 	 * \see Reactant.h
 	 */
-<<<<<<< HEAD
-	virtual ~NECluster() {
-	}
-=======
 	void emitFrom(DissociationReaction& reaction, int a[4] = { }) override;
->>>>>>> d721e979
 
 	/**
 	 * Note that we emit from the given reaction.
@@ -307,60 +275,12 @@
 	 *
 	 * \see Reactant.h
 	 */
-<<<<<<< HEAD
-	virtual std::shared_ptr<IReactant> clone() {
-		return std::shared_ptr<IReactant>(new NECluster(*this));
-	}
-=======
 	void emitFrom(DissociationReaction& reaction, double *coef) override;
->>>>>>> d721e979
 
 	/**
 	 * Add the reactions to the network lists.
 	 */
-<<<<<<< HEAD
-	virtual void setReactionNetwork(
-			const std::shared_ptr<IReactionNetwork> reactionNetwork);
-=======
 	virtual void optimizeReactions() override;
->>>>>>> d721e979
-
-	/**
-	 * Create a production pair associated with the given reaction.
-	 * Create the connectivity.
-	 *
-	 * @param reaction The reaction creating this cluster.
-	 */
-	void createProduction(std::shared_ptr<ProductionReaction> reaction);
-
-	/**
-	 * Create a combination associated with the given reaction.
-	 * Create the connectivity.
-	 *
-	 * @param reaction The reaction where this cluster takes part.
-	 */
-	void createCombination(std::shared_ptr<ProductionReaction> reaction);
-
-	/**
-	 * Create a dissociation pair associated with the given reaction.
-	 * Create the connectivity.
-	 *
-	 * @param reaction The reaction creating this cluster.
-	 */
-	void createDissociation(std::shared_ptr<DissociationReaction> reaction);
-
-	/**
-	 * Create an emission pair associated with the given reaction.
-	 * Create the connectivity.
-	 *
-	 * @param reaction The reaction where this cluster emits.
-	 */
-	void createEmission(std::shared_ptr<DissociationReaction> reaction);
-
-	/**
-	 * Add the reactions to the network lists.
-	 */
-	virtual void optimizeReactions();
 
 	/**
 	 * This operation returns the connectivity array for this cluster for
@@ -474,13 +394,8 @@
 	 * network.
 	 * @param i The location on the grid in the depth direction
 	 */
-<<<<<<< HEAD
-	virtual void getProductionPartialDerivatives(
-			std::vector<double> & partials) const;
-=======
 	virtual void getProductionPartialDerivatives(std::vector<double> & partials,
 			int i) const;
->>>>>>> d721e979
 
 	/**
 	 * This operation computes the partial derivatives due to combination
@@ -492,11 +407,7 @@
 	 * @param i The location on the grid in the depth direction
 	 */
 	virtual void getCombinationPartialDerivatives(
-<<<<<<< HEAD
-			std::vector<double> & partials) const;
-=======
 			std::vector<double> & partials, int i) const;
->>>>>>> d721e979
 
 	/**
 	 * This operation computes the partial derivatives due to dissociation of
@@ -508,11 +419,7 @@
 	 * @param i The location on the grid in the depth direction
 	 */
 	virtual void getDissociationPartialDerivatives(
-<<<<<<< HEAD
-			std::vector<double> & partials) const;
-=======
 			std::vector<double> & partials, int i) const;
->>>>>>> d721e979
 
 	/**
 	 * This operation computes the partial derivatives due to emission
@@ -523,13 +430,8 @@
 	 * network.
 	 * @param i The location on the grid in the depth direction
 	 */
-<<<<<<< HEAD
-	virtual void getEmissionPartialDerivatives(
-			std::vector<double> & partials) const;
-=======
 	virtual void getEmissionPartialDerivatives(std::vector<double> & partials,
 			int i) const;
->>>>>>> d721e979
 
 	/**
 	 * This operation reset the connectivity sets based on the information
@@ -597,9 +499,6 @@
 	 * with the i-th cluster in the ReactionNetwork and a "0" indicates
 	 * that it does not.
 	 */
-<<<<<<< HEAD
-	std::vector<int> getConnectivity() const;
-=======
 	std::vector<int> getConnectivity() const override;
 
 	/**
@@ -612,7 +511,6 @@
 		// NIY.
 		assert(false);
 	}
->>>>>>> d721e979
 };
 
 } /* end namespace xolotlCore */
