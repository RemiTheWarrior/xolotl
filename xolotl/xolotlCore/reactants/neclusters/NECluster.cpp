#include <algorithm>
#include "NECluster.h"
#include <xolotlPerf.h>
#include <Constants.h>
#include <MathUtils.h>

using namespace xolotlCore;

<<<<<<< HEAD
void NECluster::resultFrom(ProductionReaction& reaction, IReactant& product) {
	// Cast the reacting clusters
	auto& cluster1 = static_cast<NECluster&>(reaction.first);
	auto& cluster2 = static_cast<NECluster&>(reaction.second);
	auto& prodCluster = static_cast<NECluster&>(product);

	// Compute the overlap
	int width1 = cluster1.getSectionWidth();
	int size1 = cluster1.getSize();
	int width2 = cluster2.getSectionWidth();
	int size2 = cluster2.getSize();
	int prodWidth = prodCluster.getSectionWidth(), prodSize =
			prodCluster.getSize();
	int lo1 = ((int) ((double) size1 - (double) width1 / 2.0) + 1), lo2 =
			((int) ((double) size2 - (double) width2 / 2.0) + 1), hi1 =
			((int) ((double) size1 + (double) width1 / 2.0)), hi2 =
			((int) ((double) size2 + (double) width2 / 2.0));
	int prodLo = ((int) ((double) prodSize - (double) prodWidth / 2.0) + 1),
			prodHi = ((int) ((double) prodSize + (double) prodWidth / 2.0));

	int overlap = std::min(prodHi, hi1 + hi2) - std::max(prodLo, lo1 + lo2) + 1;

	// Skip if the reaction doesn't overlap
	if (overlap < 1)
		return;

	// Create the pair
	ClusterPair pair(reaction, &cluster1, &cluster2);

	// Set the distance if super clusters are involved
	if (cluster1.getType() == ReactantType::NESuper) {
		pair.firstDistance = cluster1.getDistance(prodHi - hi2); // prod and 2 are normal
	}
	if (cluster2.getType() == ReactantType::NESuper) {
		pair.secondDistance = cluster2.getDistance(prodHi - hi1); // prod and 1 are normal
	}

	// Add the pair
	reactingPairs.emplace_back(pair);

=======
void NECluster::recomputeDiffusionCoefficient(double temp, int i) {
	// Return zero if the diffusion factor is zero.
	if (xolotlCore::equal(diffusionFactor, 0.0)) return;

	// Here the formula depends on the temperature
	if (temp > 1650) {
		// Intrinsic diffusion
		double kernel = -3.04 / (xolotlCore::kBoltzmann * temp);
		diffusionCoefficient[i] = 7.6e8 * exp(kernel); // nm2/s
	}
	else {
		// We need the fission rate now
		double fissionRate = network.getFissionRate() * 1.0e27; // #/m3/s

		if (temp < 1381) {
			// Athermal diffusion
			diffusionCoefficient[i] = (8e-40 * fissionRate) * 1.0e18; // nm2/s
		}
		else {
			// Radiation-enhanced diffusion
			double kernel = -1.2 / (xolotlCore::kBoltzmann * temp);
			diffusionCoefficient[i] = (5.6e-25 * sqrt(fissionRate) * exp(kernel)) * 1.0e18; // nm2/s
		}
	}

>>>>>>> 6bfa0476
	return;
}

void NECluster::resultFrom(ProductionReaction& reaction, int[4], int[4]) {

	// Add a cluster pair for given reaction 
	reactingPairs.emplace_back(
			reaction,  // TODO verify this is correct
			&static_cast<NECluster&>(reaction.first),
			&static_cast<NECluster&>(reaction.second));

	return;
}

void NECluster::resultFrom(ProductionReaction& reaction, double *coef) {

	// Add a cluster pair for given reaction
	reactingPairs.emplace_back(
			reaction,  // TODO verify this is correct
			&static_cast<NECluster&>(reaction.first),
			&static_cast<NECluster&>(reaction.second));
	auto& newPair = reactingPairs.back();

	// Update the distances
	newPair.firstDistance = coef[0];
	newPair.secondDistance = coef[1];

	return;
}

void NECluster::participateIn(ProductionReaction& reaction,
		IReactant& product) {
	// Look for the other cluster
	auto& otherCluster = static_cast<NECluster&>(
			(reaction.first.getId() == id) ? reaction.second : reaction.first);
	auto& prodCluster = static_cast<NECluster&>(product);

	// Compute the overlap
	int width1 = otherCluster.getSectionWidth();
	int size1 = otherCluster.getSize();
	int width2 = getSectionWidth();
	int size2 = getSize();
	int prodWidth = prodCluster.getSectionWidth(), prodSize =
			prodCluster.getSize();
	int lo1 = ((int) ((double) size1 - (double) width1 / 2.0) + 1), lo2 =
			((int) ((double) size2 - (double) width2 / 2.0) + 1), hi1 =
			((int) ((double) size1 + (double) width1 / 2.0)), hi2 =
			((int) ((double) size2 + (double) width2 / 2.0));
	int prodLo = ((int) ((double) prodSize - (double) prodWidth / 2.0) + 1),
			prodHi = ((int) ((double) prodSize + (double) prodWidth / 2.0));

	int overlap = std::min(prodHi, hi1 + hi2) - std::max(prodLo, lo1 + lo2) + 1;

	// Skip if the reaction doesn't overlap
	if (overlap < 1)
		return;

	// Loop on the overlap
	for (int i = 0; i < overlap; i++) {
		// Create the pair
		CombiningCluster pair(reaction, &otherCluster);

		// Set the distance if super clusters are involved
		if (otherCluster.getType() == ReactantType::NESuper) {
			pair.distance = otherCluster.getDistance(
					std::max(prodLo - lo2, lo1) + i);
		}

		// Add the combining cluster to list of clusters that combine with us
		combiningReactants.emplace_back(pair);
	}

	return;
}

void NECluster::participateIn(ProductionReaction& reaction, int[4]) {
	// Look for the other cluster
	auto& otherCluster = static_cast<NECluster&>(
			(reaction.first.getId() == id) ? reaction.second : reaction.first);
//	// Build a production reaction for it
//	std::unique_ptr<ProductionReaction> newReaction(
//			new ProductionReaction(otherCluster, *this));
//	// Add it to the network
//	auto& prref = network.add(std::move(newReaction));

	// Add the combining cluster to list of clusters that combine with us
	combiningReactants.emplace_back(reaction, &otherCluster);

	return;
}

void NECluster::participateIn(ProductionReaction& reaction, double *coef) {
	// Look for the other cluster
	auto& otherCluster = static_cast<NECluster&>(
			(reaction.first.getId() == id) ? reaction.second : reaction.first);
//	// Build a production reaction for it
//	std::unique_ptr<ProductionReaction> newReaction(
//			new ProductionReaction(otherCluster, *this));
//	// Add it to the network
//	auto& prref = network.add(std::move(newReaction));

	// Add the combining cluster to list of clusters that combine with us
	combiningReactants.emplace_back(reaction, &otherCluster);
	auto& newComb = combiningReactants.back();

	// Update the distances
	newComb.distance = coef[0];

	return;
}

void NECluster::participateIn(DissociationReaction& reaction,
		IReactant& disso) {
	// Look for the other cluster
	auto& emittedCluster = static_cast<NECluster&>(
			(reaction.first.getId() == id) ? reaction.second : reaction.first);
	auto& dissoCluster = static_cast<NECluster&>(disso);

	// Compute the overlap
	int width1 = emittedCluster.getSectionWidth();
	int size1 = emittedCluster.getSize();
	int width2 = getSectionWidth();
	int size2 = getSize();
	int dissoWidth = dissoCluster.getSectionWidth(), dissoSize =
			dissoCluster.getSize();
	int lo1 = ((int) ((double) size1 - (double) width1 / 2.0) + 1), lo2 =
			((int) ((double) size2 - (double) width2 / 2.0) + 1), hi1 =
			((int) ((double) size1 + (double) width1 / 2.0)), hi2 =
			((int) ((double) size2 + (double) width2 / 2.0));
	int dissoLo = ((int) ((double) dissoSize - (double) dissoWidth / 2.0) + 1),
			dissoHi = ((int) ((double) dissoSize + (double) dissoWidth / 2.0));

	int overlap = std::min(dissoHi, hi1 + hi2) - std::max(dissoLo, lo1 + lo2)
			+ 1;

	// Skip if the reaction doesn't overlap
	if (overlap < 1)
		return;

	// Loop on the overlap
	for (int i = 0; i < overlap; i++) {
		// Create the pair
		ClusterPair pair(reaction, &dissoCluster, &emittedCluster);

		// Set the distance if super clusters are involved
		if (dissoCluster.getType() == ReactantType::NESuper) {
			pair.firstDistance = dissoCluster.getDistance(
					std::max(dissoLo, lo1 + lo2) + i);
		}

		// Add the combining cluster to list of clusters that combine with us
		dissociatingPairs.emplace_back(pair);
	}

	return;
}

void NECluster::participateIn(DissociationReaction& reaction, int[4], int[4]) {
	// Look for the other cluster
	auto& emittedCluster = static_cast<NECluster&>(
			(reaction.first.getId() == id) ? reaction.second : reaction.first);

	// Add a pair where it is important that the
	// dissociating cluster is the first one
	dissociatingPairs.emplace_back(
			reaction,  // TODO is this correct?
			&static_cast<NECluster&>(reaction.dissociating),
			&static_cast<NECluster&>(emittedCluster));

	return;
}

void NECluster::participateIn(DissociationReaction& reaction, double *coef) {
	// Look for the other cluster
	auto& emittedCluster = static_cast<NECluster&>(
			(reaction.first.getId() == id) ? reaction.second : reaction.first);

	// Add a pair where it is important that the
	// dissociating cluster is the first one
	dissociatingPairs.emplace_back(
			reaction,  // TODO is this correct?
			&static_cast<NECluster&>(reaction.dissociating),
			&static_cast<NECluster&>(emittedCluster));
	auto& newPair = dissociatingPairs.back();

	// Set the distance
	newPair.firstDistance = coef[0];

	return;
}

void NECluster::emitFrom(DissociationReaction& reaction, IReactant& disso) {
	// Cast the reacting clusters
	auto& cluster1 = static_cast<NECluster&>(reaction.first);
	auto& cluster2 = static_cast<NECluster&>(reaction.second);
	auto& dissoCluster = static_cast<NECluster&>(disso);

	// Compute the overlap
	int width1 = cluster1.getSectionWidth();
	int size1 = cluster1.getSize();
	int width2 = cluster2.getSectionWidth();
	int size2 = cluster2.getSize();
	int dissoWidth = dissoCluster.getSectionWidth(), dissoSize =
			dissoCluster.getSize();
	int lo1 = ((int) ((double) size1 - (double) width1 / 2.0) + 1), lo2 =
			((int) ((double) size2 - (double) width2 / 2.0) + 1), hi1 =
			((int) ((double) size1 + (double) width1 / 2.0)), hi2 =
			((int) ((double) size2 + (double) width2 / 2.0));
	int dissoLo = ((int) ((double) dissoSize - (double) dissoWidth / 2.0) + 1),
			dissoHi = ((int) ((double) dissoSize + (double) dissoWidth / 2.0));

	int overlap = std::min(dissoHi, hi1 + hi2) - std::max(dissoLo, lo1 + lo2)
			+ 1;

	// Skip if the reaction doesn't overlap
	if (overlap < 1)
		return;

	// Loop on the overlap
	for (int i = 0; i < overlap; i++) {
		// Create the pair
		ClusterPair pair(reaction, &cluster1, &cluster2);

		// Add the pair
		emissionPairs.emplace_back(pair);
	}

	return;
}

void NECluster::emitFrom(DissociationReaction& reaction, int[4]) {

	// Add the pair of emitted clusters.
	emissionPairs.emplace_back(
			reaction, // TODO is this correct?
			&static_cast<NECluster&>(reaction.first),
			&static_cast<NECluster&>(reaction.second));

	return;
}

void NECluster::emitFrom(DissociationReaction& reaction, double *coef) {

	// Add the pair of emitted clusters.
	emissionPairs.emplace_back(
			reaction, // TODO is this correct?
			&static_cast<NECluster&>(reaction.first),
			&static_cast<NECluster&>(reaction.second));

	// Nothing more to do

	return;
}

static std::vector<int> getFullConnectivityVector(std::set<int> connectivitySet,
		int size) {
	// Create a vector of zeroes with size equal to the network size
	std::vector<int> connectivity(size);

	// Set the value of the connectivity array to one for each element that is
	// in the set.
	for (auto it = connectivitySet.begin(); it != connectivitySet.end(); ++it) {
		connectivity[(*it) - 1] = 1;
	}

	return connectivity;
}

std::vector<int> NECluster::getReactionConnectivity() const {
	// Create the full vector from the set and return it
	return getFullConnectivityVector(reactionConnectivitySet, network.getDOF());
}

std::vector<int> NECluster::getDissociationConnectivity() const {
	// Create the full vector from the set and return it
	return getFullConnectivityVector(dissociationConnectivitySet,
			network.getDOF());
}

void NECluster::resetConnectivities() {
	// Shrink the arrays to save some space. (About 10% or so.)
	reactingPairs.shrink_to_fit();
	combiningReactants.shrink_to_fit();
	dissociatingPairs.shrink_to_fit();
	emissionPairs.shrink_to_fit();

	// Clear both sets
	reactionConnectivitySet.clear();
	dissociationConnectivitySet.clear();

	// Connect this cluster to itself since any reaction will affect it
	setReactionConnectivity(id);
	setDissociationConnectivity(id);
	setReactionConnectivity(momId[0]);
	setDissociationConnectivity(momId[0]);

	// Apply to each reacting pair.
	std::for_each(reactingPairs.begin(), reactingPairs.end(),
			[this](const ClusterPair& currPair) {
				// The cluster is connecting to both clusters in the pair
				setReactionConnectivity(currPair.first->id);
				setReactionConnectivity(currPair.first->momId[0]);
				setReactionConnectivity(currPair.second->id);
				setReactionConnectivity(currPair.second->momId[0]);
			});

	// Apply to each combining cluster.
	std::for_each(combiningReactants.begin(), combiningReactants.end(),
			[this](const CombiningCluster& cc) {
				// The cluster is connecting to the combining cluster
				NECluster const& combCluster = *cc.combining;
				setReactionConnectivity(combCluster.id);
				setReactionConnectivity(combCluster.momId[0]);
			});

	// Apply to each effective dissociating pair
	std::for_each(dissociatingPairs.begin(), dissociatingPairs.end(),
			[this](const ClusterPair& currPair) {
				// The cluster is connecting to the dissociating cluster which
				// is the first one by definition
				setDissociationConnectivity(currPair.first->id);
				setDissociationConnectivity(currPair.first->momId[0]);
			});

	// Don't apply to the emission pairs because
	// this cluster is not connected to them

	return;
}

double NECluster::getMoment() const {
	return 0.0;
}

double NECluster::getTotalFlux(int i) {
	// Get the fluxes
	double prodFlux = getProductionFlux(i);
	double dissFlux = getDissociationFlux(i);
	double combFlux = getCombinationFlux(i);
	double emissFlux = getEmissionFlux(i);

	return prodFlux - combFlux + dissFlux - emissFlux;
}

double NECluster::getDissociationFlux(int xi) const {

	// Sum dissociation flux over all pairs that dissociate to form this one.
	double flux =
			std::accumulate(dissociatingPairs.begin(), dissociatingPairs.end(),
					0.0, [&xi](double running, const ClusterPair& currPair) {
						// Get the dissociating cluster
					auto& dissociatingCluster = currPair.first;
					// Calculate the Dissociation flux
					Reaction const& currReaction = currPair.reaction;
					return running + (currReaction.kConstant[xi] *
							dissociatingCluster->getConcentration(currPair.firstDistance));
				});

	// Return the flux
	return flux;
}

double NECluster::getEmissionFlux(int xi) const {

	// Sum reaction rate constants over all emission pair reactions.
	double flux = std::accumulate(emissionPairs.begin(), emissionPairs.end(),
			0.0, [&xi](double running, const ClusterPair& currPair) {
				Reaction const& currReaction = currPair.reaction;
				return running + currReaction.kConstant[xi];
			});

	return flux * concentration;
}

double NECluster::getProductionFlux(int xi) const {
	// Local declarations
	double flux = 0.0;

	// Sum over all the reacting pairs
	std::for_each(reactingPairs.begin(), reactingPairs.end(),
			[&flux,&xi](ClusterPair const& currPair) {
				// Get the two reacting clusters
				NECluster* firstReactant = currPair.first;
				NECluster* secondReactant = currPair.second;
				// Update the flux
				Reaction const& currReaction = currPair.reaction;
				flux += currReaction.kConstant[xi]
				* firstReactant->getConcentration(
						currPair.firstDistance)
				* secondReactant->getConcentration(
						currPair.secondDistance);
			});

	// Return the production flux
	return flux;
}

double NECluster::getCombinationFlux(int xi) const {

	double flux = std::accumulate(combiningReactants.begin(),
			combiningReactants.end(), 0.0,
			[xi](double running, const CombiningCluster& currPair) {
				// Get the cluster that combines with this one
				NECluster const& combiningCluster = *currPair.combining;
				Reaction const& currReaction = currPair.reaction;

				// Calculate Second term of production flux
				return running +
				(currReaction.kConstant[xi] *
						combiningCluster.getConcentration(currPair.distance));

			});

	return flux * concentration;
}

std::vector<double> NECluster::getPartialDerivatives(int i) const {
	// Local Declarations
	std::vector<double> partials(network.getDOF(), 0.0);

	// Get the partial derivatives for each reaction type
	getProductionPartialDerivatives(partials, i);
	getCombinationPartialDerivatives(partials, i);
	getDissociationPartialDerivatives(partials, i);
	getEmissionPartialDerivatives(partials, i);

	return partials;
}

void NECluster::getPartialDerivatives(std::vector<double> & partials,
		int i) const {
	// Get the partial derivatives for each reaction type
	getProductionPartialDerivatives(partials, i);
	getCombinationPartialDerivatives(partials, i);
	getDissociationPartialDerivatives(partials, i);
	getEmissionPartialDerivatives(partials, i);

	return;
}

void NECluster::getProductionPartialDerivatives(std::vector<double> & partials,
		int xi) const {

	// Production
	// A + B --> D, D being this cluster
	// The flux for D is
	// F(C_D) = k+_(A,B)*C_A*C_B
	// Thus, the partial derivatives
	// dF(C_D)/dC_A = k+_(A,B)*C_B
	// dF(C_D)/dC_B = k+_(A,B)*C_A
	std::for_each(reactingPairs.begin(), reactingPairs.end(),
			[&partials,&xi](ClusterPair const& currPair) {

				Reaction const& currReaction = currPair.reaction;

				// Compute the contribution from the first part of the reacting pair
				auto value = currReaction.kConstant[xi]
				* currPair.second->getConcentration(
						currPair.secondDistance);
				auto index = currPair.first->id - 1;
				partials[index] += value;
				index = currPair.first->momId[0] - 1;
				partials[index] += value * currPair.firstDistance;
				// Compute the contribution from the second part of the reacting pair
				value = currReaction.kConstant[xi]
				* currPair.first->getConcentration(
						currPair.firstDistance);
				index = currPair.second->id - 1;
				partials[index] += value;
				index = currPair.second->momId[0] - 1;
				partials[index] += value * currPair.secondDistance;
			});

	return;
}

void NECluster::getCombinationPartialDerivatives(std::vector<double> & partials,
		int xi) const {

	// Combination
	// A + B --> D, A being this cluster
	// The flux for A is outgoing
	// F(C_A) = - k+_(A,B)*C_A*C_B
	// Thus, the partial derivatives
	// dF(C_A)/dC_A = - k+_(A,B)*C_B
	// dF(C_A)/dC_B = - k+_(A,B)*C_A
	std::for_each(combiningReactants.begin(), combiningReactants.end(),
			[this,&partials,&xi](const CombiningCluster& cc) {

				NECluster const& cluster = *cc.combining;
				Reaction const& currReaction = cc.reaction;

				// Remember that the flux due to combinations is OUTGOING (-=)!
				// Compute the contribution from this cluster
				partials[id - 1] -= currReaction.kConstant[xi] *
				cluster.getConcentration(cc.distance);
				// Compute the contribution from the combining cluster
				double value = currReaction.kConstant[xi] * concentration;

				partials[cluster.id - 1] -= value;
				partials[cluster.momId[0] - 1] -= value * cc.distance;
			});

	return;
}

void NECluster::getDissociationPartialDerivatives(
		std::vector<double> & partials, int xi) const {

	// Dissociation
	// A --> B + D, B being this cluster
	// The flux for B is
	// F(C_B) = k-_(B,D)*C_A
	// Thus, the partial derivatives
	// dF(C_B)/dC_A = k-_(B,D)
	std::for_each(dissociatingPairs.begin(), dissociatingPairs.end(),
			[&partials,&xi](const ClusterPair& currPair) {
				// Get the dissociating cluster
				NECluster* cluster = currPair.first;
				Reaction const& currReaction = currPair.reaction;
				partials[cluster->id - 1] += currReaction.kConstant[xi];
				partials[cluster->momId[0] - 1] += currReaction.kConstant[xi] *
				currPair.firstDistance;
			});

	return;
}

void NECluster::getEmissionPartialDerivatives(std::vector<double> & partials,
		int xi) const {

	// Emission
	// A --> B + D, A being this cluster
	// The flux for A is
	// F(C_A) = - k-_(B,D)*C_A
	// Thus, the partial derivatives
	// dF(C_A)/dC_A = - k-_(B,D)
	double emissionFlux = std::accumulate(emissionPairs.begin(),
			emissionPairs.end(), 0.0,
			[&xi](double running, const ClusterPair& currPair) {
				Reaction const& currReaction = currPair.reaction;
				return running + currReaction.kConstant[xi];
			});

	// Recall emission flux is OUTGOING
	partials[id - 1] -= emissionFlux;

	return;
}

double NECluster::getLeftSideRate(int i) const {

	// Sum reaction rate contributions over all combining clusters.
	double combiningRateTotal = std::accumulate(combiningReactants.begin(),
			combiningReactants.end(), 0.0,
			[&i](double running, const CombiningCluster& currPair) {
				NECluster const& cluster = *currPair.combining;
				Reaction const& currReaction = currPair.reaction;

				return running + (currReaction.kConstant[i] *
						cluster.concentration);
			});

	// Sum reaction rate constants over all emission pairs.
	double emissionRateTotal = std::accumulate(emissionPairs.begin(),
			emissionPairs.end(), 0.0,
			[&i](double running, const ClusterPair& currPair) {
				Reaction const& currReaction = currPair.reaction;
				return running + currReaction.kConstant[i];
			});

	return combiningRateTotal + emissionRateTotal;
}

std::vector<std::vector<double> > NECluster::getProdVector() const {
	// Initial declarations
	std::vector<std::vector<double> > toReturn;

	// Loop on the reacting pairs
	std::for_each(reactingPairs.begin(), reactingPairs.end(),
			[&toReturn](const ClusterPair& currPair) {
				// Build the vector containing ids and rates
				std::vector<double> tempVec;
				tempVec.push_back(currPair.first->getId() - 1);
				tempVec.push_back(currPair.second->getId() - 1);
				tempVec.push_back(currPair.firstDistance);
				tempVec.push_back(currPair.secondDistance);

				// Add it to the main vector
				toReturn.push_back(tempVec);
			});

	return toReturn;
}

std::vector<std::vector<double> > NECluster::getCombVector() const {
	// Initial declarations
	std::vector<std::vector<double> > toReturn;

	// Loop on the combining reactants
	std::for_each(combiningReactants.begin(), combiningReactants.end(),
			[&toReturn](const CombiningCluster& cc) {
				// Build the vector containing ids and rates
				std::vector<double> tempVec;
				tempVec.push_back(cc.combining->getId() - 1);
				tempVec.push_back(cc.distance);

				// Add it to the main vector
				toReturn.push_back(tempVec);
			});

	return toReturn;
}

std::vector<std::vector<double> > NECluster::getDissoVector() const {
	// Initial declarations
	std::vector<std::vector<double> > toReturn;

	// Loop on the dissociating pairs
	std::for_each(dissociatingPairs.begin(), dissociatingPairs.end(),
			[&toReturn](const ClusterPair& currPair) {
				// Build the vector containing ids and rates
				std::vector<double> tempVec;
				tempVec.push_back(currPair.first->getId() - 1);
				tempVec.push_back(currPair.second->getId() - 1);
				tempVec.push_back(currPair.firstDistance);

				// Add it to the main vector
				toReturn.push_back(tempVec);
			});

	return toReturn;
}

std::vector<std::vector<double> > NECluster::getEmitVector() const {
	// Initial declarations
	std::vector<std::vector<double> > toReturn;

	// Loop on the emitting pairs
	std::for_each(emissionPairs.begin(), emissionPairs.end(),
			[&toReturn](const ClusterPair& currPair) {
				// Build the vector containing ids and rates
				std::vector<double> tempVec;
				tempVec.push_back(currPair.first->getId() - 1);
				tempVec.push_back(currPair.second->getId() - 1);

				// Add it to the main vector
				toReturn.push_back(tempVec);
			});

	return toReturn;
}

std::vector<int> NECluster::getConnectivity() const {
	int connectivityLength = network.getDOF();
	std::vector<int> connectivity = std::vector<int>(connectivityLength, 0);
	auto reactionConnVector = getReactionConnectivity();
	auto dissociationConnVector = getDissociationConnectivity();

	// The reaction and dissociation vectors must have a length equal to the
	// number of clusters
	if (reactionConnVector.size() != (unsigned int) connectivityLength) {
		throw std::string("The reaction vector has an incorrect length");
	}
	if (dissociationConnVector.size() != (unsigned int) connectivityLength) {
		throw std::string("The dissociation vector has an incorrect length");
	}

	// Merge the two vectors such that the final vector contains
	// a 1 at a position if either of the connectivity arrays
	// have a 1
	for (int i = 0; i < connectivityLength; i++) {
		// Consider each connectivity array only if its type is enabled
		connectivity[i] = reactionConnVector[i] || dissociationConnVector[i];
	}

	return connectivity;
}<|MERGE_RESOLUTION|>--- conflicted
+++ resolved
@@ -6,7 +6,34 @@
 
 using namespace xolotlCore;
 
-<<<<<<< HEAD
+void NECluster::recomputeDiffusionCoefficient(double temp, int i) {
+	// Return zero if the diffusion factor is zero.
+	if (xolotlCore::equal(diffusionFactor, 0.0)) return;
+
+	// Here the formula depends on the temperature
+	if (temp > 1650) {
+		// Intrinsic diffusion
+		double kernel = -3.04 / (xolotlCore::kBoltzmann * temp);
+		diffusionCoefficient[i] = 7.6e8 * exp(kernel); // nm2/s
+	}
+	else {
+		// We need the fission rate now
+		double fissionRate = network.getFissionRate() * 1.0e27; // #/m3/s
+
+		if (temp < 1381) {
+			// Athermal diffusion
+			diffusionCoefficient[i] = (8e-40 * fissionRate) * 1.0e18; // nm2/s
+		}
+		else {
+			// Radiation-enhanced diffusion
+			double kernel = -1.2 / (xolotlCore::kBoltzmann * temp);
+			diffusionCoefficient[i] = (5.6e-25 * sqrt(fissionRate) * exp(kernel)) * 1.0e18; // nm2/s
+		}
+	}
+
+	return;
+}
+
 void NECluster::resultFrom(ProductionReaction& reaction, IReactant& product) {
 	// Cast the reacting clusters
 	auto& cluster1 = static_cast<NECluster&>(reaction.first);
@@ -47,33 +74,6 @@
 	// Add the pair
 	reactingPairs.emplace_back(pair);
 
-=======
-void NECluster::recomputeDiffusionCoefficient(double temp, int i) {
-	// Return zero if the diffusion factor is zero.
-	if (xolotlCore::equal(diffusionFactor, 0.0)) return;
-
-	// Here the formula depends on the temperature
-	if (temp > 1650) {
-		// Intrinsic diffusion
-		double kernel = -3.04 / (xolotlCore::kBoltzmann * temp);
-		diffusionCoefficient[i] = 7.6e8 * exp(kernel); // nm2/s
-	}
-	else {
-		// We need the fission rate now
-		double fissionRate = network.getFissionRate() * 1.0e27; // #/m3/s
-
-		if (temp < 1381) {
-			// Athermal diffusion
-			diffusionCoefficient[i] = (8e-40 * fissionRate) * 1.0e18; // nm2/s
-		}
-		else {
-			// Radiation-enhanced diffusion
-			double kernel = -1.2 / (xolotlCore::kBoltzmann * temp);
-			diffusionCoefficient[i] = (5.6e-25 * sqrt(fissionRate) * exp(kernel)) * 1.0e18; // nm2/s
-		}
-	}
-
->>>>>>> 6bfa0476
 	return;
 }
 
