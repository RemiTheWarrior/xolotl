--- conflicted
+++ resolved
@@ -369,21 +369,11 @@
 			// Get the list of column ids from the map
 			auto const& pdColIdsVector = dFillMap.at(reactantIndex);
 
-<<<<<<< HEAD
-			// Reset the cluster partial value to zero. This is much faster
-			// than using memset.
-			clusterPartials[pdColIdsVector[j]] = 0.0;
-		}
-
-		// Get the helium moment index
-		reactantIndex = reactant.getMomentId() - 1;
-=======
 			// Loop over the list of column ids
 			auto myStartingIdx = startingIdx[reactantIndex];
 			for (int j = 0; j < pdColIdsVector.size(); j++) {
 				// Get the partial derivative from the array of all of the partials
 				vals[myStartingIdx + j] = clusterPartials[pdColIdsVector[j]];
->>>>>>> ea7de247
 
 				// Reset the cluster partial value to zero. This is much faster
 				// than using memset.
@@ -392,7 +382,7 @@
 		}
 		{
 			// Get the Xe momentum index
-			auto reactantIndex = reactant.getXeMomentumId() - 1;
+			auto reactantIndex = reactant.getMomentId() - 1;
 
 			// Get the partial derivatives
 			reactant.getMomentPartialDerivatives(clusterPartials);
