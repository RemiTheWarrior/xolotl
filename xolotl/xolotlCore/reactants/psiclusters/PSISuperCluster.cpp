// Includes
#include <iterator>
#include "PSISuperCluster.h"
#include "PSIClusterReactionNetwork.h"
#include <xolotlPerf.h>

using namespace xolotlCore;

<<<<<<< HEAD
/**
 * The helium moment partials.
 */
std::vector<double> heMomentPartials;

/**
 * The vacancy moment partials.
 */
std::vector<double> vMomentPartials;

PSISuperCluster::PSISuperCluster(double numHe, double numV, int nTot,
		int heWidth, int vWidth, double radius, double energy,
		std::shared_ptr<xolotlPerf::IHandlerRegistry> registry) :
		PSICluster(registry), numHe(numHe), numV(numV), nTot(nTot), l0(0.0), l1He(
				0.0), l1V(0.0), dispersionHe(0.0), dispersionV(0.0), heMomentFlux(
				0.0), vMomentFlux(0.0) {
	// Set the cluster size as the sum of
	// the number of Helium and Vacancies
	size = (int) (numHe + numV);
=======
PSISuperCluster::PSISuperCluster(double num[4], int _nTot, int width[4],
		int lower[4], int higher[4], IReactionNetwork& _network,
		std::shared_ptr<xolotlPerf::IHandlerRegistry> registry) :
		PSICluster(_network, registry,
				buildName(num[0], num[1], num[2], num[3])), nTot(_nTot), l0(0.0) {
	// Loop on the axis
	for (int i = 0; i < 4; i++) {
		// Set the cluster size as the sum of
		// the number of Helium and Vacancies
		numAtom[i] = num[i];
		size += (int) num[i];
		// Set the width
		sectionWidth[i] = width[i];

		// Set the boundaries
		bounds[i] = IntegerRange<IReactant::SizeType>(
				static_cast<IReactant::SizeType>(lower[i]),
				static_cast<IReactant::SizeType>(higher[i] + 1));
	}
>>>>>>> d721e979

	// Update the composition map
	composition[toCompIdx(Species::He)] = (int) num[0];
	composition[toCompIdx(Species::D)] = (int) num[1];
	composition[toCompIdx(Species::T)] = (int) num[2];
	composition[toCompIdx(Species::V)] = (int) num[3];
	composition[toCompIdx(Species::I)] = _nTot;

	// Set the formation energy
	formationEnergy = 0.0; // It is set to 0.0 because we do not want the super clusters to undergo dissociation

	// Set the diffusion factor and the migration energy
	migrationEnergy = std::numeric_limits<double>::infinity();
	diffusionFactor = 0.0;

	// Set the typename appropriately
	type = ReactantType::PSISuper;

	// Check the shape of the cluster
	full = (sectionWidth[0] * sectionWidth[1] * sectionWidth[2]
			* sectionWidth[3] == nTot) ? true : false;

	return;
}

<<<<<<< HEAD
PSISuperCluster::PSISuperCluster(PSISuperCluster &other) :
		PSICluster(other) {
	numHe = other.numHe;
	numV = other.numV;
	nTot = other.nTot;
	sectionHeWidth = other.sectionHeWidth;
	sectionVWidth = other.sectionVWidth;
	l0 = other.l0;
	l1He = other.l1He;
	l1V = other.l1V;
	dispersionHe = other.dispersionHe;
	dispersionV = other.dispersionV;
	reactingMap = other.reactingMap;
	combiningMap = other.combiningMap;
	dissociatingMap = other.dissociatingMap;
	emissionMap = other.emissionMap;
	effReactingList = other.effReactingList;
	effCombiningList = other.effCombiningList;
	effDissociatingList = other.effDissociatingList;
	effEmissionList = other.effEmissionList;
	heMomentFlux = other.heMomentFlux;
	vMomentFlux = other.vMomentFlux;
=======
void PSISuperCluster::resultFrom(ProductionReaction& reaction, int a[4],
		int b[4]) {

	// Check if we already know about the reaction.
	auto rkey = std::make_pair(&(reaction.first), &(reaction.second));
	auto it = effReactingList.find(rkey);
	if (it == effReactingList.end()) {

		// We did not already know about this reaction.
		// Add info about production to our list.
		auto eret = effReactingList.emplace(std::piecewise_construct,
				std::forward_as_tuple(rkey),
				std::forward_as_tuple(reaction,
						static_cast<PSICluster&>(reaction.first),
						static_cast<PSICluster&>(reaction.second), psDim));
		// Since we already checked and didn't know about the reaction,
		// we had better have added it with our emplace() call.
		assert(eret.second);
		it = eret.first;
	}
	assert(it != effReactingList.end());
	auto& prodPair = it->second;

	// NB: prodPair's reactants are same as reaction.
	// So use prodPair only from here on.
	// TODO any way to enforce this?

	// Update the coefficients
	double firstDistance[5] = { }, secondDistance[5] = { };
	firstDistance[0] = 1.0, secondDistance[0] = 1.0;
	if (prodPair.first.getType() == ReactantType::PSISuper) {
		auto const& super = static_cast<PSICluster const&>(prodPair.first);
		for (int i = 1; i < psDim; i++) {
			firstDistance[i] = super.getDistance(b[indexList[i] - 1],
					indexList[i] - 1);
		}
	}
	if (prodPair.second.getType() == ReactantType::PSISuper) {
		auto const& super = static_cast<PSICluster const&>(prodPair.second);
		for (int i = 1; i < psDim; i++) {
			secondDistance[i] = super.getDistance(b[indexList[i] - 1],
					indexList[i] - 1);
		}
	}
	double factor[5] = { };
	factor[0] = 1.0;
	for (int i = 1; i < psDim; i++) {
		factor[i] = getFactor(a[indexList[i] - 1], indexList[i] - 1);
	}
	// First is A, second is B, in A + B -> this
	for (int k = 0; k < psDim; k++) {
		for (int j = 0; j < psDim; j++) {
			for (int i = 0; i < psDim; i++) {
				prodPair.coefs[i][j][k] += firstDistance[i] * secondDistance[j]
						* factor[k];
			}
		}
	}
>>>>>>> d721e979

	return;
}

<<<<<<< HEAD
void PSISuperCluster::setReactionNetwork(
		const std::shared_ptr<IReactionNetwork> reactionNetwork) {
	// Call the superclass's method to actually set the reference
	Reactant::setReactionNetwork(reactionNetwork);

	// Clear the flux-related arrays
	reactingPairs.clear();
	combiningReactants.clear();
	dissociatingPairs.clear();
	emissionPairs.clear();

	// Aggregate the reacting pairs and combining reactants from the xeVector
	// Loop on the xeVector
	for (int i = 0; i < heVVector.size(); i++) {
		// Get the cluster composition
		auto comp = heVVector[i]->getComposition();
		// Create the key to the map
		auto key = std::make_pair(comp[heType], comp[vType]);
		// Get all vectors
		auto react = heVVector[i]->reactingPairs;
		auto combi = heVVector[i]->combiningReactants;
		auto disso = heVVector[i]->dissociatingPairs;
		auto emi = heVVector[i]->emissionPairs;

		// Set them in the super cluster map
		reactingMap[key] = react;
		combiningMap[key] = combi;
		dissociatingMap[key] = disso;
		emissionMap[key] = emi;
	}

	// Compute the dispersions
	computeDispersion();

	return;
}

double PSISuperCluster::getTotalConcentration() const {
	// Initial declarations
	int heIndex = 0, vIndex = 0;
	double heDistance = 0.0, vDistance = 0.0, conc = 0.0;

	// Loop on the vacancy width
	for (int k = 0; k < sectionVWidth; k++) {
		// Compute the vacancy index
		vIndex = (int) (numV - (double) sectionVWidth / 2.0) + k + 1;

		// Loop on the helium width
		for (int j = 0; j < sectionHeWidth; j++) {
			// Compute the helium index
			heIndex = (int) (numHe - (double) sectionHeWidth / 2.0) + j + 1;

			// Check if this cluster exists
			if (reactingMap.find(std::make_pair(heIndex, vIndex))
					== reactingMap.end())
				continue;
=======
void PSISuperCluster::resultFrom(ProductionReaction& reaction,
		const std::vector<PendingProductionReactionInfo>& prInfos) {

	// Check if we already know about the reaction.
	auto rkey = std::make_pair(&(reaction.first), &(reaction.second));
	auto it = effReactingList.find(rkey);
	if (it == effReactingList.end()) {

		// We did not already know about this reaction.
		// Add info about production to our list.
		auto eret = effReactingList.emplace(std::piecewise_construct,
				std::forward_as_tuple(rkey),
				std::forward_as_tuple(reaction,
						static_cast<PSICluster&>(reaction.first),
						static_cast<PSICluster&>(reaction.second), psDim));
		// Since we already checked and didn't know about the reaction,
		// we had better have added it with our emplace() call.
		assert(eret.second);
		it = eret.first;
	}
	assert(it != effReactingList.end());
	auto& prodPair = it->second;

	// NB: prodPair's reactants are same as reaction.
	// So use prodPair only from here on.
	// TODO any way to enforce this?

	// Update the coefficients
	std::for_each(prInfos.begin(), prInfos.end(),
			[this,&prodPair](const PendingProductionReactionInfo& currPRI) {
				// Update the coefficients
				double firstDistance[5] = {}, secondDistance[5] = {};
				firstDistance[0] = 1.0, secondDistance[0] = 1.0;
				if (prodPair.first.getType() == ReactantType::PSISuper) {
					auto const& super = static_cast<PSICluster const&>(prodPair.first);
					for (int i = 1; i < psDim; i++) {
						firstDistance[i] = super.getDistance(currPRI.b[indexList[i]-1], indexList[i]-1);
					}
				}
				if (prodPair.second.getType() == ReactantType::PSISuper) {
					auto const& super = static_cast<PSICluster const&>(prodPair.second);
					for (int i = 1; i < psDim; i++) {
						secondDistance[i] = super.getDistance(currPRI.b[indexList[i]-1], indexList[i]-1);
					}
				}
				double factor[5] = {};
				factor[0] = 1.0;
				for (int i = 1; i < psDim; i++) {
					factor[i] = getFactor(currPRI.a[indexList[i]-1], indexList[i]-1);
				}
				// First is A, second is B, in A + B -> this
				for (int k = 0; k < psDim; k++) {
					for (int j = 0; j < psDim; j++) {
						for (int i = 0; i < psDim; i++) {
							prodPair.coefs[i][j][k] += firstDistance[i] * secondDistance[j]
							* factor[k];
						}
					}
				}
			});

	return;
}

void PSISuperCluster::resultFrom(ProductionReaction& reaction,
		IReactant& product) {

	// Check if we already know about the reaction.
	auto rkey = std::make_pair(&(reaction.first), &(reaction.second));
	auto it = effReactingList.find(rkey);
	if (it == effReactingList.end()) {

		// We did not already know about this reaction.
		// Add info about production to our list.
		auto eret = effReactingList.emplace(std::piecewise_construct,
				std::forward_as_tuple(rkey),
				std::forward_as_tuple(reaction,
						static_cast<PSICluster&>(reaction.first),
						static_cast<PSICluster&>(reaction.second), psDim));
		// Since we already checked and didn't know about the reaction,
		// we had better have added it with our emplace() call.
		assert(eret.second);
		it = eret.first;
	}
	assert(it != effReactingList.end());
	auto& prodPair = it->second;

	auto const& superR1 = static_cast<PSICluster const&>(prodPair.first);
	auto const& superR2 = static_cast<PSICluster const&>(prodPair.second);
	auto const& superProd = static_cast<PSICluster const&>(product);

	// Check if an interstitial cluster is involved
	int iSize = 0;
	if (superR1.getType() == ReactantType::I) {
		iSize = superR1.getSize();
	} else if (superR2.getType() == ReactantType::I) {
		iSize = superR2.getSize();
	}

	// Loop on the different type of clusters in grouping
	int productLo[4] = { }, productHi[4] = { }, singleComp[4] = { }, r1Lo[4] =
			{ }, r1Hi[4] = { }, width[4] = { };
	int nOverlap = 1;
	for (int i = 1; i < 5; i++) {
		// Check the boundaries in all the directions
		auto const& bounds = superProd.getBounds(i - 1);
		productLo[i - 1] = *(bounds.begin()), productHi[i - 1] = *(bounds.end())
				- 1;

		if (prodPair.first.getType() == ReactantType::PSISuper) {
			auto const& r1Bounds = superR1.getBounds(i - 1);
			r1Lo[i - 1] = *(r1Bounds.begin()), r1Hi[i - 1] = *(r1Bounds.end())
					- 1;
			auto const& r2Bounds = superR2.getBounds(i - 1);
			singleComp[i - 1] = *(r2Bounds.begin());
		}

		if (prodPair.second.getType() == ReactantType::PSISuper) {
			auto const& r1Bounds = superR1.getBounds(i - 1);
			singleComp[i - 1] = *(r1Bounds.begin());
			auto const& r2Bounds = superR2.getBounds(i - 1);
			r1Lo[i - 1] = *(r2Bounds.begin()), r1Hi[i - 1] = *(r2Bounds.end())
					- 1;
		}

		// Special case for V and I
		if (i == 4)
			singleComp[i - 1] -= iSize;
>>>>>>> d721e979

		width[i - 1] = std::min(productHi[i - 1],
				r1Hi[i - 1] + singleComp[i - 1])
				- std::max(productLo[i - 1], r1Lo[i - 1] + singleComp[i - 1])
				+ 1;

		nOverlap *= width[i - 1];
	}

	// Compute the coefficients
	prodPair.coefs[0][0][0] += (double) nOverlap;
	for (int i = 1; i < psDim; i++) {
		prodPair.coefs[0][0][i] += ((double) nOverlap
				/ (dispersion[indexList[i] - 1] * (double) width[i - 1]))
				* firstOrderSum(
						std::max(productLo[i - 1],
								r1Lo[i - 1] + singleComp[i - 1]),
						std::min(productHi[i - 1],
								r1Hi[i - 1] + singleComp[i - 1]),
						numAtom[indexList[i] - 1]);

		double a = 0.0;
		if (r1Hi[i - 1] != r1Lo[i - 1]) {
			a = ((double) (nOverlap * 2)
					/ (double) ((r1Hi[i - 1] - r1Lo[i - 1]) * width[i - 1]))
					* firstOrderSum(
							std::max(productLo[i - 1] - singleComp[i - 1],
									r1Lo[i - 1]),
							std::min(productHi[i - 1] - singleComp[i - 1],
									r1Hi[i - 1]),
							(double) (r1Lo[i - 1] + r1Hi[i - 1]) / 2.0);

			prodPair.coefs[0][i][0] += prodPair.second.isMixed() * a;
			prodPair.coefs[i][0][0] += prodPair.first.isMixed() * a;

			a = ((double) (nOverlap * 2)
					/ ((double) ((r1Hi[i - 1] - r1Lo[i - 1]) * width[i - 1])
							* dispersion[indexList[i] - 1]))
					* secondOrderOffsetSum(
							std::max(productLo[i - 1],
									r1Lo[i - 1] + singleComp[i - 1]),
							std::min(productHi[i - 1],
									r1Hi[i - 1] + singleComp[i - 1]),
							numAtom[indexList[i] - 1],
							(double) (r1Lo[i - 1] + r1Hi[i - 1]) / 2.0,
							-singleComp[i - 1]);

			prodPair.coefs[0][i][i] += prodPair.second.isMixed() * a;
			prodPair.coefs[i][0][i] += prodPair.first.isMixed() * a;
		}

<<<<<<< HEAD
double PSISuperCluster::getTotalHeliumConcentration() const {
	// Initial declarations
	int heIndex = 0, vIndex = 0;
	double heDistance = 0.0, vDistance = 0.0, conc = 0.0;

	// Loop on the vacancy width
	for (int k = 0; k < sectionVWidth; k++) {
		// Compute the vacancy index
		vIndex = (int) (numV - (double) sectionVWidth / 2.0) + k + 1;

		// Loop on the helium width
		for (int j = 0; j < sectionHeWidth; j++) {
			// Compute the helium index
			heIndex = (int) (numHe - (double) sectionHeWidth / 2.0) + j + 1;

			// Check if this cluster exists
			if (reactingMap.find(std::make_pair(heIndex, vIndex))
					== reactingMap.end())
=======
		for (int j = 1; j < psDim; j++) {
			if (i == j)
>>>>>>> d721e979
				continue;

			if (r1Hi[i - 1] != r1Lo[i - 1]) {
				a = ((double) (nOverlap * 2)
						/ ((double) ((r1Hi[i - 1] - r1Lo[i - 1]) * width[i - 1]
								* width[j - 1]) * dispersion[indexList[j] - 1]))
						* firstOrderSum(
								std::max(productLo[i - 1] - singleComp[i - 1],
										r1Lo[i - 1]),
								std::min(productHi[i - 1] - singleComp[i - 1],
										r1Hi[i - 1]),
								(double) (r1Lo[i - 1] + r1Hi[i - 1]) / 2.0)
						* firstOrderSum(
								std::max(productLo[j - 1],
										r1Lo[j - 1] + singleComp[j - 1]),
								std::min(productHi[j - 1],
										r1Hi[j - 1] + singleComp[j - 1]),
								numAtom[indexList[j] - 1]);

				prodPair.coefs[0][i][j] += prodPair.second.isMixed() * a;
				prodPair.coefs[i][0][j] += prodPair.first.isMixed() * a;
			}
		}
	}

	return;
}

<<<<<<< HEAD
double PSISuperCluster::getTotalVacancyConcentration() const {
	// Initial declarations
	int heIndex = 0, vIndex = 0;
	double heDistance = 0.0, vDistance = 0.0, conc = 0.0;

	// Loop on the vacancy width
	for (int k = 0; k < sectionVWidth; k++) {
		// Compute the vacancy index
		vIndex = (int) (numV - (double) sectionVWidth / 2.0) + k + 1;

		// Loop on the helium width
		for (int j = 0; j < sectionHeWidth; j++) {
			// Compute the helium index
			heIndex = (int) (numHe - (double) sectionHeWidth / 2.0) + j + 1;

			// Check if this cluster exists
			if (reactingMap.find(std::make_pair(heIndex, vIndex))
					== reactingMap.end())
				continue;

			// Compute the distances
			heDistance = getHeDistance(heIndex);
			vDistance = getVDistance(vIndex);

			// Add the concentration of each cluster in the group times its number of helium
			conc += getConcentration(heDistance, vDistance) * (double) vIndex;
		}
	}

	return conc;
}

void PSISuperCluster::computeDispersion() {
	// Local declarations
	int heIndex = 0, vIndex = 0;
	// Initialize the dispersion sum
	double nHeSquare = 0.0, nVSquare = 0.0;
=======
void PSISuperCluster::resultFrom(ProductionReaction& reaction, double *coef) {

	// Check if we already know about the reaction.
	auto rkey = std::make_pair(&(reaction.first), &(reaction.second));
	auto it = effReactingList.find(rkey);
	if (it == effReactingList.end()) {

		// We did not already know about this reaction.
		// Add info about production to our list.
		auto eret = effReactingList.emplace(std::piecewise_construct,
				std::forward_as_tuple(rkey),
				std::forward_as_tuple(reaction,
						static_cast<PSICluster&>(reaction.first),
						static_cast<PSICluster&>(reaction.second), psDim));
		// Since we already checked and didn't know about the reaction,
		// we had better have added it with our emplace() call.
		assert(eret.second);
		it = eret.first;
	}
	assert(it != effReactingList.end());
	auto& prodPair = it->second;

	// NB: newPair's reactants are same as reaction's.
	// So use newPair only from here on.
	// TODO Any way to enforce this beyond splitting it into two functions?

	// Update the coefficients
	int n = 0;
	for (int i = 0; i < psDim; i++) {
		for (int j = 0; j < psDim; j++) {
			for (int k = 0; k < psDim; k++) {
				prodPair.coefs[i][j][k] += coef[n];
				n++;
			}
		}
	}

	return;
}

void PSISuperCluster::participateIn(ProductionReaction& reaction, int a[4]) {

	// Look for the other cluster
	auto& otherCluster = static_cast<PSICluster&>(
			(reaction.first.getId() == id) ? reaction.second : reaction.first);

	// Check if we already know about the reaction.
	auto rkey = &otherCluster;
	auto it = effCombiningList.find(rkey);
	if (it == effCombiningList.end()) {

		// We did not already know about the reaction.
		// Note that we combine with the other cluster in this reaction.
		auto eret = effCombiningList.emplace(std::piecewise_construct,
				std::forward_as_tuple(rkey),
				std::forward_as_tuple(reaction,
						static_cast<PSICluster&>(otherCluster), psDim));
		// Since we already checked and didn't know about the reaction then,
		// we had better have added it with our emplace call.
		assert(eret.second);
		it = eret.first;
	}
	assert(it != effCombiningList.end());
	auto& combCluster = it->second;

	// Update the coefficients
	double distance[5] = { }, factor[5] = { };
	distance[0] = 1.0, factor[0] = 1.0;
	for (int i = 1; i < psDim; i++) {
		distance[i] = getDistance(a[indexList[i] - 1], indexList[i] - 1);
		factor[i] = getFactor(a[indexList[i] - 1], indexList[i] - 1);
	}

	// This is A, itBis is B, in A + B -> C
	for (int k = 0; k < psDim; k++) {
		for (int j = 0; j < psDim; j++) {
			combCluster.coefs[j][0][k] += distance[j] * factor[k];
		}
	}

	return;
}

void PSISuperCluster::participateIn(ProductionReaction& reaction,
		const std::vector<PendingProductionReactionInfo>& pendingPRInfos) {

	// Look for the other cluster
	auto& otherCluster = static_cast<PSICluster&>(
			(reaction.first.getId() == id) ? reaction.second : reaction.first);

	// Check if we already know about the reaction.
	auto rkey = &otherCluster;
	auto it = effCombiningList.find(rkey);
	if (it == effCombiningList.end()) {

		// We did not already know about the reaction.
		// Note that we combine with the other cluster in this reaction.
		auto eret = effCombiningList.emplace(std::piecewise_construct,
				std::forward_as_tuple(rkey),
				std::forward_as_tuple(reaction,
						static_cast<PSICluster&>(otherCluster), psDim));
		// Since we already checked and didn't know about the reaction then,
		// we had better have added it with our emplace call.
		assert(eret.second);
		it = eret.first;
	}
	assert(it != effCombiningList.end());
	auto& combCluster = it->second;

	// Update the coefficients
	std::for_each(pendingPRInfos.begin(), pendingPRInfos.end(),
			[this,&combCluster,&otherCluster](const PendingProductionReactionInfo& currPRInfo) {
				// Update the coefficients
				double distance[5] = {}, factor[5] = {};
				distance[0] = 1.0, factor[0] = 1.0;
				for (int i = 1; i < psDim; i++) {
					distance[i] = getDistance(currPRInfo.b[indexList[i]-1], indexList[i]-1);
					factor[i] = getFactor(currPRInfo.b[indexList[i]-1], indexList[i]-1);
				}

				// This is A, itBis is B, in A + B -> C
				for (int k = 0; k < psDim; k++) {
					for (int j = 0; j < psDim; j++) {
						combCluster.coefs[j][0][k] += distance[j] * factor[k];
					}
				}
			});

	return;
}

void PSISuperCluster::participateIn(ProductionReaction& reaction,
		IReactant& product) {

	// Look for the other cluster
	auto& otherCluster = static_cast<PSICluster&>(
			(reaction.first.getId() == id) ? reaction.second : reaction.first);

	// Check if we already know about the reaction.
	auto rkey = &otherCluster;
	auto it = effCombiningList.find(rkey);
	if (it == effCombiningList.end()) {

		// We did not already know about the reaction.
		// Note that we combine with the other cluster in this reaction.
		auto eret = effCombiningList.emplace(std::piecewise_construct,
				std::forward_as_tuple(rkey),
				std::forward_as_tuple(reaction,
						static_cast<PSICluster&>(otherCluster), psDim));
		// Since we already checked and didn't know about the reaction then,
		// we had better have added it with our emplace call.
		assert(eret.second);
		it = eret.first;
	}
	assert(it != effCombiningList.end());
	auto& combCluster = it->second;
>>>>>>> d721e979

	auto const& superProd = static_cast<PSICluster const&>(product);

	// Check if an interstitial cluster is involved
	int iSize = 0;
	if (otherCluster.getType() == ReactantType::I) {
		iSize = otherCluster.getSize();
	}

	// Loop on the different type of clusters in grouping
	int productLo[4] = { }, productHi[4] = { }, singleComp[4] = { }, r1Lo[4] =
			{ }, r1Hi[4] = { }, width[4] = { };
	int nOverlap = 1;
	for (int i = 1; i < 5; i++) {
		auto const& bounds = superProd.getBounds(i - 1);
		productLo[i - 1] = *(bounds.begin()), productHi[i - 1] = *(bounds.end())
				- 1;
		auto const& r1Bounds = getBounds(i - 1);
		r1Lo[i - 1] = *(r1Bounds.begin()), r1Hi[i - 1] = *(r1Bounds.end()) - 1;
		auto const& r2Bounds = otherCluster.getBounds(i - 1);
		singleComp[i - 1] = *(r2Bounds.begin());

		// Special case for V and I
		if (i == 4)
			singleComp[i - 1] -= iSize;

		width[i - 1] = std::min(productHi[i - 1],
				r1Hi[i - 1] + singleComp[i - 1])
				- std::max(productLo[i - 1], r1Lo[i - 1] + singleComp[i - 1])
				+ 1;

		nOverlap *= width[i - 1];
	}

	// Compute the coefficients
	combCluster.coefs[0][0][0] += nOverlap;
	for (int i = 1; i < psDim; i++) {
		combCluster.coefs[0][0][i] += ((double) nOverlap
				/ (dispersion[indexList[i] - 1] * (double) width[i - 1]))
				* firstOrderSum(
						std::max(productLo[i - 1] - singleComp[i - 1],
								r1Lo[i - 1]),
						std::min(productHi[i - 1] - singleComp[i - 1],
								r1Hi[i - 1]), numAtom[indexList[i] - 1]);

		if (sectionWidth[indexList[i] - 1] != 1)
			combCluster.coefs[i][0][0] += ((double) (nOverlap * 2)
					/ (double) ((sectionWidth[indexList[i] - 1] - 1)
							* width[i - 1]))
					* firstOrderSum(
							std::max(productLo[i - 1] - singleComp[i - 1],
									r1Lo[i - 1]),
							std::min(productHi[i - 1] - singleComp[i - 1],
									r1Hi[i - 1]), numAtom[indexList[i] - 1]);

		if (sectionWidth[indexList[i] - 1] != 1)
			combCluster.coefs[i][0][i] += ((double) (nOverlap * 2)
					/ ((double) ((sectionWidth[indexList[i] - 1] - 1)
							* width[i - 1]) * dispersion[indexList[i] - 1]))
					* secondOrderSum(
							std::max(productLo[i - 1] - singleComp[i - 1],
									r1Lo[i - 1]),
							std::min(productHi[i - 1] - singleComp[i - 1],
									r1Hi[i - 1]), numAtom[indexList[i] - 1]);

		for (int j = 1; j < psDim; j++) {
			if (i == j)
				continue;

<<<<<<< HEAD
			// Compute nSquare for the dispersion
			nHeSquare += (double) heIndex * heIndex;
			nVSquare += (double) vIndex * vIndex;
		}
	}

	// Compute the dispersions
	if (sectionHeWidth == 1)
		dispersionHe = 1.0;
	else
		dispersionHe = 2.0
				* (nHeSquare
						- ((double) compositionMap[heType]
								* ((double) compositionMap[heType]
										/ (double) nTot)))
				/ ((double) (nTot * (sectionHeWidth - 1)));

	if (sectionVWidth == 1)
		dispersionV = 1.0;
	else
		dispersionV = 2.0
				* (nVSquare
						- ((double) compositionMap[vType]
								* ((double) compositionMap[vType]
										/ (double) nTot)))
				/ ((double) (nTot * (sectionVWidth - 1)));

	return;
}

void PSISuperCluster::optimizeReactions() {
	// Local declarations
	double heFactor = 0.0, vFactor = 0.0, heDistance = 0.0, vDistance = 0.0;
	PSICluster *firstReactant = nullptr, *secondReactant = nullptr,
			*combiningReactant = nullptr, *dissociatingCluster = nullptr,
			*otherEmittedCluster = nullptr, *firstCluster = nullptr,
			*secondCluster = nullptr;
	int heIndex = 0, vIndex = 0;

	// Loop on the effective reacting map
	for (auto mapIt = reactingMap.begin(); mapIt != reactingMap.end();
			++mapIt) {
		// Get the pairs
		auto pairs = mapIt->second;
		// Loop over all the reacting pairs
		for (auto it = pairs.begin(); it != pairs.end();) {
			// Get the two reacting clusters
			firstReactant = (*it).first;
			secondReactant = (*it).second;

			// Create the corresponding production reaction
			auto reaction = std::make_shared<ProductionReaction>(firstReactant,
					secondReactant);
			// Add it to the network
			reaction = network->addProductionReaction(reaction);

			// Create a new SuperClusterProductionPair
			SuperClusterProductionPair superPair(firstReactant, secondReactant,
					reaction.get());

			// Loop on the whole super cluster to fill this super pair
			for (auto mapItBis = mapIt; mapItBis != reactingMap.end();
					++mapItBis) {
				// Compute the helium index
				heIndex = mapItBis->first.first;
				heFactor = (double) (heIndex - numHe) / dispersionHe;
				// Compute the vacancy index
				vIndex = mapItBis->first.second;
				vFactor = (double) (vIndex - numV) / dispersionV;

				// Get the pairs
				auto pairsBis = mapItBis->second;
				// Set the total number of reactants that produce to form this one
				// Loop over all the reacting pairs
				for (auto itBis = pairsBis.begin(); itBis != pairsBis.end();) {
					// Get the two reacting clusters
					auto firstReactantBis = (*itBis).first;
					auto secondReactantBis = (*itBis).second;

					// Check if it is the same reaction
					if (firstReactantBis == firstReactant
							&& secondReactantBis == secondReactant) {
						// First is A, second is B, in A + B -> this
						superPair.a000 += 1.0;
						superPair.a001 += heFactor;
						superPair.a002 += vFactor;
						superPair.a100 += (*itBis).firstHeDistance;
						superPair.a101 += (*itBis).firstHeDistance * heFactor;
						superPair.a102 += (*itBis).firstHeDistance * vFactor;
						superPair.a200 += (*itBis).firstVDistance;
						superPair.a201 += (*itBis).firstVDistance * heFactor;
						superPair.a202 += (*itBis).firstVDistance * vFactor;
						superPair.a010 += (*itBis).secondHeDistance;
						superPair.a011 += (*itBis).secondHeDistance * heFactor;
						superPair.a012 += (*itBis).secondHeDistance * vFactor;
						superPair.a020 += (*itBis).secondVDistance;
						superPair.a021 += (*itBis).secondVDistance * heFactor;
						superPair.a022 += (*itBis).secondVDistance * vFactor;
						superPair.a110 += (*itBis).firstHeDistance
								* (*itBis).secondHeDistance;
						superPair.a111 += (*itBis).firstHeDistance
								* (*itBis).secondHeDistance * heFactor;
						superPair.a112 += (*itBis).firstHeDistance
								* (*itBis).secondHeDistance * vFactor;
						superPair.a120 += (*itBis).firstHeDistance
								* (*itBis).secondVDistance;
						superPair.a121 += (*itBis).firstHeDistance
								* (*itBis).secondVDistance * heFactor;
						superPair.a122 += (*itBis).firstHeDistance
								* (*itBis).secondVDistance * vFactor;
						superPair.a210 += (*itBis).firstVDistance
								* (*itBis).secondHeDistance;
						superPair.a211 += (*itBis).firstVDistance
								* (*itBis).secondHeDistance * heFactor;
						superPair.a212 += (*itBis).firstVDistance
								* (*itBis).secondHeDistance * vFactor;
						superPair.a220 += (*itBis).firstVDistance
								* (*itBis).secondVDistance;
						superPair.a221 += (*itBis).firstVDistance
								* (*itBis).secondVDistance * heFactor;
						superPair.a222 += (*itBis).firstVDistance
								* (*itBis).secondVDistance * vFactor;

						// Do not delete the element if it is the original one
						if (itBis == it) {
							++itBis;
							continue;
						}

						// Remove the reaction from the vector
						itBis = pairsBis.erase(itBis);
=======
			if (sectionWidth[indexList[i] - 1] != 1)
				combCluster.coefs[i][0][j] += ((double) (nOverlap * 2)
						/ ((double) ((sectionWidth[indexList[i] - 1] - 1)
								* width[i - 1] * width[j - 1])
								* dispersion[indexList[j] - 1]))
						* firstOrderSum(
								std::max(productLo[i - 1] - singleComp[i - 1],
										r1Lo[i - 1]),
								std::min(productHi[i - 1] - singleComp[i - 1],
										r1Hi[i - 1]), numAtom[indexList[i] - 1])
						* firstOrderSum(
								std::max(productLo[j - 1] - singleComp[j - 1],
										r1Lo[j - 1]),
								std::min(productHi[j - 1] - singleComp[j - 1],
										r1Hi[j - 1]),
								numAtom[indexList[j] - 1]);
		}
	}

	return;
}

void PSISuperCluster::participateIn(ProductionReaction& reaction,
		double *coef) {

	// Look for the other cluster
	auto& otherCluster = static_cast<PSICluster&>(
			(reaction.first.getId() == id) ? reaction.second : reaction.first);

	// Check if we already know about the reaction.
	auto rkey = &otherCluster;
	auto it = effCombiningList.find(rkey);
	if (it == effCombiningList.end()) {

		// We did not already know about the reaction.
		// Note that we combine with the other cluster in this reaction.
		auto eret = effCombiningList.emplace(std::piecewise_construct,
				std::forward_as_tuple(rkey),
				std::forward_as_tuple(reaction,
						static_cast<PSICluster&>(otherCluster), psDim));
		// Since we already checked and didn't know about the reaction then,
		// we had better have added it with our emplace call.
		assert(eret.second);
		it = eret.first;
	}
	assert(it != effCombiningList.end());
	auto& combCluster = it->second;

	// Update the coefficients
	int n = 0;
	for (int i = 0; i < psDim; i++) {
		for (int j = 0; j < psDim; j++) {
			for (int k = 0; k < psDim; k++) {
				combCluster.coefs[i][j][k] += coef[n];
				n++;
			}
		}
	}

	return;
}

void PSISuperCluster::participateIn(DissociationReaction& reaction, int a[4],
		int b[4]) {

	// Determine which is the other cluster.
	auto& emittedCluster = static_cast<PSICluster&>(
			(reaction.first.getId() == id) ? reaction.second : reaction.first);

	// Check if we already know about the reaction.
	auto rkey = std::make_pair(&(reaction.dissociating), &emittedCluster);
	auto it = effDissociatingList.find(rkey);
	if (it == effDissociatingList.end()) {

		// We did not already know about it.

		// Add it to the network
		auto eret = effDissociatingList.emplace(std::piecewise_construct,
				std::forward_as_tuple(rkey),
				std::forward_as_tuple(reaction,
						static_cast<PSICluster&>(reaction.dissociating),
						static_cast<PSICluster&>(emittedCluster), psDim));
		// Since we already checked and didn't know about the reaction then,
		// we had better have added it with our emplace() call.
		assert(eret.second);
		it = eret.first;
	}
	assert(it != effDissociatingList.end());
	auto& dissPair = it->second;

	// Update the coefficients
	double distance[5] = { }, factor[5] = { };
	distance[0] = 1.0, factor[0] = 1.0;
	if (reaction.dissociating.getType() == ReactantType::PSISuper) {
		auto const& super =
				static_cast<PSICluster const&>(reaction.dissociating);
		for (int i = 1; i < psDim; i++) {
			distance[i] = super.getDistance(a[indexList[i] - 1],
					indexList[i] - 1);
		}
	}
	for (int i = 1; i < psDim; i++) {
		factor[i] = getFactor(b[indexList[i] - 1], indexList[i] - 1);
	}
	// A is the dissociating cluster
	for (int j = 0; j < psDim; j++) {
		for (int i = 0; i < psDim; i++) {
			dissPair.coefs[i][j] += distance[i] * factor[j];
		}
	}

	return;
}

void PSISuperCluster::participateIn(DissociationReaction& reaction,
		const std::vector<PendingProductionReactionInfo>& prInfos) {

	// Determine which is the other cluster.
	auto& emittedCluster = static_cast<PSICluster&>(
			(reaction.first.getId() == id) ? reaction.second : reaction.first);

	// Check if we already know about the reaction.
	auto rkey = std::make_pair(&(reaction.dissociating), &emittedCluster);
	auto it = effDissociatingList.find(rkey);
	if (it == effDissociatingList.end()) {

		// We did not already know about it.

		// Add it to the network
		auto eret = effDissociatingList.emplace(std::piecewise_construct,
				std::forward_as_tuple(rkey),
				std::forward_as_tuple(reaction,
						static_cast<PSICluster&>(reaction.dissociating),
						static_cast<PSICluster&>(emittedCluster), psDim));
		// Since we already checked and didn't know about the reaction then,
		// we had better have added it with our emplace() call.
		assert(eret.second);
		it = eret.first;
	}
	assert(it != effDissociatingList.end());
	auto& dissPair = it->second;

	// Update the coefficients
	std::for_each(prInfos.begin(), prInfos.end(),
			[this,&dissPair,&reaction](const PendingProductionReactionInfo& currPRI) {
				// Update the coefficients
				double distance[5] = {}, factor[5] = {};
				distance[0] = 1.0, factor[0] = 1.0;
				if (reaction.dissociating.getType() == ReactantType::PSISuper) {
					auto const& super =
					static_cast<PSICluster const&>(reaction.dissociating);
					for (int i = 1; i < psDim; i++) {
						distance[i] = super.getDistance(currPRI.a[indexList[i]-1], indexList[i]-1);
>>>>>>> d721e979
					}
				}
				for (int i = 1; i < psDim; i++) {
					factor[i] = getFactor(currPRI.b[indexList[i]-1], indexList[i]-1);
				}
				// A is the dissociating cluster
				for (int j = 0; j < psDim; j++) {
					for (int i = 0; i < psDim; i++) {
						dissPair.coefs[i][j] += distance[i] * factor[j];
					}
				}
			});

	return;
}

void PSISuperCluster::participateIn(DissociationReaction& reaction,
		IReactant& disso) {

	// Determine which is the other cluster.
	auto& emittedCluster = static_cast<PSICluster&>(
			(reaction.first.getId() == id) ? reaction.second : reaction.first);

	// Check if we already know about the reaction.
	auto rkey = std::make_pair(&(reaction.dissociating), &emittedCluster);
	auto it = effDissociatingList.find(rkey);
	if (it == effDissociatingList.end()) {

		// We did not already know about it.

		// Add it to the network
		auto eret = effDissociatingList.emplace(std::piecewise_construct,
				std::forward_as_tuple(rkey),
				std::forward_as_tuple(reaction,
						static_cast<PSICluster&>(reaction.dissociating),
						static_cast<PSICluster&>(emittedCluster), psDim));
		// Since we already checked and didn't know about the reaction then,
		// we had better have added it with our emplace() call.
		assert(eret.second);
		it = eret.first;
	}
	assert(it != effDissociatingList.end());
	auto& dissPair = it->second;

	auto const& superDisso = static_cast<PSICluster const&>(disso);

	// Check if an interstitial cluster is involved
	int iSize = 0;
	if (emittedCluster.getType() == ReactantType::I) {
		iSize = emittedCluster.getSize();
	}

<<<<<<< HEAD
	// Loop on the effective combining map
	for (auto mapIt = combiningMap.begin(); mapIt != combiningMap.end();
			++mapIt) {
		// Get the pairs
		auto clusters = mapIt->second;
		// Loop over all the reacting pairs
		for (auto it = clusters.begin(); it != clusters.end();) {
			// Get the combining cluster
			combiningReactant = (*it).combining;

			// Create the corresponding production reaction
			auto reaction = std::make_shared<ProductionReaction>(this,
					combiningReactant);
			// Add it to the network
			reaction = network->addProductionReaction(reaction);

			// Create a new SuperClusterProductionPair with NULL as the second cluster because
			// we do not need it
			SuperClusterProductionPair superPair(combiningReactant, NULL,
					reaction.get());

			// Loop on the whole super cluster to fill this super pair
			for (auto mapItBis = mapIt; mapItBis != combiningMap.end();
					++mapItBis) {
				// Compute the helium index
				heIndex = mapItBis->first.first;
				heDistance = getHeDistance(heIndex);
				heFactor = (double) (heIndex - numHe) / dispersionHe;
				// Compute the vacancy index
				vIndex = mapItBis->first.second;
				vDistance = getVDistance(vIndex);
				vFactor = (double) (vIndex - numV) / dispersionV;

				// Get the pairs
				auto clustersBis = mapItBis->second;
				// Set the total number of reactants that produce to form this one
				// Loop over all the reacting pairs
				for (auto itBis = clustersBis.begin();
						itBis != clustersBis.end();) {
					// Get the two reacting clusters
					auto combiningReactantBis = (*itBis).combining;

					// Check if it is the same reaction
					if (combiningReactantBis == combiningReactant) {
						// This is A, itBis is B, in this + B -> C
						superPair.a000 += 1.0;
						superPair.a001 += heFactor;
						superPair.a002 += vFactor;
						superPair.a010 += (*itBis).heDistance;
						superPair.a011 += (*itBis).heDistance * heFactor;
						superPair.a012 += (*itBis).heDistance * vFactor;
						superPair.a020 += (*itBis).vDistance;
						superPair.a021 += (*itBis).vDistance * heFactor;
						superPair.a022 += (*itBis).vDistance * vFactor;
						superPair.a100 += heDistance;
						superPair.a101 += heDistance * heFactor;
						superPair.a102 += heDistance * vFactor;
						superPair.a200 += vDistance;
						superPair.a201 += vDistance * heFactor;
						superPair.a202 += vDistance * vFactor;
						superPair.a110 += (*itBis).heDistance * heDistance;
						superPair.a111 += (*itBis).heDistance * heDistance
								* heFactor;
						superPair.a112 += (*itBis).heDistance * heDistance
								* vFactor;
						superPair.a210 += (*itBis).heDistance * vDistance;
						superPair.a211 += (*itBis).heDistance * vDistance
								* heFactor;
						superPair.a212 += (*itBis).heDistance * vDistance
								* vFactor;
						superPair.a120 += (*itBis).vDistance * heDistance;
						superPair.a121 += (*itBis).vDistance * heDistance
								* heFactor;
						superPair.a122 += (*itBis).vDistance * heDistance
								* vFactor;
						superPair.a220 += (*itBis).vDistance * vDistance;
						superPair.a221 += (*itBis).vDistance * vDistance
								* heFactor;
						superPair.a222 += (*itBis).vDistance * vDistance
								* vFactor;

						// Do not delete the element if it is the original one
						if (itBis == it) {
							++itBis;
							continue;
						}
=======
	// Loop on the different type of clusters in grouping
	int dissoLo[4] = { }, dissoHi[4] = { }, singleComp[4] = { }, r1Lo[4] = { },
			r1Hi[4] = { }, width[4] = { };
	int nOverlap = 1;
	for (int i = 1; i < 5; i++) {
		auto const& bounds = superDisso.getBounds(i - 1);
		dissoLo[i - 1] = *(bounds.begin()), dissoHi[i - 1] = *(bounds.end()) - 1;
		auto const& r1Bounds = getBounds(i - 1);
		r1Lo[i - 1] = *(r1Bounds.begin()), r1Hi[i - 1] = *(r1Bounds.end()) - 1;
		auto const& r2Bounds = emittedCluster.getBounds(i - 1);
		singleComp[i - 1] = *(r2Bounds.begin());

		// Special case for V and I
		if (i == 4)
			singleComp[i - 1] -= iSize;

		width[i - 1] = std::min(dissoHi[i - 1], r1Hi[i - 1] + singleComp[i - 1])
				- std::max(dissoLo[i - 1], r1Lo[i - 1] + singleComp[i - 1]) + 1;

		nOverlap *= width[i - 1];
	}
>>>>>>> d721e979

	// Compute the coefficients
	dissPair.coefs[0][0] += nOverlap;
	for (int i = 1; i < psDim; i++) {
		dissPair.coefs[0][i] += ((double) nOverlap
				/ (dispersion[indexList[i] - 1] * (double) width[i - 1]))
				* firstOrderSum(
						std::max(dissoLo[i - 1] - singleComp[i - 1],
								r1Lo[i - 1]),
						std::min(dissoHi[i - 1] - singleComp[i - 1],
								r1Hi[i - 1]), numAtom[indexList[i] - 1]);

		if (dissoHi[i - 1] != dissoLo[i - 1]) {
			dissPair.coefs[i][0] +=
					((double) (2 * nOverlap)
							/ (double) ((dissoHi[i - 1] - dissoLo[i - 1])
									* width[i - 1]))
							* firstOrderSum(
									std::max(dissoLo[i - 1],
											r1Lo[i - 1] + singleComp[i - 1]),
									std::min(dissoHi[i - 1],
											r1Hi[i - 1] + singleComp[i - 1]),
									(double) (dissoLo[i - 1] + dissoHi[i - 1])
											/ 2.0);

			dissPair.coefs[i][i] += ((double) (2 * nOverlap)
					/ ((double) ((dissoHi[i - 1] - dissoLo[i - 1])
							* width[i - 1]) * dispersion[indexList[i] - 1]))
					* secondOrderOffsetSum(
							std::max(dissoLo[i - 1],
									r1Lo[i - 1] + singleComp[i - 1]),
							std::min(dissoHi[i - 1],
									r1Hi[i - 1] + singleComp[i - 1]),
							(double) (dissoLo[i - 1] + dissoHi[i - 1]) / 2.0,
							numAtom[indexList[i] - 1], -singleComp[i - 1]);
		}

		for (int j = 1; j < psDim; j++) {
			if (i == j)
				continue;

			if (dissoHi[i - 1] != dissoLo[i - 1])
				dissPair.coefs[i][j] += ((double) (nOverlap * 2)
						/ ((double) ((dissoHi[i - 1] - dissoLo[i - 1])
								* width[i - 1] * width[j - 1])
								* dispersion[indexList[j] - 1]))
						* firstOrderSum(
								std::max(dissoLo[i - 1],
										singleComp[i - 1] + r1Lo[i - 1]),
								std::min(dissoHi[i - 1],
										singleComp[i - 1] + r1Hi[i - 1]),
								(double) (dissoLo[i - 1] + dissoHi[i - 1])
										/ 2.0)
						* firstOrderSum(
								std::max(dissoLo[j - 1] - singleComp[j - 1],
										r1Lo[j - 1]),
								std::min(dissoHi[j - 1] - singleComp[j - 1],
										r1Hi[j - 1]),
								numAtom[indexList[j] - 1]);
		}
	}

	return;
}

void PSISuperCluster::participateIn(DissociationReaction& reaction,
		double *coef) {

	// Determine which is the other cluster.
	auto& emittedCluster = static_cast<PSICluster&>(
			(reaction.first.getId() == id) ? reaction.second : reaction.first);

	// Check if we already know about the reaction.
	auto rkey = std::make_pair(&(reaction.dissociating), &emittedCluster);
	auto it = effDissociatingList.find(rkey);
	if (it == effDissociatingList.end()) {

		// We did not already know about it.

		// Add it to the network
		auto eret = effDissociatingList.emplace(std::piecewise_construct,
				std::forward_as_tuple(rkey),
				std::forward_as_tuple(reaction,
						static_cast<PSICluster&>(reaction.dissociating),
						static_cast<PSICluster&>(emittedCluster), psDim));
		// Since we already checked and didn't know about the reaction then,
		// we had better have added it with our emplace() call.
		assert(eret.second);
		it = eret.first;
	}
	assert(it != effDissociatingList.end());
	auto& dissPair = it->second;

	// Update the coefficients
	int n = 0;
	for (int i = 0; i < psDim; i++) {
		for (int j = 0; j < psDim; j++) {
			dissPair.coefs[i][j] += coef[n];
			n++;
		}
	}

<<<<<<< HEAD
	// Loop on the effective dissociating map
	for (auto mapIt = dissociatingMap.begin(); mapIt != dissociatingMap.end();
			++mapIt) {
		// Get the pairs
		auto pairs = mapIt->second;
		// Loop over all the reacting pairs
		for (auto it = pairs.begin(); it != pairs.end();) {
			// Get the two reacting clusters
			dissociatingCluster = (*it).first;
			otherEmittedCluster = (*it).second;

			// Create a dissociation reaction
			auto reaction = std::make_shared<DissociationReaction>(
					dissociatingCluster, this, otherEmittedCluster);
			// Add it to the network
			reaction = network->addDissociationReaction(reaction);

			// Create a new SuperClusterProductionPair
			SuperClusterDissociationPair superPair(dissociatingCluster,
					otherEmittedCluster, reaction.get());

			// Loop on the whole super cluster to fill this super pair
			for (auto mapItBis = mapIt; mapItBis != dissociatingMap.end();
					++mapItBis) {
				// Compute the helium index
				heIndex = mapItBis->first.first;
				heFactor = (double) (heIndex - numHe) / dispersionHe;
				// Compute the vacancy index
				vIndex = mapItBis->first.second;
				vFactor = (double) (vIndex - numV) / dispersionV;

				// Get the pairs
				auto pairsBis = mapItBis->second;
				// Set the total number of reactants that produce to form this one
				// Loop over all the reacting pairs
				for (auto itBis = pairsBis.begin(); itBis != pairsBis.end();) {
					// Get the two reacting clusters
					auto dissociatingClusterBis = (*itBis).first;
					auto otherEmittedClusterBis = (*itBis).second;

					// Check if it is the same reaction
					if (dissociatingClusterBis == dissociatingCluster
							&& otherEmittedClusterBis == otherEmittedCluster) {
						// A is the dissociating cluster
						superPair.a00 += 1.0;
						superPair.a01 += heFactor;
						superPair.a02 += vFactor;
						superPair.a10 += (*itBis).firstHeDistance;
						superPair.a11 += (*itBis).firstHeDistance * heFactor;
						superPair.a12 += (*itBis).firstHeDistance * vFactor;
						superPair.a20 += (*itBis).firstVDistance;
						superPair.a21 += (*itBis).firstVDistance * heFactor;
						superPair.a22 += (*itBis).firstVDistance * vFactor;

						// Do not delete the element if it is the original one
						if (itBis == it) {
							++itBis;
							continue;
						}
=======
	return;
}

void PSISuperCluster::emitFrom(DissociationReaction& reaction, int a[4]) {

	// Check if we already know about the reaction.
	auto rkey = std::make_pair(&(reaction.first), &(reaction.second));
	auto it = effEmissionList.find(rkey);
	if (it == effEmissionList.end()) {

		// We did not already know about it.

		// Note that we emit from the two rectants according to the given
		// reaction.
		auto eret = effEmissionList.emplace(std::piecewise_construct,
				std::forward_as_tuple(rkey),
				std::forward_as_tuple(reaction,
						static_cast<PSICluster&>(reaction.first),
						static_cast<PSICluster&>(reaction.second), psDim));
		// Since we already checked and didn't know about the reaction then,
		// we had better have added it with our emplace() call.
		assert(eret.second);
		it = eret.first;
	}
	assert(it != effEmissionList.end());
	auto& dissPair = it->second;

	// Update the coefficients
	double distance[5] = { }, factor[5] = { };
	distance[0] = 1.0, factor[0] = 1.0;
	for (int i = 1; i < psDim; i++) {
		distance[i] = getDistance(a[indexList[i] - 1], indexList[i] - 1);
		factor[i] = getFactor(a[indexList[i] - 1], indexList[i] - 1);
	}
	// A is the dissociating cluster
	for (int j = 0; j < psDim; j++) {
		for (int i = 0; i < psDim; i++) {
			dissPair.coefs[i][j] += distance[i] * factor[j];
		}
	}
>>>>>>> d721e979

	return;
}

void PSISuperCluster::emitFrom(DissociationReaction& reaction,
		const std::vector<PendingProductionReactionInfo>& prInfos) {

	// Check if we already know about the reaction.
	auto rkey = std::make_pair(&(reaction.first), &(reaction.second));
	auto it = effEmissionList.find(rkey);
	if (it == effEmissionList.end()) {

		// We did not already know about it.

		// Note that we emit from the two rectants according to the given
		// reaction.
		auto eret = effEmissionList.emplace(std::piecewise_construct,
				std::forward_as_tuple(rkey),
				std::forward_as_tuple(reaction,
						static_cast<PSICluster&>(reaction.first),
						static_cast<PSICluster&>(reaction.second), psDim));
		// Since we already checked and didn't know about the reaction then,
		// we had better have added it with our emplace() call.
		assert(eret.second);
		it = eret.first;
	}
	assert(it != effEmissionList.end());
	auto& dissPair = it->second;

	// Update the coefficients
	std::for_each(prInfos.begin(), prInfos.end(),
			[this,&dissPair](const PendingProductionReactionInfo& currPRI) {
				// Update the coefficients
				double distance[5] = {}, factor[5] = {};
				distance[0] = 1.0, factor[0] = 1.0;
				for (int i = 1; i < psDim; i++) {
					distance[i] = getDistance(currPRI.a[indexList[i]-1], indexList[i]-1);
					factor[i] = getFactor(currPRI.a[indexList[i]-1], indexList[i]-1);
				}
				// A is the dissociating cluster
				for (int j = 0; j < psDim; j++) {
					for (int i = 0; i < psDim; i++) {
						dissPair.coefs[i][j] += distance[i] * factor[j];
					}
				}
			});

	return;
}

void PSISuperCluster::emitFrom(DissociationReaction& reaction,
		IReactant& disso) {

	// Check if we already know about the reaction.
	auto rkey = std::make_pair(&(reaction.first), &(reaction.second));
	auto it = effEmissionList.find(rkey);
	if (it == effEmissionList.end()) {

		// We did not already know about it.

		// Note that we emit from the two rectants according to the given
		// reaction.
		auto eret = effEmissionList.emplace(std::piecewise_construct,
				std::forward_as_tuple(rkey),
				std::forward_as_tuple(reaction,
						static_cast<PSICluster&>(reaction.first),
						static_cast<PSICluster&>(reaction.second), psDim));
		// Since we already checked and didn't know about the reaction then,
		// we had better have added it with our emplace() call.
		assert(eret.second);
		it = eret.first;
	}
	assert(it != effEmissionList.end());
	auto& dissPair = it->second;

	auto const& superR1 = static_cast<PSICluster const&>(dissPair.first);
	auto const& superR2 = static_cast<PSICluster const&>(dissPair.second);
	auto const& superDisso = static_cast<PSICluster const&>(disso);

	// Check if an interstitial cluster is involved
	int iSize = 0;
	if (superR1.getType() == ReactantType::I) {
		iSize = superR1.getSize();
	} else if (superR2.getType() == ReactantType::I) {
		iSize = superR2.getSize();
	}

	// Loop on the different type of clusters in grouping
	int dissoLo[4] = { }, dissoHi[4] = { }, singleComp[4] = { }, r1Lo[4] = { },
			r1Hi[4] = { }, width[4] = { };
	int nOverlap = 1;
	for (int i = 1; i < 5; i++) {
		// Check the boundaries in all the directions
		auto const& bounds = superDisso.getBounds(i - 1);
		dissoLo[i - 1] = *(bounds.begin()), dissoHi[i - 1] = *(bounds.end()) - 1;

		if (dissPair.first.getType() == ReactantType::PSISuper) {
			auto const& r1Bounds = superR1.getBounds(i - 1);
			r1Lo[i - 1] = *(r1Bounds.begin()), r1Hi[i - 1] = *(r1Bounds.end())
					- 1;
			auto const& r2Bounds = superR2.getBounds(i - 1);
			singleComp[i - 1] = *(r2Bounds.begin());
		}

<<<<<<< HEAD
	// Loop on the effective emission map
	for (auto mapIt = emissionMap.begin(); mapIt != emissionMap.end();
			++mapIt) {
		// Get the pairs
		auto pairs = mapIt->second;
		// Loop over all the reacting pairs
		for (auto it = pairs.begin(); it != pairs.end();) {
			// Get the two reacting clusters
			firstCluster = (*it).first;
			secondCluster = (*it).second;

			// Create a dissociation reaction
			auto reaction = std::make_shared<DissociationReaction>(this,
					firstCluster, secondCluster);
			// Add it to the network
			reaction = network->addDissociationReaction(reaction);

			// Create a new SuperClusterProductionPair
			SuperClusterDissociationPair superPair(firstCluster, secondCluster,
					reaction.get());

			// Loop on the whole super cluster to fill this super pair
			for (auto mapItBis = mapIt; mapItBis != emissionMap.end();
					++mapItBis) {
				// Compute the helium index
				heIndex = mapItBis->first.first;
				heDistance = getHeDistance(heIndex);
				heFactor = (double) (heIndex - numHe) / dispersionHe;
				// Compute the vacancy index
				vIndex = mapItBis->first.second;
				vDistance = getVDistance(vIndex);
				vFactor = (double) (vIndex - numV) / dispersionV;

				// Get the pairs
				auto pairsBis = mapItBis->second;
				// Set the total number of reactants that produce to form this one
				// Loop over all the reacting pairs
				for (auto itBis = pairsBis.begin(); itBis != pairsBis.end();) {
					// Get the two reacting clusters
					auto firstClusterBis = (*itBis).first;
					auto secondClusterBis = (*itBis).second;

					// Check if it is the same reaction
					if (firstClusterBis == firstCluster
							&& secondClusterBis == secondCluster) {
						// A is the dissociating cluster
						superPair.a00 += 1.0;
						superPair.a01 += heFactor;
						superPair.a02 += vFactor;
						superPair.a10 += heDistance;
						superPair.a11 += heDistance * heFactor;
						superPair.a12 += heDistance * vFactor;
						superPair.a20 += vDistance;
						superPair.a21 += vDistance * heFactor;
						superPair.a22 += vDistance * vFactor;

						// Do not delete the element if it is the original one
						if (itBis == it) {
							++itBis;
							continue;
						}
=======
		if (dissPair.second.getType() == ReactantType::PSISuper) {
			auto const& r1Bounds = superR1.getBounds(i - 1);
			singleComp[i - 1] = *(r1Bounds.begin());
			auto const& r2Bounds = superR2.getBounds(i - 1);
			r1Lo[i - 1] = *(r2Bounds.begin()), r1Hi[i - 1] = *(r2Bounds.end())
					- 1;
		}
>>>>>>> d721e979

		// Special case for V and I
		if (i == 4)
			singleComp[i - 1] -= iSize;

		width[i - 1] = std::min(dissoHi[i - 1], r1Hi[i - 1] + singleComp[i - 1])
				- std::max(dissoLo[i - 1], r1Lo[i - 1] + singleComp[i - 1]) + 1;

		nOverlap *= width[i - 1];
	}

	// Compute the coefficients
	dissPair.coefs[0][0] += (double) nOverlap;
	for (int i = 1; i < psDim; i++) {
		dissPair.coefs[0][i] += ((double) nOverlap
				/ (dispersion[indexList[i] - 1] * (double) width[i - 1]))
				* firstOrderSum(
						std::max(dissoLo[i - 1],
								r1Lo[i - 1] + singleComp[i - 1]),
						std::min(dissoHi[i - 1],
								r1Hi[i - 1] + singleComp[i - 1]),
						numAtom[indexList[i] - 1]);

		if (sectionWidth[indexList[i] - 1] != 1) {
			dissPair.coefs[i][0] += ((double) (2 * nOverlap)
					/ (double) ((sectionWidth[indexList[i] - 1] - 1)
							* width[i - 1]))
					* firstOrderSum(
							std::max(dissoLo[i - 1],
									r1Lo[i - 1] + singleComp[i - 1]),
							std::min(dissoHi[i - 1],
									r1Hi[i - 1] + singleComp[i - 1]),
							numAtom[indexList[i] - 1]);

			dissPair.coefs[i][i] += ((double) (2 * nOverlap)
					/ ((double) ((sectionWidth[indexList[i] - 1] - 1)
							* width[i - 1]) * dispersion[indexList[i] - 1]))
					* secondOrderSum(
							std::max(dissoLo[i - 1],
									r1Lo[i - 1] + singleComp[i - 1]),
							std::min(dissoHi[i - 1],
									r1Hi[i - 1] + singleComp[i - 1]),
							numAtom[indexList[i] - 1]);
		}

		for (int j = 1; j < psDim; j++) {
			if (i == j)
				continue;

			if (sectionWidth[indexList[i] - 1] != 1)
				dissPair.coefs[i][j] += ((double) (2 * nOverlap)
						/ ((double) (width[i - 1] * width[j - 1]
								* (sectionWidth[indexList[i] - 1] - 1))
								* dispersion[indexList[j] - 1]))
						* firstOrderSum(
								std::max(dissoLo[i - 1],
										r1Lo[i - 1] + singleComp[i - 1]),
								std::min(dissoHi[i - 1],
										r1Hi[i - 1] + singleComp[i - 1]),
								numAtom[indexList[i] - 1])
						* firstOrderSum(
								std::max(dissoLo[j - 1],
										r1Lo[j - 1] + singleComp[j - 1]),
								std::min(dissoHi[j - 1],
										r1Hi[j - 1] + singleComp[j - 1]),
								numAtom[indexList[j] - 1]);
		}
	}

<<<<<<< HEAD
	// Clear the maps because they won't be used anymore
	reactingPairs.clear();
	combiningReactants.clear();
	dissociatingPairs.clear();
	emissionPairs.clear();
=======
	return;
}

void PSISuperCluster::emitFrom(DissociationReaction& reaction, double *coef) {

	// Check if we already know about the reaction.
	auto rkey = std::make_pair(&(reaction.first), &(reaction.second));
	auto it = effEmissionList.find(rkey);
	if (it == effEmissionList.end()) {

		// We did not already know about it.

		// Note that we emit from the two rectants according to the given
		// reaction.
		auto eret = effEmissionList.emplace(std::piecewise_construct,
				std::forward_as_tuple(rkey),
				std::forward_as_tuple(reaction,
						static_cast<PSICluster&>(reaction.first),
						static_cast<PSICluster&>(reaction.second), psDim));
		// Since we already checked and didn't know about the reaction then,
		// we had better have added it with our emplace() call.
		assert(eret.second);
		it = eret.first;
	}
	assert(it != effEmissionList.end());
	auto& dissPair = it->second;

	// Update the coefficients
	int n = 0;
	for (int i = 0; i < psDim; i++) {
		for (int j = 0; j < psDim; j++) {
			dissPair.coefs[i][j] += coef[n];
			n++;
		}
	}
>>>>>>> d721e979

	return;
}

<<<<<<< HEAD
=======
void PSISuperCluster::setHeVVector(
		std::set<std::tuple<int, int, int, int> > vec) {
	// Copy the list of coordinates
	heVList = vec;

	// Initialize the dispersion sum
	double nSquare[4] = { };
	// Update the network map, compute the radius and dispersions
	for (auto const& pair : heVList) {
		double rad = (sqrt(3.0) / 4.0) * xolotlCore::tungstenLatticeConstant
				+ pow(
						(3.0 * pow(xolotlCore::tungstenLatticeConstant, 3.0)
								* std::get<3>(pair)) / (8.0 * xolotlCore::pi),
						(1.0 / 3.0))
				- pow(
						(3.0 * pow(xolotlCore::tungstenLatticeConstant, 3.0))
								/ (8.0 * xolotlCore::pi), (1.0 / 3.0));
		reactionRadius += rad / (double) nTot;

		// Compute nSquare for the dispersion
		nSquare[0] += (double) (std::get<0>(pair) * std::get<0>(pair));
		nSquare[1] += (double) (std::get<1>(pair) * std::get<1>(pair));
		nSquare[2] += (double) (std::get<2>(pair) * std::get<2>(pair));
		nSquare[3] += (double) (std::get<3>(pair) * std::get<3>(pair));
	}

	// Loop on the different type of clusters in grouping
	for (int i = 0; i < 4; i++) {
		// Compute the dispersions
		if (sectionWidth[i] == 1)
			dispersion[i] = 1.0;
		else
			dispersion[i] = 2.0
					* (nSquare[i] - (numAtom[i] * (double) nTot * numAtom[i]))
					/ ((double) (nTot * (sectionWidth[i] - 1)));
	}

	return;
}

double PSISuperCluster::getTotalConcentration() const {
	// Initial declarations
	double heDistance = 0.0, dDistance = 0.0, tDistance = 0.0, vDistance = 0.0,
			conc = 0.0;

	// Loop on the indices
	for (auto const& pair : heVList) {
		// Compute the distances
		heDistance = getDistance(std::get<0>(pair), 0);
		dDistance = getDistance(std::get<1>(pair), 1);
		tDistance = getDistance(std::get<2>(pair), 2);
		vDistance = getDistance(std::get<3>(pair), 3);

		// Add the concentration of each cluster in the group times its number of helium
		conc += getConcentration(heDistance, dDistance, tDistance, vDistance);
	}

	return conc;
}

double PSISuperCluster::getTotalAtomConcentration(int axis) const {
	// Initial declarations
	double heDistance = 0.0, dDistance = 0.0, tDistance = 0.0, vDistance = 0.0,
			conc = 0.0;

	if (axis == 0) {
		// Loop on the indices
		for (auto const& pair : heVList) {
			// Compute the distances
			heDistance = getDistance(std::get<0>(pair), 0);
			dDistance = getDistance(std::get<1>(pair), 1);
			tDistance = getDistance(std::get<2>(pair), 2);
			vDistance = getDistance(std::get<3>(pair), 3);

			// Add the concentration of each cluster in the group times its number of helium
			conc += getConcentration(heDistance, dDistance, tDistance,
					vDistance) * (double) std::get<0>(pair);
		}
	} else if (axis == 1) {
		// Loop on the indices
		for (auto const& pair : heVList) {
			// Compute the distances
			heDistance = getDistance(std::get<0>(pair), 0);
			dDistance = getDistance(std::get<1>(pair), 1);
			tDistance = getDistance(std::get<2>(pair), 2);
			vDistance = getDistance(std::get<3>(pair), 3);

			// Add the concentration of each cluster in the group times its number of helium
			conc += getConcentration(heDistance, dDistance, tDistance,
					vDistance) * (double) std::get<1>(pair);
		}
	} else if (axis == 2) {
		// Loop on the indices
		for (auto const& pair : heVList) {
			// Compute the distances
			heDistance = getDistance(std::get<0>(pair), 0);
			dDistance = getDistance(std::get<1>(pair), 1);
			tDistance = getDistance(std::get<2>(pair), 2);
			vDistance = getDistance(std::get<3>(pair), 3);

			// Add the concentration of each cluster in the group times its number of helium
			conc += getConcentration(heDistance, dDistance, tDistance,
					vDistance) * (double) std::get<2>(pair);
		}
	}

	return conc;
}

double PSISuperCluster::getTotalVacancyConcentration() const {
	// Initial declarations
	double heDistance = 0.0, dDistance = 0.0, tDistance = 0.0, vDistance = 0.0,
			conc = 0.0;

	// Loop on the indices
	for (auto const& pair : heVList) {
		// Compute the distances
		heDistance = getDistance(std::get<0>(pair), 0);
		dDistance = getDistance(std::get<1>(pair), 1);
		tDistance = getDistance(std::get<2>(pair), 2);
		vDistance = getDistance(std::get<3>(pair), 3);

		// Add the concentration of each cluster in the group times its number of vacancy
		conc += getConcentration(heDistance, dDistance, tDistance, vDistance)
				* (double) std::get<3>(pair);
	}

	return conc;
}

double PSISuperCluster::getIntegratedVConcentration(int v) const {
	// Initial declarations
	double heDistance = 0.0, dDistance = 0.0, tDistance = 0.0, vDistance = 0.0,
			conc = 0.0;

	// Loop on the indices
	for (auto const& pair : heVList) {
		// Skip the wrong V size
		if (std::get<3>(pair) != v)
			continue;

		// Compute the distances
		heDistance = getDistance(std::get<0>(pair), 0);
		dDistance = getDistance(std::get<1>(pair), 1);
		tDistance = getDistance(std::get<2>(pair), 2);
		vDistance = getDistance(std::get<3>(pair), 3);

		// Add the concentration of each cluster in the group
		conc += getConcentration(heDistance, dDistance, tDistance, vDistance);
	}

	return conc;
}

>>>>>>> d721e979
void PSISuperCluster::resetConnectivities() {
	// Clear both sets
	reactionConnectivitySet.clear();
	dissociationConnectivitySet.clear();

	// Connect this cluster to itself since any reaction will affect it
	setReactionConnectivity(id);
	setDissociationConnectivity(id);
<<<<<<< HEAD
	setReactionConnectivity(heMomId);
	setDissociationConnectivity(heMomId);
	setReactionConnectivity(vMomId);
	setDissociationConnectivity(vMomId);

	// Loop over all the reacting pairs
	for (auto it = effReactingList.begin(); it != effReactingList.end(); ++it) {
		// The cluster is connecting to both clusters in the pair
		setReactionConnectivity((*it).first->getId());
		setReactionConnectivity((*it).first->getHeMomentId());
		setReactionConnectivity((*it).first->getVMomentId());
		setReactionConnectivity((*it).second->getId());
		setReactionConnectivity((*it).second->getHeMomentId());
		setReactionConnectivity((*it).second->getVMomentId());
	}

	// Loop over all the combining pairs
	for (auto it = effCombiningList.begin(); it != effCombiningList.end();
			++it) {
		// The cluster is connecting to the combining cluster
		setReactionConnectivity((*it).first->getId());
		setReactionConnectivity((*it).first->getHeMomentId());
		setReactionConnectivity((*it).first->getVMomentId());
=======
	for (int i = 0; i < 4; i++) {
		setReactionConnectivity(momId[i]);
		setDissociationConnectivity(momId[i]);
>>>>>>> d721e979
	}
	// Visit all the reacting pairs
	std::for_each(effReactingList.begin(), effReactingList.end(),
			[this](ProductionPairMap::value_type const& currMapItem) {
				// The cluster is connecting to both clusters in the pair
				auto const& currPair = currMapItem.second;
				setReactionConnectivity(currPair.first.getId());
				setReactionConnectivity(currPair.second.getId());
				for (int i = 1; i < psDim; i++) {
					setReactionConnectivity(currPair.first.getMomentId(indexList[i]-1));
					setReactionConnectivity(currPair.second.getMomentId(indexList[i]-1));
				}
			});

	// Visit all the combining pairs
	std::for_each(effCombiningList.begin(), effCombiningList.end(),
			[this](CombiningClusterMap::value_type const& currMapItem) {
				// The cluster is connecting to the combining cluster
				auto const& currComb = currMapItem.second;
				setReactionConnectivity(currComb.first.getId());
				for (int i = 1; i < psDim; i++) {
					setReactionConnectivity(currComb.first.getMomentId(indexList[i]-1));
				}
			});

	// Loop over all the dissociating pairs
<<<<<<< HEAD
	for (auto it = effDissociatingList.begin(); it != effDissociatingList.end();
			++it) {
		// The cluster is connecting to the combining cluster
		setDissociationConnectivity((*it).first->getId());
		setDissociationConnectivity((*it).first->getHeMomentId());
		setDissociationConnectivity((*it).first->getVMomentId());
	}
=======
	std::for_each(effDissociatingList.begin(), effDissociatingList.end(),
			[this](DissociationPairMap::value_type const& currMapItem) {
				// The cluster is connecting to the combining cluster
				auto const& currPair = currMapItem.second;
				setDissociationConnectivity(currPair.first.getId());
				for (int i = 1; i < psDim; i++) {
					setDissociationConnectivity(currPair.first.getMomentId(indexList[i]-1));
				}
			});
>>>>>>> d721e979

	// Don't loop on the effective emission pairs because
	// this cluster is not connected to them

<<<<<<< HEAD
	// Initialize the partial vector for the moment
	int dof = network->getDOF();
	heMomentPartials.resize(dof, 0.0);
	vMomentPartials.resize(dof, 0.0);

	return;
}

double PSISuperCluster::getDissociationFlux() {
=======
	return;
}

double PSISuperCluster::getDissociationFlux(int xi) {
>>>>>>> d721e979
	// Initial declarations
	double flux = 0.0;

	// Sum over all the dissociating pairs
	// TODO consider using std::accumulate.  May also want to change side
	// effect of updating member variables heMomentFlux and
	// vMomentFlux here.
	std::for_each(effDissociatingList.begin(), effDissociatingList.end(),
			[this,&flux,&xi](DissociationPairMap::value_type const& currMapItem) {
				auto const& currPair = currMapItem.second;

				// Get the dissociating clusters
				auto const& dissociatingCluster = currPair.first;
				double lA[5] = {};
				lA[0] = dissociatingCluster.getConcentration();
				for (int i = 1; i < psDim; i++) {
					lA[i] = dissociatingCluster.getMoment(indexList[i]-1);
				}

<<<<<<< HEAD
	// Loop over all the dissociating pairs
	for (auto it = effDissociatingList.begin(); it != effDissociatingList.end();
			++it) {
		// Get the dissociating clusters
		dissociatingCluster = (*it).first;
		double l0A = dissociatingCluster->getConcentration(0.0, 0.0);
		double lHeA = dissociatingCluster->getHeMoment();
		double lVA = dissociatingCluster->getVMoment();
		// Update the flux
		value = *((*it).kConstant) / (double) nTot;
		flux += value * ((*it).a00 * l0A + (*it).a10 * lHeA + (*it).a20 * lVA);
		// Compute the moment fluxes
		heMomentFlux += value
				* ((*it).a01 * l0A + (*it).a11 * lHeA + (*it).a21 * lVA);
		vMomentFlux += value
				* ((*it).a02 * l0A + (*it).a12 * lHeA + (*it).a22 * lVA);
	}
=======
				double sum[5] = {};
				for (int j = 0; j < psDim; j++) {
					for (int i = 0; i < psDim; i++) {
						sum[j] += currPair.coefs[i][j] * lA[i];
					}
				}
				// Update the flux
				auto value = currPair.reaction.kConstant[xi] / (double) nTot;
				flux += value * sum[0];
				// Compute the moment fluxes
				for (int i = 1; i < psDim; i++) {
					momentFlux[indexList[i]-1] += value * sum[i];
				}
			});
>>>>>>> d721e979

	// Return the flux
	return flux;
}

double PSISuperCluster::getEmissionFlux(int xi) {
	// Initial declarations
	double flux = 0.0;

	// Loop over all the emission pairs
<<<<<<< HEAD
	for (auto it = effEmissionList.begin(); it != effEmissionList.end(); ++it) {
		// Update the flux
		value = *((*it).kConstant) / (double) nTot;
		flux += value * ((*it).a00 * l0 + (*it).a10 * l1He + (*it).a20 * l1V);
		// Compute the moment fluxes
		heMomentFlux -= value
				* ((*it).a01 * l0 + (*it).a11 * l1He + (*it).a21 * l1V);
		vMomentFlux -= value
				* ((*it).a02 * l0 + (*it).a12 * l1He + (*it).a22 * l1V);
	}
=======
	// TODO consider using std::accumulate.  May also want to change side
	// effect of updating member variables heMomentFlux and
	// vMomentFlux here.
	std::for_each(effEmissionList.begin(), effEmissionList.end(),
			[this,&flux,&xi](DissociationPairMap::value_type const& currMapItem) {
				auto const& currPair = currMapItem.second;
				double lA[5] = {};
				lA[0] = l0;
				for (int i = 1; i < psDim; i++) {
					lA[i] = l1[indexList[i]-1];
				}

				double sum[5] = {};
				for (int j = 0; j < psDim; j++) {
					for (int i = 0; i < psDim; i++) {
						sum[j] += currPair.coefs[i][j] * lA[i];
					}
				}
				// Update the flux
				auto value = currPair.reaction.kConstant[xi] / (double) nTot;
				flux += value * sum[0];
				// Compute the moment fluxes
				for (int i = 1; i < psDim; i++) {
					momentFlux[indexList[i]-1] -= value * sum[i];
				}
			});
>>>>>>> d721e979

	return flux;
}

double PSISuperCluster::getProductionFlux(int xi) {
	// Local declarations
	double flux = 0.0;

	// Sum over all the reacting pairs
	// TODO consider using std::accumulate.  May also want to change side
	// effect of updating member variables heMomentFlux and
	// vMomentFlux here.
	std::for_each(effReactingList.begin(), effReactingList.end(),
			[this,&flux,&xi](ProductionPairMap::value_type const& currMapItem) {

				auto const& currPair = currMapItem.second;

				// Get the two reacting clusters
				auto const& firstReactant = currPair.first;
				auto const& secondReactant = currPair.second;
				double lA[5] = {}, lB[5] = {};
				lA[0] = firstReactant.getConcentration();
				lB[0] = secondReactant.getConcentration();
				for (int i = 1; i < psDim; i++) {
					lA[i] = firstReactant.getMoment(indexList[i]-1);
					lB[i] = secondReactant.getMoment(indexList[i]-1);
				}

<<<<<<< HEAD
	// Loop over all the reacting pairs
	for (auto it = effReactingList.begin(); it != effReactingList.end(); ++it) {
		// Get the two reacting clusters
		firstReactant = (*it).first;
		secondReactant = (*it).second;
		double l0A = firstReactant->getConcentration(0.0, 0.0);
		double l0B = secondReactant->getConcentration(0.0, 0.0);
		double lHeA = firstReactant->getHeMoment();
		double lHeB = secondReactant->getHeMoment();
		double lVA = firstReactant->getVMoment();
		double lVB = secondReactant->getVMoment();
		// Update the flux
		value = *((*it).kConstant) / (double) nTot;
		flux += value
				* ((*it).a000 * l0A * l0B + (*it).a010 * l0A * lHeB
						+ (*it).a020 * l0A * lVB + (*it).a100 * lHeA * l0B
						+ (*it).a110 * lHeA * lHeB + (*it).a120 * lHeA * lVB
						+ (*it).a200 * lVA * l0B + (*it).a210 * lVA * lHeB
						+ (*it).a220 * lVA * lVB);
		// Compute the moment fluxes
		heMomentFlux += value
				* ((*it).a001 * l0A * l0B + (*it).a011 * l0A * lHeB
						+ (*it).a021 * l0A * lVB + (*it).a101 * lHeA * l0B
						+ (*it).a111 * lHeA * lHeB + (*it).a121 * lHeA * lVB
						+ (*it).a201 * lVA * l0B + (*it).a211 * lVA * lHeB
						+ (*it).a221 * lVA * lVB);
		vMomentFlux += value
				* ((*it).a002 * l0A * l0B + (*it).a012 * l0A * lHeB
						+ (*it).a022 * l0A * lVB + (*it).a102 * lHeA * l0B
						+ (*it).a112 * lHeA * lHeB + (*it).a122 * lHeA * lVB
						+ (*it).a202 * lVA * l0B + (*it).a212 * lVA * lHeB
						+ (*it).a222 * lVA * lVB);
	}
=======
				double sum[5] = {};
				for (int k = 0; k < psDim; k++) {
					for (int j = 0; j < psDim; j++) {
						for (int i = 0; i < psDim; i++) {
							sum[k] += currPair.coefs[j][i][k] * lA[j] * lB[i];
						}
					}
				}

				// Update the flux
				auto value = currPair.reaction.kConstant[xi] / (double) nTot;
				flux += value * sum[0];
				// Compute the moment fluxes
				for (int i = 1; i < psDim; i++) {
					momentFlux[indexList[i]-1] += value * sum[i];
				}
			});
>>>>>>> d721e979

	// Return the production flux
	return flux;
}

double PSISuperCluster::getCombinationFlux(int xi) {
	// Local declarations
<<<<<<< HEAD
	double flux = 0.0, value = 0.0;
	PSICluster *combiningCluster = nullptr;

	// Loop over all the combining clusters
	for (auto it = effCombiningList.begin(); it != effCombiningList.end();
			++it) {
		// Get the two reacting clusters
		combiningCluster = (*it).first;
		double l0B = combiningCluster->getConcentration(0.0, 0.0);
		double lHeB = combiningCluster->getHeMoment();
		double lVB = combiningCluster->getVMoment();
		// Update the flux
		value = *((*it).kConstant) / (double) nTot;
		flux += value
				* ((*it).a000 * l0B * l0 + (*it).a100 * l0B * l1He
						+ (*it).a200 * l0B * l1V + (*it).a010 * lHeB * l0
						+ (*it).a110 * lHeB * l1He + (*it).a210 * lHeB * l1V
						+ (*it).a020 * lVB * l0 + (*it).a120 * lVB * l1He
						+ (*it).a220 * lVB * l1V);
		// Compute the moment fluxes
		heMomentFlux -= value
				* ((*it).a001 * l0B * l0 + (*it).a101 * l0B * l1He
						+ (*it).a201 * l0B * l1V + (*it).a011 * lHeB * l0
						+ (*it).a111 * lHeB * l1He + (*it).a211 * lHeB * l1V
						+ (*it).a021 * lVB * l0 + (*it).a121 * lVB * l1He
						+ (*it).a221 * lVB * l1V);
		vMomentFlux -= value
				* ((*it).a002 * l0B * l0 + (*it).a102 * l0B * l1He
						+ (*it).a202 * l0B * l1V + (*it).a012 * lHeB * l0
						+ (*it).a112 * lHeB * l1He + (*it).a212 * lHeB * l1V
						+ (*it).a022 * lVB * l0 + (*it).a122 * lVB * l1He
						+ (*it).a222 * lVB * l1V);
	}
=======
	double flux = 0.0;

	// Sum over all the combining clusters
	// TODO consider using std::accumulate.  May also want to change side
	// effect of updating member variables heMomentFlux and
	// vMomentFlux here.
	std::for_each(effCombiningList.begin(), effCombiningList.end(),
			[this,&flux,&xi](CombiningClusterMap::value_type const& currMapItem) {
				// Get the combining cluster
				auto const& currComb = currMapItem.second;
				auto const& combiningCluster = currComb.first;
				double lA[5] = {}, lB[5] = {};
				lA[0] = l0;
				lB[0] = combiningCluster.getConcentration();
				for (int i = 1; i < psDim; i++) {
					lA[i] = l1[indexList[i]-1];
					lB[i] = combiningCluster.getMoment(indexList[i]-1);
				}

				double sum[5] = {};
				for (int k = 0; k < psDim; k++) {
					for (int j = 0; j < psDim; j++) {
						for (int i = 0; i < psDim; i++) {
							sum[k] += currComb.coefs[i][j][k] * lA[i] * lB[j];
						}
					}
				}
				// Update the flux
				auto value = currComb.reaction.kConstant[xi] / (double) nTot;
				flux += value * sum[0];
				// Compute the moment fluxes
				for (int i = 1; i < psDim; i++) {
					momentFlux[indexList[i]-1] -= value * sum[i];
				}
			});
>>>>>>> d721e979

	return flux;
}

<<<<<<< HEAD
void PSISuperCluster::getPartialDerivatives(
		std::vector<double> & partials) const {
	// Reinitialize the moment partial derivatives vector
	std::fill(heMomentPartials.begin(), heMomentPartials.end(), 0.0);
	std::fill(vMomentPartials.begin(), vMomentPartials.end(), 0.0);
=======
void PSISuperCluster::computePartialDerivatives(double* partials[5],
		const ReactionNetwork::PartialsIdxMap partialsIdxMap[5], int i) const {
>>>>>>> d721e979

	// Get the partial derivatives for each reaction type
	computeProductionPartialDerivatives(partials, partialsIdxMap, i);
	computeCombinationPartialDerivatives(partials, partialsIdxMap, i);
	computeDissociationPartialDerivatives(partials, partialsIdxMap, i);
	computeEmissionPartialDerivatives(partials, partialsIdxMap, i);

	return;
}

void PSISuperCluster::computeProductionPartialDerivatives(double* partials[5],
		const ReactionNetwork::PartialsIdxMap partialsIdxMap[5], int xi) const {

	// Production
	// A + B --> D, D being this cluster
	// The flux for D is
	// F(C_D) = k+_(A,B)*C_A*C_B
	// Thus, the partial derivatives
	// dF(C_D)/dC_A = k+_(A,B)*C_B
	// dF(C_D)/dC_B = k+_(A,B)*C_A

	// Loop over all the reacting pairs
<<<<<<< HEAD
	for (auto it = effReactingList.begin(); it != effReactingList.end(); ++it) {
		// Get the two reacting clusters
		firstReactant = (*it).first;
		secondReactant = (*it).second;
		double l0A = firstReactant->getConcentration(0.0, 0.0);
		double l0B = secondReactant->getConcentration(0.0, 0.0);
		double lHeA = firstReactant->getHeMoment();
		double lHeB = secondReactant->getHeMoment();
		double lVA = firstReactant->getVMoment();
		double lVB = secondReactant->getVMoment();

		// Compute the contribution from the first part of the reacting pair
		value = *((*it).kConstant) / (double) nTot;
		index = firstReactant->getId() - 1;
		partials[index] += value
				* ((*it).a000 * l0B + (*it).a010 * lHeB + (*it).a020 * lVB);
		heMomentPartials[index] += value
				* ((*it).a001 * l0B + (*it).a011 * lHeB + (*it).a021 * lVB);
		vMomentPartials[index] += value
				* ((*it).a002 * l0B + (*it).a012 * lHeB + (*it).a022 * lVB);
		index = firstReactant->getHeMomentId() - 1;
		partials[index] += value
				* ((*it).a100 * l0B + (*it).a110 * lHeB + (*it).a120 * lVB);
		heMomentPartials[index] += value
				* ((*it).a101 * l0B + (*it).a111 * lHeB + (*it).a121 * lVB);
		vMomentPartials[index] += value
				* ((*it).a102 * l0B + (*it).a112 * lHeB + (*it).a122 * lVB);
		index = firstReactant->getVMomentId() - 1;
		partials[index] += value
				* ((*it).a200 * l0B + (*it).a210 * lHeB + (*it).a220 * lVB);
		heMomentPartials[index] += value
				* ((*it).a201 * l0B + (*it).a211 * lHeB + (*it).a221 * lVB);
		vMomentPartials[index] += value
				* ((*it).a202 * l0B + (*it).a212 * lHeB + (*it).a222 * lVB);
		// Compute the contribution from the second part of the reacting pair
		index = secondReactant->getId() - 1;
		partials[index] += value
				* ((*it).a000 * l0A + (*it).a100 * lHeA + (*it).a200 * lVA);
		heMomentPartials[index] += value
				* ((*it).a001 * l0A + (*it).a101 * lHeA + (*it).a201 * lVA);
		vMomentPartials[index] += value
				* ((*it).a002 * l0A + (*it).a102 * lHeA + (*it).a202 * lVA);
		index = secondReactant->getHeMomentId() - 1;
		partials[index] += value
				* ((*it).a010 * l0A + (*it).a110 * lHeA + (*it).a210 * lVA);
		heMomentPartials[index] += value
				* ((*it).a011 * l0A + (*it).a111 * lHeA + (*it).a211 * lVA);
		vMomentPartials[index] += value
				* ((*it).a012 * l0A + (*it).a112 * lHeA + (*it).a212 * lVA);
		index = secondReactant->getVMomentId() - 1;
		partials[index] += value
				* ((*it).a020 * l0A + (*it).a120 * lHeA + (*it).a220 * lVA);
		heMomentPartials[index] += value
				* ((*it).a021 * l0A + (*it).a121 * lHeA + (*it).a221 * lVA);
		vMomentPartials[index] += value
				* ((*it).a022 * l0A + (*it).a122 * lHeA + (*it).a222 * lVA);
	}
=======
	std::for_each(effReactingList.begin(), effReactingList.end(),
			[this,
			&partials, &partialsIdxMap,&xi](ProductionPairMap::value_type const& currMapItem) {

				auto const& currPair = currMapItem.second;
				// Get the two reacting clusters
				auto const& firstReactant = currPair.first;
				auto const& secondReactant = currPair.second;
				double lA[5] = {}, lB[5] = {};
				lA[0] = firstReactant.getConcentration();
				lB[0] = secondReactant.getConcentration();
				for (int i = 1; i < psDim; i++) {
					lA[i] = firstReactant.getMoment(indexList[i]-1);
					lB[i] = secondReactant.getMoment(indexList[i]-1);
				}

				double sum[5][5][2] = {};
				for (int k = 0; k < psDim; k++) {
					for (int j = 0; j < psDim; j++) {
						for (int i = 0; i < psDim; i++) {
							sum[k][j][0] += currPair.coefs[j][i][k] * lB[i];
							sum[k][j][1] += currPair.coefs[i][j][k] * lA[i];
						}
					}
				}

				// Compute the contribution from the first and second part of the reacting pair
				auto value = currPair.reaction.kConstant[xi] / (double) nTot;
				for (int j = 0; j < psDim; j++) {
					int indexA = 0, indexB = 0;
					if (j == 0) {
						indexA = firstReactant.getId() - 1;
						indexB = secondReactant.getId() - 1;
					}
					else {
						indexA = firstReactant.getMomentId(indexList[j]-1) - 1;
						indexB = secondReactant.getMomentId(indexList[j]-1) - 1;
					}
					auto partialsIdxA = partialsIdxMap[j].at(indexA);
					auto partialsIdxB = partialsIdxMap[j].at(indexB);
					for (int i = 0; i < psDim; i++) {
						partials[i][partialsIdxA] += value * sum[i][j][0];
						partials[i][partialsIdxB] += value * sum[i][j][1];
					}
				}
			});
>>>>>>> d721e979

	return;
}

void PSISuperCluster::computeCombinationPartialDerivatives(double* partials[5],
		const ReactionNetwork::PartialsIdxMap partialsIdxMap[5], int xi) const {

	// Combination
	// A + B --> D, A being this cluster
	// The flux for A is outgoing
	// F(C_A) = - k+_(A,B)*C_A*C_B
	// Thus, the partial derivatives
	// dF(C_A)/dC_A = - k+_(A,B)*C_B
	// dF(C_A)/dC_B = - k+_(A,B)*C_A

<<<<<<< HEAD
	// Loop over all the combining clusters
	for (auto it = effCombiningList.begin(); it != effCombiningList.end();
			++it) {
		// Get the two reacting clusters
		cluster = (*it).first;
		double l0B = cluster->getConcentration(0.0, 0.0);
		double lHeB = cluster->getHeMoment();
		double lVB = cluster->getVMoment();

		// Compute the contribution from the combining cluster
		value = *((*it).kConstant) / (double) nTot;
		index = cluster->getId() - 1;
		partials[index] -= value
				* ((*it).a000 * l0 + (*it).a100 * l1He + (*it).a200 * l1V);
		heMomentPartials[index] -= value
				* ((*it).a001 * l0 + (*it).a101 * l1He + (*it).a201 * l1V);
		vMomentPartials[index] -= value
				* ((*it).a002 * l0 + (*it).a102 * l1He + (*it).a202 * l1V);
		index = cluster->getHeMomentId() - 1;
		partials[index] -= value
				* ((*it).a010 * l0 + (*it).a110 * l1He + (*it).a210 * l1V);
		heMomentPartials[index] -= value
				* ((*it).a011 * l0 + (*it).a111 * l1He + (*it).a211 * l1V);
		vMomentPartials[index] -= value
				* ((*it).a012 * l0 + (*it).a112 * l1He + (*it).a212 * l1V);
		index = cluster->getVMomentId() - 1;
		partials[index] -= value
				* ((*it).a020 * l0 + (*it).a120 * l1He + (*it).a220 * l1V);
		heMomentPartials[index] -= value
				* ((*it).a021 * l0 + (*it).a121 * l1He + (*it).a221 * l1V);
		vMomentPartials[index] -= value
				* ((*it).a022 * l0 + (*it).a122 * l1He + (*it).a222 * l1V);
		// Compute the contribution from this cluster
		index = id - 1;
		partials[index] -= value
				* ((*it).a000 * l0B + (*it).a010 * lHeB + (*it).a020 * lVB);
		heMomentPartials[index] -= value
				* ((*it).a001 * l0B + (*it).a011 * lHeB + (*it).a021 * lVB);
		vMomentPartials[index] -= value
				* ((*it).a002 * l0B + (*it).a012 * lHeB + (*it).a022 * lVB);
		index = heMomId - 1;
		partials[index] -= value
				* ((*it).a100 * l0B + (*it).a110 * lHeB + (*it).a120 * lVB);
		heMomentPartials[index] -= value
				* ((*it).a101 * l0B + (*it).a111 * lHeB + (*it).a121 * lVB);
		vMomentPartials[index] -= value
				* ((*it).a102 * l0B + (*it).a112 * lHeB + (*it).a122 * lVB);
		index = vMomId - 1;
		partials[index] -= value
				* ((*it).a200 * l0B + (*it).a210 * lHeB + (*it).a220 * lVB);
		heMomentPartials[index] -= value
				* ((*it).a201 * l0B + (*it).a211 * lHeB + (*it).a221 * lVB);
		vMomentPartials[index] -= value
				* ((*it).a202 * l0B + (*it).a212 * lHeB + (*it).a222 * lVB);
	}
=======
	// Visit all the combining clusters
	std::for_each(effCombiningList.begin(), effCombiningList.end(),
			[this,
			&partials, &partialsIdxMap,&xi](CombiningClusterMap::value_type const& currMapItem) {
				// Get the combining clusters
				auto const& currComb = currMapItem.second;
				auto const& cluster = currComb.first;
				double lA[5] = {}, lB[5] = {};
				lA[0] = l0;
				lB[0] = cluster.getConcentration();
				for (int i = 1; i < psDim; i++) {
					lA[i] = l1[indexList[i]-1];
					lB[i] = cluster.getMoment(indexList[i]-1);
				}

				double sum[5][5][2] = {};
				for (int k = 0; k < psDim; k++) {
					for (int j = 0; j < psDim; j++) {
						for (int i = 0; i < psDim; i++) {
							sum[k][j][0] += currComb.coefs[i][j][k] * lA[i];
							sum[k][j][1] += currComb.coefs[j][i][k] * lB[i];
						}
					}
				}

				// Compute the contribution from the both clusters
				auto value = currComb.reaction.kConstant[xi] / (double) nTot;
				for (int j = 0; j < psDim; j++) {
					int indexA = 0, indexB = 0;
					if (j == 0) {
						indexA = cluster.getId() - 1;
						indexB = id - 1;
					}
					else {
						indexA = cluster.getMomentId(indexList[j]-1) - 1;
						indexB = momId[indexList[j]-1] - 1;
					}
					auto partialsIdxA = partialsIdxMap[j].at(indexA);
					auto partialsIdxB = partialsIdxMap[j].at(indexB);
					for (int i = 0; i < psDim; i++) {
						partials[i][partialsIdxA] -= value * sum[i][j][0];
						partials[i][partialsIdxB] -= value * sum[i][j][1];
					}
				}
			});
>>>>>>> d721e979

	return;
}

void PSISuperCluster::computeDissociationPartialDerivatives(double* partials[5],
		const ReactionNetwork::PartialsIdxMap partialsIdxMap[5], int xi) const {

	// Dissociation
	// A --> B + D, B being this cluster
	// The flux for B is
	// F(C_B) = k-_(B,D)*C_A
	// Thus, the partial derivatives
	// dF(C_B)/dC_A = k-_(B,D)

<<<<<<< HEAD
	// Loop over all the dissociating pairs
	for (auto it = effDissociatingList.begin(); it != effDissociatingList.end();
			++it) {
		// Get the dissociating clusters
		cluster = (*it).first;
		// Compute the contribution from the dissociating cluster
		value = *((*it).kConstant) / (double) nTot;
		index = cluster->getId() - 1;
		partials[index] += value * ((*it).a00);
		heMomentPartials[index] += value * ((*it).a01);
		vMomentPartials[index] += value * ((*it).a02);
		index = cluster->getHeMomentId() - 1;
		partials[index] += value * ((*it).a10);
		heMomentPartials[index] += value * ((*it).a11);
		vMomentPartials[index] += value * ((*it).a12);
		index = cluster->getVMomentId() - 1;
		partials[index] += value * ((*it).a20);
		heMomentPartials[index] += value * ((*it).a21);
		vMomentPartials[index] += value * ((*it).a22);
	}
=======
	// Visit all the dissociating pairs
	std::for_each(effDissociatingList.begin(), effDissociatingList.end(),
			[this,
			&partials, &partialsIdxMap,&xi](DissociationPairMap::value_type const& currMapItem) {
				auto& currPair = currMapItem.second;

				// Get the dissociating clusters
				auto const& cluster = currPair.first;
				// Compute the contribution from the dissociating cluster
				auto value = currPair.reaction.kConstant[xi] / (double) nTot;

				for (int j = 0; j < psDim; j++) {
					int index = 0;
					if (j == 0) {
						index = cluster.getId() - 1;
					}
					else {
						index = cluster.getMomentId(indexList[j]-1) - 1;
					}
					auto partialsIdx = partialsIdxMap[j].at(index);
					for (int i = 0; i < psDim; i++) {
						partials[i][partialsIdx] += value * currPair.coefs[j][i];
					}
				}
			});
>>>>>>> d721e979

	return;
}

void PSISuperCluster::computeEmissionPartialDerivatives(double* partials[5],
		const ReactionNetwork::PartialsIdxMap partialsIdxMap[5], int xi) const {

	// Emission
	// A --> B + D, A being this cluster
	// The flux for A is
	// F(C_A) = - k-_(B,D)*C_A
	// Thus, the partial derivatives
	// dF(C_A)/dC_A = - k-_(B,D)

<<<<<<< HEAD
	// Loop over all the emission pairs
	for (auto it = effEmissionList.begin(); it != effEmissionList.end(); ++it) {
		// Compute the contribution from the dissociating cluster
		value = *((*it).kConstant) / (double) nTot;
		index = id - 1;
		partials[index] -= value * ((*it).a00);
		heMomentPartials[index] -= value * ((*it).a01);
		vMomentPartials[index] -= value * ((*it).a02);
		index = heMomId - 1;
		partials[index] -= value * ((*it).a10);
		heMomentPartials[index] -= value * ((*it).a11);
		vMomentPartials[index] -= value * ((*it).a12);
		index = vMomId - 1;
		partials[index] -= value * ((*it).a20);
		heMomentPartials[index] -= value * ((*it).a21);
		vMomentPartials[index] -= value * ((*it).a22);
	}
=======
	// Visit all the emission pairs
	std::for_each(effEmissionList.begin(), effEmissionList.end(),
			[this,
			&partials, &partialsIdxMap,&xi](DissociationPairMap::value_type const& currMapItem) {
				auto& currPair = currMapItem.second;

				// Compute the contribution from the dissociating cluster
				auto value = currPair.reaction.kConstant[xi] / (double) nTot;
				for (int j = 0; j < psDim; j++) {
					int index = 0;
					if (j == 0) {
						index = id - 1;
					}
					else {
						index = momId[indexList[j]-1] - 1;
					}
					auto partialsIdx = partialsIdxMap[j].at(index);
					for (int i = 0; i < psDim; i++) {
						partials[i][partialsIdx] -= value * currPair.coefs[j][i];
					}
				}
			});
>>>>>>> d721e979

	return;
}

<<<<<<< HEAD
void PSISuperCluster::getHeMomentPartialDerivatives(
		std::vector<double> & partials) const {
	// Loop on the size of the vector
	for (int i = 0; i < partials.size(); i++) {
		// Set to the values that were already computed
		partials[i] = heMomentPartials[i];
	}
=======
std::vector<std::vector<double> > PSISuperCluster::getProdVector() const {
	// Initial declarations
	std::vector<std::vector<double> > toReturn;

	// Loop on the reacting pairs
	std::for_each(effReactingList.begin(), effReactingList.end(),
			[&toReturn,this](ProductionPairMap::value_type const& currMapItem) {
				// Build the vector containing ids and rates
				std::vector<double> tempVec;
				auto& currPair = currMapItem.second;
				tempVec.push_back(currPair.first.getId() - 1);
				tempVec.push_back(currPair.second.getId() - 1);
				for (int i = 0; i < psDim; i++) {
					for (int j = 0; j < psDim; j++) {
						for (int k = 0; k < psDim; k++) {
							tempVec.push_back(currPair.coefs[i][j][k]);
						}
					}
				}
>>>>>>> d721e979

				// Add it to the main vector
				toReturn.push_back(tempVec);
			});

	return toReturn;
}

std::vector<std::vector<double> > PSISuperCluster::getCombVector() const {
	// Initial declarations
	std::vector<std::vector<double> > toReturn;

	// Loop on the combining reactants
	std::for_each(effCombiningList.begin(), effCombiningList.end(),
			[&toReturn,this](CombiningClusterMap::value_type const& currMapItem) {
				// Build the vector containing ids and rates
				std::vector<double> tempVec;
				auto& cc = currMapItem.second;
				tempVec.push_back(cc.first.getId() - 1);
				for (int i = 0; i < psDim; i++) {
					for (int j = 0; j < psDim; j++) {
						for (int k = 0; k < psDim; k++) {
							tempVec.push_back(cc.coefs[i][j][k]);
						}
					}
				}

				// Add it to the main vector
				toReturn.push_back(tempVec);
			});

	return toReturn;
}

<<<<<<< HEAD
void PSISuperCluster::getVMomentPartialDerivatives(
		std::vector<double> & partials) const {
	// Loop on the size of the vector
	for (int i = 0; i < partials.size(); i++) {
		// Set to the values that were already computed
		partials[i] = vMomentPartials[i];
=======
std::vector<std::vector<double> > PSISuperCluster::getDissoVector() const {
	// Initial declarations
	std::vector<std::vector<double> > toReturn;

	// Loop on the dissociating pairs
	std::for_each(effDissociatingList.begin(), effDissociatingList.end(),
			[&toReturn,this](DissociationPairMap::value_type const& currMapItem) {
				// Build the vector containing ids and rates
				std::vector<double> tempVec;
				auto& currPair = currMapItem.second;
				tempVec.push_back(currPair.first.getId() - 1);
				tempVec.push_back(currPair.second.getId() - 1);
				for (int i = 0; i < psDim; i++) {
					for (int j = 0; j < psDim; j++) {
						tempVec.push_back(currPair.coefs[i][j]);
					}
				}

				// Add it to the main vector
				toReturn.push_back(tempVec);
			});

	return toReturn;
}

std::vector<std::vector<double> > PSISuperCluster::getEmitVector() const {
	// Initial declarations
	std::vector<std::vector<double> > toReturn;

	// Loop on the emitting pairs
	std::for_each(effEmissionList.begin(), effEmissionList.end(),
			[&toReturn,this](DissociationPairMap::value_type const& currMapItem) {
				// Build the vector containing ids and rates
				std::vector<double> tempVec;
				auto& currPair = currMapItem.second;
				tempVec.push_back(currPair.first.getId() - 1);
				tempVec.push_back(currPair.second.getId() - 1);
				for (int i = 0; i < psDim; i++) {
					for (int j = 0; j < psDim; j++) {
						tempVec.push_back(currPair.coefs[i][j]);
					}
				}

				// Add it to the main vector
				toReturn.push_back(tempVec);
			});

	return toReturn;
}

void PSISuperCluster::dumpCoefficients(std::ostream& os,
		PSISuperCluster::ProductionCoefficientBase const& curr) const {

	os << "a[0-4][0-4][0-4]: ";
	for (int k = 0; k < psDim; k++) {
		for (int j = 0; j < psDim; j++) {
			for (int i = 0; i < psDim; i++) {
				os << curr.coefs[k][j][i] << ' ';
			}
		}
>>>>>>> d721e979
	}
}

void PSISuperCluster::dumpCoefficients(std::ostream& os,
		PSISuperCluster::SuperClusterDissociationPair const& currPair) const {

	os << "a[0-4][0-4]: ";
	for (int j = 0; j < psDim; j++) {
		for (int i = 0; i < psDim; i++) {
			os << currPair.coefs[j][i] << ' ';
		}
	}
}

void PSISuperCluster::outputCoefficientsTo(std::ostream& os) const {

	os << "name: " << name << '\n';
	os << "reacting: " << effReactingList.size() << '\n';
	std::for_each(effReactingList.begin(), effReactingList.end(),
			[this,&os](ProductionPairMap::value_type const& currMapItem) {
				auto const& currPair = currMapItem.second;
				os << "first: " << currPair.first.getName()
				<< "; second: " << currPair.second.getName() << ";";
				dumpCoefficients(os, currPair);
				os << '\n';
			});

	os << "combining: " << effCombiningList.size() << '\n';
	std::for_each(effCombiningList.begin(), effCombiningList.end(),
			[this,&os](CombiningClusterMap::value_type const& currMapItem) {
				auto const& currComb = currMapItem.second;
				os << "other: " << currComb.first.getName() << ";";
				dumpCoefficients(os, currComb);
				os << '\n';
			});

	os << "dissociating: " << effDissociatingList.size() << '\n';
	std::for_each(effDissociatingList.begin(), effDissociatingList.end(),
			[this,&os](DissociationPairMap::value_type const& currMapItem) {
				auto const& currPair = currMapItem.second;
				os << "first: " << currPair.first.getName()
				<< "; second: " << currPair.second.getName()
				<< "; ";
				dumpCoefficients(os, currPair);
				os << '\n';
			});

	os << "emitting: " << effEmissionList.size() << '\n';
	std::for_each(effEmissionList.begin(), effEmissionList.end(),
			[this,&os](DissociationPairMap::value_type const& currMapItem) {
				auto const& currPair = currMapItem.second;
				os << "first: " << currPair.first.getName()
				<< "; second: " << currPair.second.getName()
				<< "; ";
				dumpCoefficients(os, currPair);
				os << '\n';
			});
}
<|MERGE_RESOLUTION|>--- conflicted
+++ resolved
@@ -6,27 +6,6 @@
 
 using namespace xolotlCore;
 
-<<<<<<< HEAD
-/**
- * The helium moment partials.
- */
-std::vector<double> heMomentPartials;
-
-/**
- * The vacancy moment partials.
- */
-std::vector<double> vMomentPartials;
-
-PSISuperCluster::PSISuperCluster(double numHe, double numV, int nTot,
-		int heWidth, int vWidth, double radius, double energy,
-		std::shared_ptr<xolotlPerf::IHandlerRegistry> registry) :
-		PSICluster(registry), numHe(numHe), numV(numV), nTot(nTot), l0(0.0), l1He(
-				0.0), l1V(0.0), dispersionHe(0.0), dispersionV(0.0), heMomentFlux(
-				0.0), vMomentFlux(0.0) {
-	// Set the cluster size as the sum of
-	// the number of Helium and Vacancies
-	size = (int) (numHe + numV);
-=======
 PSISuperCluster::PSISuperCluster(double num[4], int _nTot, int width[4],
 		int lower[4], int higher[4], IReactionNetwork& _network,
 		std::shared_ptr<xolotlPerf::IHandlerRegistry> registry) :
@@ -46,7 +25,6 @@
 				static_cast<IReactant::SizeType>(lower[i]),
 				static_cast<IReactant::SizeType>(higher[i] + 1));
 	}
->>>>>>> d721e979
 
 	// Update the composition map
 	composition[toCompIdx(Species::He)] = (int) num[0];
@@ -72,30 +50,6 @@
 	return;
 }
 
-<<<<<<< HEAD
-PSISuperCluster::PSISuperCluster(PSISuperCluster &other) :
-		PSICluster(other) {
-	numHe = other.numHe;
-	numV = other.numV;
-	nTot = other.nTot;
-	sectionHeWidth = other.sectionHeWidth;
-	sectionVWidth = other.sectionVWidth;
-	l0 = other.l0;
-	l1He = other.l1He;
-	l1V = other.l1V;
-	dispersionHe = other.dispersionHe;
-	dispersionV = other.dispersionV;
-	reactingMap = other.reactingMap;
-	combiningMap = other.combiningMap;
-	dissociatingMap = other.dissociatingMap;
-	emissionMap = other.emissionMap;
-	effReactingList = other.effReactingList;
-	effCombiningList = other.effCombiningList;
-	effDissociatingList = other.effDissociatingList;
-	effEmissionList = other.effEmissionList;
-	heMomentFlux = other.heMomentFlux;
-	vMomentFlux = other.vMomentFlux;
-=======
 void PSISuperCluster::resultFrom(ProductionReaction& reaction, int a[4],
 		int b[4]) {
 
@@ -154,69 +108,10 @@
 			}
 		}
 	}
->>>>>>> d721e979
-
-	return;
-}
-
-<<<<<<< HEAD
-void PSISuperCluster::setReactionNetwork(
-		const std::shared_ptr<IReactionNetwork> reactionNetwork) {
-	// Call the superclass's method to actually set the reference
-	Reactant::setReactionNetwork(reactionNetwork);
-
-	// Clear the flux-related arrays
-	reactingPairs.clear();
-	combiningReactants.clear();
-	dissociatingPairs.clear();
-	emissionPairs.clear();
-
-	// Aggregate the reacting pairs and combining reactants from the xeVector
-	// Loop on the xeVector
-	for (int i = 0; i < heVVector.size(); i++) {
-		// Get the cluster composition
-		auto comp = heVVector[i]->getComposition();
-		// Create the key to the map
-		auto key = std::make_pair(comp[heType], comp[vType]);
-		// Get all vectors
-		auto react = heVVector[i]->reactingPairs;
-		auto combi = heVVector[i]->combiningReactants;
-		auto disso = heVVector[i]->dissociatingPairs;
-		auto emi = heVVector[i]->emissionPairs;
-
-		// Set them in the super cluster map
-		reactingMap[key] = react;
-		combiningMap[key] = combi;
-		dissociatingMap[key] = disso;
-		emissionMap[key] = emi;
-	}
-
-	// Compute the dispersions
-	computeDispersion();
-
-	return;
-}
-
-double PSISuperCluster::getTotalConcentration() const {
-	// Initial declarations
-	int heIndex = 0, vIndex = 0;
-	double heDistance = 0.0, vDistance = 0.0, conc = 0.0;
-
-	// Loop on the vacancy width
-	for (int k = 0; k < sectionVWidth; k++) {
-		// Compute the vacancy index
-		vIndex = (int) (numV - (double) sectionVWidth / 2.0) + k + 1;
-
-		// Loop on the helium width
-		for (int j = 0; j < sectionHeWidth; j++) {
-			// Compute the helium index
-			heIndex = (int) (numHe - (double) sectionHeWidth / 2.0) + j + 1;
-
-			// Check if this cluster exists
-			if (reactingMap.find(std::make_pair(heIndex, vIndex))
-					== reactingMap.end())
-				continue;
-=======
+
+	return;
+}
+
 void PSISuperCluster::resultFrom(ProductionReaction& reaction,
 		const std::vector<PendingProductionReactionInfo>& prInfos) {
 
@@ -345,7 +240,6 @@
 		// Special case for V and I
 		if (i == 4)
 			singleComp[i - 1] -= iSize;
->>>>>>> d721e979
 
 		width[i - 1] = std::min(productHi[i - 1],
 				r1Hi[i - 1] + singleComp[i - 1])
@@ -397,29 +291,8 @@
 			prodPair.coefs[i][0][i] += prodPair.first.isMixed() * a;
 		}
 
-<<<<<<< HEAD
-double PSISuperCluster::getTotalHeliumConcentration() const {
-	// Initial declarations
-	int heIndex = 0, vIndex = 0;
-	double heDistance = 0.0, vDistance = 0.0, conc = 0.0;
-
-	// Loop on the vacancy width
-	for (int k = 0; k < sectionVWidth; k++) {
-		// Compute the vacancy index
-		vIndex = (int) (numV - (double) sectionVWidth / 2.0) + k + 1;
-
-		// Loop on the helium width
-		for (int j = 0; j < sectionHeWidth; j++) {
-			// Compute the helium index
-			heIndex = (int) (numHe - (double) sectionHeWidth / 2.0) + j + 1;
-
-			// Check if this cluster exists
-			if (reactingMap.find(std::make_pair(heIndex, vIndex))
-					== reactingMap.end())
-=======
 		for (int j = 1; j < psDim; j++) {
 			if (i == j)
->>>>>>> d721e979
 				continue;
 
 			if (r1Hi[i - 1] != r1Lo[i - 1]) {
@@ -448,45 +321,6 @@
 	return;
 }
 
-<<<<<<< HEAD
-double PSISuperCluster::getTotalVacancyConcentration() const {
-	// Initial declarations
-	int heIndex = 0, vIndex = 0;
-	double heDistance = 0.0, vDistance = 0.0, conc = 0.0;
-
-	// Loop on the vacancy width
-	for (int k = 0; k < sectionVWidth; k++) {
-		// Compute the vacancy index
-		vIndex = (int) (numV - (double) sectionVWidth / 2.0) + k + 1;
-
-		// Loop on the helium width
-		for (int j = 0; j < sectionHeWidth; j++) {
-			// Compute the helium index
-			heIndex = (int) (numHe - (double) sectionHeWidth / 2.0) + j + 1;
-
-			// Check if this cluster exists
-			if (reactingMap.find(std::make_pair(heIndex, vIndex))
-					== reactingMap.end())
-				continue;
-
-			// Compute the distances
-			heDistance = getHeDistance(heIndex);
-			vDistance = getVDistance(vIndex);
-
-			// Add the concentration of each cluster in the group times its number of helium
-			conc += getConcentration(heDistance, vDistance) * (double) vIndex;
-		}
-	}
-
-	return conc;
-}
-
-void PSISuperCluster::computeDispersion() {
-	// Local declarations
-	int heIndex = 0, vIndex = 0;
-	// Initialize the dispersion sum
-	double nHeSquare = 0.0, nVSquare = 0.0;
-=======
 void PSISuperCluster::resultFrom(ProductionReaction& reaction, double *coef) {
 
 	// Check if we already know about the reaction.
@@ -643,7 +477,6 @@
 	}
 	assert(it != effCombiningList.end());
 	auto& combCluster = it->second;
->>>>>>> d721e979
 
 	auto const& superProd = static_cast<PSICluster const&>(product);
 
@@ -713,139 +546,6 @@
 			if (i == j)
 				continue;
 
-<<<<<<< HEAD
-			// Compute nSquare for the dispersion
-			nHeSquare += (double) heIndex * heIndex;
-			nVSquare += (double) vIndex * vIndex;
-		}
-	}
-
-	// Compute the dispersions
-	if (sectionHeWidth == 1)
-		dispersionHe = 1.0;
-	else
-		dispersionHe = 2.0
-				* (nHeSquare
-						- ((double) compositionMap[heType]
-								* ((double) compositionMap[heType]
-										/ (double) nTot)))
-				/ ((double) (nTot * (sectionHeWidth - 1)));
-
-	if (sectionVWidth == 1)
-		dispersionV = 1.0;
-	else
-		dispersionV = 2.0
-				* (nVSquare
-						- ((double) compositionMap[vType]
-								* ((double) compositionMap[vType]
-										/ (double) nTot)))
-				/ ((double) (nTot * (sectionVWidth - 1)));
-
-	return;
-}
-
-void PSISuperCluster::optimizeReactions() {
-	// Local declarations
-	double heFactor = 0.0, vFactor = 0.0, heDistance = 0.0, vDistance = 0.0;
-	PSICluster *firstReactant = nullptr, *secondReactant = nullptr,
-			*combiningReactant = nullptr, *dissociatingCluster = nullptr,
-			*otherEmittedCluster = nullptr, *firstCluster = nullptr,
-			*secondCluster = nullptr;
-	int heIndex = 0, vIndex = 0;
-
-	// Loop on the effective reacting map
-	for (auto mapIt = reactingMap.begin(); mapIt != reactingMap.end();
-			++mapIt) {
-		// Get the pairs
-		auto pairs = mapIt->second;
-		// Loop over all the reacting pairs
-		for (auto it = pairs.begin(); it != pairs.end();) {
-			// Get the two reacting clusters
-			firstReactant = (*it).first;
-			secondReactant = (*it).second;
-
-			// Create the corresponding production reaction
-			auto reaction = std::make_shared<ProductionReaction>(firstReactant,
-					secondReactant);
-			// Add it to the network
-			reaction = network->addProductionReaction(reaction);
-
-			// Create a new SuperClusterProductionPair
-			SuperClusterProductionPair superPair(firstReactant, secondReactant,
-					reaction.get());
-
-			// Loop on the whole super cluster to fill this super pair
-			for (auto mapItBis = mapIt; mapItBis != reactingMap.end();
-					++mapItBis) {
-				// Compute the helium index
-				heIndex = mapItBis->first.first;
-				heFactor = (double) (heIndex - numHe) / dispersionHe;
-				// Compute the vacancy index
-				vIndex = mapItBis->first.second;
-				vFactor = (double) (vIndex - numV) / dispersionV;
-
-				// Get the pairs
-				auto pairsBis = mapItBis->second;
-				// Set the total number of reactants that produce to form this one
-				// Loop over all the reacting pairs
-				for (auto itBis = pairsBis.begin(); itBis != pairsBis.end();) {
-					// Get the two reacting clusters
-					auto firstReactantBis = (*itBis).first;
-					auto secondReactantBis = (*itBis).second;
-
-					// Check if it is the same reaction
-					if (firstReactantBis == firstReactant
-							&& secondReactantBis == secondReactant) {
-						// First is A, second is B, in A + B -> this
-						superPair.a000 += 1.0;
-						superPair.a001 += heFactor;
-						superPair.a002 += vFactor;
-						superPair.a100 += (*itBis).firstHeDistance;
-						superPair.a101 += (*itBis).firstHeDistance * heFactor;
-						superPair.a102 += (*itBis).firstHeDistance * vFactor;
-						superPair.a200 += (*itBis).firstVDistance;
-						superPair.a201 += (*itBis).firstVDistance * heFactor;
-						superPair.a202 += (*itBis).firstVDistance * vFactor;
-						superPair.a010 += (*itBis).secondHeDistance;
-						superPair.a011 += (*itBis).secondHeDistance * heFactor;
-						superPair.a012 += (*itBis).secondHeDistance * vFactor;
-						superPair.a020 += (*itBis).secondVDistance;
-						superPair.a021 += (*itBis).secondVDistance * heFactor;
-						superPair.a022 += (*itBis).secondVDistance * vFactor;
-						superPair.a110 += (*itBis).firstHeDistance
-								* (*itBis).secondHeDistance;
-						superPair.a111 += (*itBis).firstHeDistance
-								* (*itBis).secondHeDistance * heFactor;
-						superPair.a112 += (*itBis).firstHeDistance
-								* (*itBis).secondHeDistance * vFactor;
-						superPair.a120 += (*itBis).firstHeDistance
-								* (*itBis).secondVDistance;
-						superPair.a121 += (*itBis).firstHeDistance
-								* (*itBis).secondVDistance * heFactor;
-						superPair.a122 += (*itBis).firstHeDistance
-								* (*itBis).secondVDistance * vFactor;
-						superPair.a210 += (*itBis).firstVDistance
-								* (*itBis).secondHeDistance;
-						superPair.a211 += (*itBis).firstVDistance
-								* (*itBis).secondHeDistance * heFactor;
-						superPair.a212 += (*itBis).firstVDistance
-								* (*itBis).secondHeDistance * vFactor;
-						superPair.a220 += (*itBis).firstVDistance
-								* (*itBis).secondVDistance;
-						superPair.a221 += (*itBis).firstVDistance
-								* (*itBis).secondVDistance * heFactor;
-						superPair.a222 += (*itBis).firstVDistance
-								* (*itBis).secondVDistance * vFactor;
-
-						// Do not delete the element if it is the original one
-						if (itBis == it) {
-							++itBis;
-							continue;
-						}
-
-						// Remove the reaction from the vector
-						itBis = pairsBis.erase(itBis);
-=======
 			if (sectionWidth[indexList[i] - 1] != 1)
 				combCluster.coefs[i][0][j] += ((double) (nOverlap * 2)
 						/ ((double) ((sectionWidth[indexList[i] - 1] - 1)
@@ -999,7 +699,6 @@
 					static_cast<PSICluster const&>(reaction.dissociating);
 					for (int i = 1; i < psDim; i++) {
 						distance[i] = super.getDistance(currPRI.a[indexList[i]-1], indexList[i]-1);
->>>>>>> d721e979
 					}
 				}
 				for (int i = 1; i < psDim; i++) {
@@ -1052,94 +751,6 @@
 		iSize = emittedCluster.getSize();
 	}
 
-<<<<<<< HEAD
-	// Loop on the effective combining map
-	for (auto mapIt = combiningMap.begin(); mapIt != combiningMap.end();
-			++mapIt) {
-		// Get the pairs
-		auto clusters = mapIt->second;
-		// Loop over all the reacting pairs
-		for (auto it = clusters.begin(); it != clusters.end();) {
-			// Get the combining cluster
-			combiningReactant = (*it).combining;
-
-			// Create the corresponding production reaction
-			auto reaction = std::make_shared<ProductionReaction>(this,
-					combiningReactant);
-			// Add it to the network
-			reaction = network->addProductionReaction(reaction);
-
-			// Create a new SuperClusterProductionPair with NULL as the second cluster because
-			// we do not need it
-			SuperClusterProductionPair superPair(combiningReactant, NULL,
-					reaction.get());
-
-			// Loop on the whole super cluster to fill this super pair
-			for (auto mapItBis = mapIt; mapItBis != combiningMap.end();
-					++mapItBis) {
-				// Compute the helium index
-				heIndex = mapItBis->first.first;
-				heDistance = getHeDistance(heIndex);
-				heFactor = (double) (heIndex - numHe) / dispersionHe;
-				// Compute the vacancy index
-				vIndex = mapItBis->first.second;
-				vDistance = getVDistance(vIndex);
-				vFactor = (double) (vIndex - numV) / dispersionV;
-
-				// Get the pairs
-				auto clustersBis = mapItBis->second;
-				// Set the total number of reactants that produce to form this one
-				// Loop over all the reacting pairs
-				for (auto itBis = clustersBis.begin();
-						itBis != clustersBis.end();) {
-					// Get the two reacting clusters
-					auto combiningReactantBis = (*itBis).combining;
-
-					// Check if it is the same reaction
-					if (combiningReactantBis == combiningReactant) {
-						// This is A, itBis is B, in this + B -> C
-						superPair.a000 += 1.0;
-						superPair.a001 += heFactor;
-						superPair.a002 += vFactor;
-						superPair.a010 += (*itBis).heDistance;
-						superPair.a011 += (*itBis).heDistance * heFactor;
-						superPair.a012 += (*itBis).heDistance * vFactor;
-						superPair.a020 += (*itBis).vDistance;
-						superPair.a021 += (*itBis).vDistance * heFactor;
-						superPair.a022 += (*itBis).vDistance * vFactor;
-						superPair.a100 += heDistance;
-						superPair.a101 += heDistance * heFactor;
-						superPair.a102 += heDistance * vFactor;
-						superPair.a200 += vDistance;
-						superPair.a201 += vDistance * heFactor;
-						superPair.a202 += vDistance * vFactor;
-						superPair.a110 += (*itBis).heDistance * heDistance;
-						superPair.a111 += (*itBis).heDistance * heDistance
-								* heFactor;
-						superPair.a112 += (*itBis).heDistance * heDistance
-								* vFactor;
-						superPair.a210 += (*itBis).heDistance * vDistance;
-						superPair.a211 += (*itBis).heDistance * vDistance
-								* heFactor;
-						superPair.a212 += (*itBis).heDistance * vDistance
-								* vFactor;
-						superPair.a120 += (*itBis).vDistance * heDistance;
-						superPair.a121 += (*itBis).vDistance * heDistance
-								* heFactor;
-						superPair.a122 += (*itBis).vDistance * heDistance
-								* vFactor;
-						superPair.a220 += (*itBis).vDistance * vDistance;
-						superPair.a221 += (*itBis).vDistance * vDistance
-								* heFactor;
-						superPair.a222 += (*itBis).vDistance * vDistance
-								* vFactor;
-
-						// Do not delete the element if it is the original one
-						if (itBis == it) {
-							++itBis;
-							continue;
-						}
-=======
 	// Loop on the different type of clusters in grouping
 	int dissoLo[4] = { }, dissoHi[4] = { }, singleComp[4] = { }, r1Lo[4] = { },
 			r1Hi[4] = { }, width[4] = { };
@@ -1161,7 +772,6 @@
 
 		nOverlap *= width[i - 1];
 	}
->>>>>>> d721e979
 
 	// Compute the coefficients
 	dissPair.coefs[0][0] += nOverlap;
@@ -1264,67 +874,6 @@
 		}
 	}
 
-<<<<<<< HEAD
-	// Loop on the effective dissociating map
-	for (auto mapIt = dissociatingMap.begin(); mapIt != dissociatingMap.end();
-			++mapIt) {
-		// Get the pairs
-		auto pairs = mapIt->second;
-		// Loop over all the reacting pairs
-		for (auto it = pairs.begin(); it != pairs.end();) {
-			// Get the two reacting clusters
-			dissociatingCluster = (*it).first;
-			otherEmittedCluster = (*it).second;
-
-			// Create a dissociation reaction
-			auto reaction = std::make_shared<DissociationReaction>(
-					dissociatingCluster, this, otherEmittedCluster);
-			// Add it to the network
-			reaction = network->addDissociationReaction(reaction);
-
-			// Create a new SuperClusterProductionPair
-			SuperClusterDissociationPair superPair(dissociatingCluster,
-					otherEmittedCluster, reaction.get());
-
-			// Loop on the whole super cluster to fill this super pair
-			for (auto mapItBis = mapIt; mapItBis != dissociatingMap.end();
-					++mapItBis) {
-				// Compute the helium index
-				heIndex = mapItBis->first.first;
-				heFactor = (double) (heIndex - numHe) / dispersionHe;
-				// Compute the vacancy index
-				vIndex = mapItBis->first.second;
-				vFactor = (double) (vIndex - numV) / dispersionV;
-
-				// Get the pairs
-				auto pairsBis = mapItBis->second;
-				// Set the total number of reactants that produce to form this one
-				// Loop over all the reacting pairs
-				for (auto itBis = pairsBis.begin(); itBis != pairsBis.end();) {
-					// Get the two reacting clusters
-					auto dissociatingClusterBis = (*itBis).first;
-					auto otherEmittedClusterBis = (*itBis).second;
-
-					// Check if it is the same reaction
-					if (dissociatingClusterBis == dissociatingCluster
-							&& otherEmittedClusterBis == otherEmittedCluster) {
-						// A is the dissociating cluster
-						superPair.a00 += 1.0;
-						superPair.a01 += heFactor;
-						superPair.a02 += vFactor;
-						superPair.a10 += (*itBis).firstHeDistance;
-						superPair.a11 += (*itBis).firstHeDistance * heFactor;
-						superPair.a12 += (*itBis).firstHeDistance * vFactor;
-						superPair.a20 += (*itBis).firstVDistance;
-						superPair.a21 += (*itBis).firstVDistance * heFactor;
-						superPair.a22 += (*itBis).firstVDistance * vFactor;
-
-						// Do not delete the element if it is the original one
-						if (itBis == it) {
-							++itBis;
-							continue;
-						}
-=======
 	return;
 }
 
@@ -1365,7 +914,6 @@
 			dissPair.coefs[i][j] += distance[i] * factor[j];
 		}
 	}
->>>>>>> d721e979
 
 	return;
 }
@@ -1470,69 +1018,6 @@
 			singleComp[i - 1] = *(r2Bounds.begin());
 		}
 
-<<<<<<< HEAD
-	// Loop on the effective emission map
-	for (auto mapIt = emissionMap.begin(); mapIt != emissionMap.end();
-			++mapIt) {
-		// Get the pairs
-		auto pairs = mapIt->second;
-		// Loop over all the reacting pairs
-		for (auto it = pairs.begin(); it != pairs.end();) {
-			// Get the two reacting clusters
-			firstCluster = (*it).first;
-			secondCluster = (*it).second;
-
-			// Create a dissociation reaction
-			auto reaction = std::make_shared<DissociationReaction>(this,
-					firstCluster, secondCluster);
-			// Add it to the network
-			reaction = network->addDissociationReaction(reaction);
-
-			// Create a new SuperClusterProductionPair
-			SuperClusterDissociationPair superPair(firstCluster, secondCluster,
-					reaction.get());
-
-			// Loop on the whole super cluster to fill this super pair
-			for (auto mapItBis = mapIt; mapItBis != emissionMap.end();
-					++mapItBis) {
-				// Compute the helium index
-				heIndex = mapItBis->first.first;
-				heDistance = getHeDistance(heIndex);
-				heFactor = (double) (heIndex - numHe) / dispersionHe;
-				// Compute the vacancy index
-				vIndex = mapItBis->first.second;
-				vDistance = getVDistance(vIndex);
-				vFactor = (double) (vIndex - numV) / dispersionV;
-
-				// Get the pairs
-				auto pairsBis = mapItBis->second;
-				// Set the total number of reactants that produce to form this one
-				// Loop over all the reacting pairs
-				for (auto itBis = pairsBis.begin(); itBis != pairsBis.end();) {
-					// Get the two reacting clusters
-					auto firstClusterBis = (*itBis).first;
-					auto secondClusterBis = (*itBis).second;
-
-					// Check if it is the same reaction
-					if (firstClusterBis == firstCluster
-							&& secondClusterBis == secondCluster) {
-						// A is the dissociating cluster
-						superPair.a00 += 1.0;
-						superPair.a01 += heFactor;
-						superPair.a02 += vFactor;
-						superPair.a10 += heDistance;
-						superPair.a11 += heDistance * heFactor;
-						superPair.a12 += heDistance * vFactor;
-						superPair.a20 += vDistance;
-						superPair.a21 += vDistance * heFactor;
-						superPair.a22 += vDistance * vFactor;
-
-						// Do not delete the element if it is the original one
-						if (itBis == it) {
-							++itBis;
-							continue;
-						}
-=======
 		if (dissPair.second.getType() == ReactantType::PSISuper) {
 			auto const& r1Bounds = superR1.getBounds(i - 1);
 			singleComp[i - 1] = *(r1Bounds.begin());
@@ -1540,7 +1025,6 @@
 			r1Lo[i - 1] = *(r2Bounds.begin()), r1Hi[i - 1] = *(r2Bounds.end())
 					- 1;
 		}
->>>>>>> d721e979
 
 		// Special case for V and I
 		if (i == 4)
@@ -1610,13 +1094,6 @@
 		}
 	}
 
-<<<<<<< HEAD
-	// Clear the maps because they won't be used anymore
-	reactingPairs.clear();
-	combiningReactants.clear();
-	dissociatingPairs.clear();
-	emissionPairs.clear();
-=======
 	return;
 }
 
@@ -1652,13 +1129,10 @@
 			n++;
 		}
 	}
->>>>>>> d721e979
-
-	return;
-}
-
-<<<<<<< HEAD
-=======
+
+	return;
+}
+
 void PSISuperCluster::setHeVVector(
 		std::set<std::tuple<int, int, int, int> > vec) {
 	// Copy the list of coordinates
@@ -1813,7 +1287,6 @@
 	return conc;
 }
 
->>>>>>> d721e979
 void PSISuperCluster::resetConnectivities() {
 	// Clear both sets
 	reactionConnectivitySet.clear();
@@ -1822,35 +1295,9 @@
 	// Connect this cluster to itself since any reaction will affect it
 	setReactionConnectivity(id);
 	setDissociationConnectivity(id);
-<<<<<<< HEAD
-	setReactionConnectivity(heMomId);
-	setDissociationConnectivity(heMomId);
-	setReactionConnectivity(vMomId);
-	setDissociationConnectivity(vMomId);
-
-	// Loop over all the reacting pairs
-	for (auto it = effReactingList.begin(); it != effReactingList.end(); ++it) {
-		// The cluster is connecting to both clusters in the pair
-		setReactionConnectivity((*it).first->getId());
-		setReactionConnectivity((*it).first->getHeMomentId());
-		setReactionConnectivity((*it).first->getVMomentId());
-		setReactionConnectivity((*it).second->getId());
-		setReactionConnectivity((*it).second->getHeMomentId());
-		setReactionConnectivity((*it).second->getVMomentId());
-	}
-
-	// Loop over all the combining pairs
-	for (auto it = effCombiningList.begin(); it != effCombiningList.end();
-			++it) {
-		// The cluster is connecting to the combining cluster
-		setReactionConnectivity((*it).first->getId());
-		setReactionConnectivity((*it).first->getHeMomentId());
-		setReactionConnectivity((*it).first->getVMomentId());
-=======
 	for (int i = 0; i < 4; i++) {
 		setReactionConnectivity(momId[i]);
 		setDissociationConnectivity(momId[i]);
->>>>>>> d721e979
 	}
 	// Visit all the reacting pairs
 	std::for_each(effReactingList.begin(), effReactingList.end(),
@@ -1877,15 +1324,6 @@
 			});
 
 	// Loop over all the dissociating pairs
-<<<<<<< HEAD
-	for (auto it = effDissociatingList.begin(); it != effDissociatingList.end();
-			++it) {
-		// The cluster is connecting to the combining cluster
-		setDissociationConnectivity((*it).first->getId());
-		setDissociationConnectivity((*it).first->getHeMomentId());
-		setDissociationConnectivity((*it).first->getVMomentId());
-	}
-=======
 	std::for_each(effDissociatingList.begin(), effDissociatingList.end(),
 			[this](DissociationPairMap::value_type const& currMapItem) {
 				// The cluster is connecting to the combining cluster
@@ -1895,27 +1333,14 @@
 					setDissociationConnectivity(currPair.first.getMomentId(indexList[i]-1));
 				}
 			});
->>>>>>> d721e979
 
 	// Don't loop on the effective emission pairs because
 	// this cluster is not connected to them
 
-<<<<<<< HEAD
-	// Initialize the partial vector for the moment
-	int dof = network->getDOF();
-	heMomentPartials.resize(dof, 0.0);
-	vMomentPartials.resize(dof, 0.0);
-
-	return;
-}
-
-double PSISuperCluster::getDissociationFlux() {
-=======
 	return;
 }
 
 double PSISuperCluster::getDissociationFlux(int xi) {
->>>>>>> d721e979
 	// Initial declarations
 	double flux = 0.0;
 
@@ -1935,25 +1360,6 @@
 					lA[i] = dissociatingCluster.getMoment(indexList[i]-1);
 				}
 
-<<<<<<< HEAD
-	// Loop over all the dissociating pairs
-	for (auto it = effDissociatingList.begin(); it != effDissociatingList.end();
-			++it) {
-		// Get the dissociating clusters
-		dissociatingCluster = (*it).first;
-		double l0A = dissociatingCluster->getConcentration(0.0, 0.0);
-		double lHeA = dissociatingCluster->getHeMoment();
-		double lVA = dissociatingCluster->getVMoment();
-		// Update the flux
-		value = *((*it).kConstant) / (double) nTot;
-		flux += value * ((*it).a00 * l0A + (*it).a10 * lHeA + (*it).a20 * lVA);
-		// Compute the moment fluxes
-		heMomentFlux += value
-				* ((*it).a01 * l0A + (*it).a11 * lHeA + (*it).a21 * lVA);
-		vMomentFlux += value
-				* ((*it).a02 * l0A + (*it).a12 * lHeA + (*it).a22 * lVA);
-	}
-=======
 				double sum[5] = {};
 				for (int j = 0; j < psDim; j++) {
 					for (int i = 0; i < psDim; i++) {
@@ -1968,7 +1374,6 @@
 					momentFlux[indexList[i]-1] += value * sum[i];
 				}
 			});
->>>>>>> d721e979
 
 	// Return the flux
 	return flux;
@@ -1979,18 +1384,6 @@
 	double flux = 0.0;
 
 	// Loop over all the emission pairs
-<<<<<<< HEAD
-	for (auto it = effEmissionList.begin(); it != effEmissionList.end(); ++it) {
-		// Update the flux
-		value = *((*it).kConstant) / (double) nTot;
-		flux += value * ((*it).a00 * l0 + (*it).a10 * l1He + (*it).a20 * l1V);
-		// Compute the moment fluxes
-		heMomentFlux -= value
-				* ((*it).a01 * l0 + (*it).a11 * l1He + (*it).a21 * l1V);
-		vMomentFlux -= value
-				* ((*it).a02 * l0 + (*it).a12 * l1He + (*it).a22 * l1V);
-	}
-=======
 	// TODO consider using std::accumulate.  May also want to change side
 	// effect of updating member variables heMomentFlux and
 	// vMomentFlux here.
@@ -2017,7 +1410,6 @@
 					momentFlux[indexList[i]-1] -= value * sum[i];
 				}
 			});
->>>>>>> d721e979
 
 	return flux;
 }
@@ -2046,41 +1438,6 @@
 					lB[i] = secondReactant.getMoment(indexList[i]-1);
 				}
 
-<<<<<<< HEAD
-	// Loop over all the reacting pairs
-	for (auto it = effReactingList.begin(); it != effReactingList.end(); ++it) {
-		// Get the two reacting clusters
-		firstReactant = (*it).first;
-		secondReactant = (*it).second;
-		double l0A = firstReactant->getConcentration(0.0, 0.0);
-		double l0B = secondReactant->getConcentration(0.0, 0.0);
-		double lHeA = firstReactant->getHeMoment();
-		double lHeB = secondReactant->getHeMoment();
-		double lVA = firstReactant->getVMoment();
-		double lVB = secondReactant->getVMoment();
-		// Update the flux
-		value = *((*it).kConstant) / (double) nTot;
-		flux += value
-				* ((*it).a000 * l0A * l0B + (*it).a010 * l0A * lHeB
-						+ (*it).a020 * l0A * lVB + (*it).a100 * lHeA * l0B
-						+ (*it).a110 * lHeA * lHeB + (*it).a120 * lHeA * lVB
-						+ (*it).a200 * lVA * l0B + (*it).a210 * lVA * lHeB
-						+ (*it).a220 * lVA * lVB);
-		// Compute the moment fluxes
-		heMomentFlux += value
-				* ((*it).a001 * l0A * l0B + (*it).a011 * l0A * lHeB
-						+ (*it).a021 * l0A * lVB + (*it).a101 * lHeA * l0B
-						+ (*it).a111 * lHeA * lHeB + (*it).a121 * lHeA * lVB
-						+ (*it).a201 * lVA * l0B + (*it).a211 * lVA * lHeB
-						+ (*it).a221 * lVA * lVB);
-		vMomentFlux += value
-				* ((*it).a002 * l0A * l0B + (*it).a012 * l0A * lHeB
-						+ (*it).a022 * l0A * lVB + (*it).a102 * lHeA * l0B
-						+ (*it).a112 * lHeA * lHeB + (*it).a122 * lHeA * lVB
-						+ (*it).a202 * lVA * l0B + (*it).a212 * lVA * lHeB
-						+ (*it).a222 * lVA * lVB);
-	}
-=======
 				double sum[5] = {};
 				for (int k = 0; k < psDim; k++) {
 					for (int j = 0; j < psDim; j++) {
@@ -2098,7 +1455,6 @@
 					momentFlux[indexList[i]-1] += value * sum[i];
 				}
 			});
->>>>>>> d721e979
 
 	// Return the production flux
 	return flux;
@@ -2106,41 +1462,6 @@
 
 double PSISuperCluster::getCombinationFlux(int xi) {
 	// Local declarations
-<<<<<<< HEAD
-	double flux = 0.0, value = 0.0;
-	PSICluster *combiningCluster = nullptr;
-
-	// Loop over all the combining clusters
-	for (auto it = effCombiningList.begin(); it != effCombiningList.end();
-			++it) {
-		// Get the two reacting clusters
-		combiningCluster = (*it).first;
-		double l0B = combiningCluster->getConcentration(0.0, 0.0);
-		double lHeB = combiningCluster->getHeMoment();
-		double lVB = combiningCluster->getVMoment();
-		// Update the flux
-		value = *((*it).kConstant) / (double) nTot;
-		flux += value
-				* ((*it).a000 * l0B * l0 + (*it).a100 * l0B * l1He
-						+ (*it).a200 * l0B * l1V + (*it).a010 * lHeB * l0
-						+ (*it).a110 * lHeB * l1He + (*it).a210 * lHeB * l1V
-						+ (*it).a020 * lVB * l0 + (*it).a120 * lVB * l1He
-						+ (*it).a220 * lVB * l1V);
-		// Compute the moment fluxes
-		heMomentFlux -= value
-				* ((*it).a001 * l0B * l0 + (*it).a101 * l0B * l1He
-						+ (*it).a201 * l0B * l1V + (*it).a011 * lHeB * l0
-						+ (*it).a111 * lHeB * l1He + (*it).a211 * lHeB * l1V
-						+ (*it).a021 * lVB * l0 + (*it).a121 * lVB * l1He
-						+ (*it).a221 * lVB * l1V);
-		vMomentFlux -= value
-				* ((*it).a002 * l0B * l0 + (*it).a102 * l0B * l1He
-						+ (*it).a202 * l0B * l1V + (*it).a012 * lHeB * l0
-						+ (*it).a112 * lHeB * l1He + (*it).a212 * lHeB * l1V
-						+ (*it).a022 * lVB * l0 + (*it).a122 * lVB * l1He
-						+ (*it).a222 * lVB * l1V);
-	}
-=======
 	double flux = 0.0;
 
 	// Sum over all the combining clusters
@@ -2176,21 +1497,12 @@
 					momentFlux[indexList[i]-1] -= value * sum[i];
 				}
 			});
->>>>>>> d721e979
 
 	return flux;
 }
 
-<<<<<<< HEAD
-void PSISuperCluster::getPartialDerivatives(
-		std::vector<double> & partials) const {
-	// Reinitialize the moment partial derivatives vector
-	std::fill(heMomentPartials.begin(), heMomentPartials.end(), 0.0);
-	std::fill(vMomentPartials.begin(), vMomentPartials.end(), 0.0);
-=======
 void PSISuperCluster::computePartialDerivatives(double* partials[5],
 		const ReactionNetwork::PartialsIdxMap partialsIdxMap[5], int i) const {
->>>>>>> d721e979
 
 	// Get the partial derivatives for each reaction type
 	computeProductionPartialDerivatives(partials, partialsIdxMap, i);
@@ -2213,65 +1525,6 @@
 	// dF(C_D)/dC_B = k+_(A,B)*C_A
 
 	// Loop over all the reacting pairs
-<<<<<<< HEAD
-	for (auto it = effReactingList.begin(); it != effReactingList.end(); ++it) {
-		// Get the two reacting clusters
-		firstReactant = (*it).first;
-		secondReactant = (*it).second;
-		double l0A = firstReactant->getConcentration(0.0, 0.0);
-		double l0B = secondReactant->getConcentration(0.0, 0.0);
-		double lHeA = firstReactant->getHeMoment();
-		double lHeB = secondReactant->getHeMoment();
-		double lVA = firstReactant->getVMoment();
-		double lVB = secondReactant->getVMoment();
-
-		// Compute the contribution from the first part of the reacting pair
-		value = *((*it).kConstant) / (double) nTot;
-		index = firstReactant->getId() - 1;
-		partials[index] += value
-				* ((*it).a000 * l0B + (*it).a010 * lHeB + (*it).a020 * lVB);
-		heMomentPartials[index] += value
-				* ((*it).a001 * l0B + (*it).a011 * lHeB + (*it).a021 * lVB);
-		vMomentPartials[index] += value
-				* ((*it).a002 * l0B + (*it).a012 * lHeB + (*it).a022 * lVB);
-		index = firstReactant->getHeMomentId() - 1;
-		partials[index] += value
-				* ((*it).a100 * l0B + (*it).a110 * lHeB + (*it).a120 * lVB);
-		heMomentPartials[index] += value
-				* ((*it).a101 * l0B + (*it).a111 * lHeB + (*it).a121 * lVB);
-		vMomentPartials[index] += value
-				* ((*it).a102 * l0B + (*it).a112 * lHeB + (*it).a122 * lVB);
-		index = firstReactant->getVMomentId() - 1;
-		partials[index] += value
-				* ((*it).a200 * l0B + (*it).a210 * lHeB + (*it).a220 * lVB);
-		heMomentPartials[index] += value
-				* ((*it).a201 * l0B + (*it).a211 * lHeB + (*it).a221 * lVB);
-		vMomentPartials[index] += value
-				* ((*it).a202 * l0B + (*it).a212 * lHeB + (*it).a222 * lVB);
-		// Compute the contribution from the second part of the reacting pair
-		index = secondReactant->getId() - 1;
-		partials[index] += value
-				* ((*it).a000 * l0A + (*it).a100 * lHeA + (*it).a200 * lVA);
-		heMomentPartials[index] += value
-				* ((*it).a001 * l0A + (*it).a101 * lHeA + (*it).a201 * lVA);
-		vMomentPartials[index] += value
-				* ((*it).a002 * l0A + (*it).a102 * lHeA + (*it).a202 * lVA);
-		index = secondReactant->getHeMomentId() - 1;
-		partials[index] += value
-				* ((*it).a010 * l0A + (*it).a110 * lHeA + (*it).a210 * lVA);
-		heMomentPartials[index] += value
-				* ((*it).a011 * l0A + (*it).a111 * lHeA + (*it).a211 * lVA);
-		vMomentPartials[index] += value
-				* ((*it).a012 * l0A + (*it).a112 * lHeA + (*it).a212 * lVA);
-		index = secondReactant->getVMomentId() - 1;
-		partials[index] += value
-				* ((*it).a020 * l0A + (*it).a120 * lHeA + (*it).a220 * lVA);
-		heMomentPartials[index] += value
-				* ((*it).a021 * l0A + (*it).a121 * lHeA + (*it).a221 * lVA);
-		vMomentPartials[index] += value
-				* ((*it).a022 * l0A + (*it).a122 * lHeA + (*it).a222 * lVA);
-	}
-=======
 	std::for_each(effReactingList.begin(), effReactingList.end(),
 			[this,
 			&partials, &partialsIdxMap,&xi](ProductionPairMap::value_type const& currMapItem) {
@@ -2318,7 +1571,6 @@
 					}
 				}
 			});
->>>>>>> d721e979
 
 	return;
 }
@@ -2334,63 +1586,6 @@
 	// dF(C_A)/dC_A = - k+_(A,B)*C_B
 	// dF(C_A)/dC_B = - k+_(A,B)*C_A
 
-<<<<<<< HEAD
-	// Loop over all the combining clusters
-	for (auto it = effCombiningList.begin(); it != effCombiningList.end();
-			++it) {
-		// Get the two reacting clusters
-		cluster = (*it).first;
-		double l0B = cluster->getConcentration(0.0, 0.0);
-		double lHeB = cluster->getHeMoment();
-		double lVB = cluster->getVMoment();
-
-		// Compute the contribution from the combining cluster
-		value = *((*it).kConstant) / (double) nTot;
-		index = cluster->getId() - 1;
-		partials[index] -= value
-				* ((*it).a000 * l0 + (*it).a100 * l1He + (*it).a200 * l1V);
-		heMomentPartials[index] -= value
-				* ((*it).a001 * l0 + (*it).a101 * l1He + (*it).a201 * l1V);
-		vMomentPartials[index] -= value
-				* ((*it).a002 * l0 + (*it).a102 * l1He + (*it).a202 * l1V);
-		index = cluster->getHeMomentId() - 1;
-		partials[index] -= value
-				* ((*it).a010 * l0 + (*it).a110 * l1He + (*it).a210 * l1V);
-		heMomentPartials[index] -= value
-				* ((*it).a011 * l0 + (*it).a111 * l1He + (*it).a211 * l1V);
-		vMomentPartials[index] -= value
-				* ((*it).a012 * l0 + (*it).a112 * l1He + (*it).a212 * l1V);
-		index = cluster->getVMomentId() - 1;
-		partials[index] -= value
-				* ((*it).a020 * l0 + (*it).a120 * l1He + (*it).a220 * l1V);
-		heMomentPartials[index] -= value
-				* ((*it).a021 * l0 + (*it).a121 * l1He + (*it).a221 * l1V);
-		vMomentPartials[index] -= value
-				* ((*it).a022 * l0 + (*it).a122 * l1He + (*it).a222 * l1V);
-		// Compute the contribution from this cluster
-		index = id - 1;
-		partials[index] -= value
-				* ((*it).a000 * l0B + (*it).a010 * lHeB + (*it).a020 * lVB);
-		heMomentPartials[index] -= value
-				* ((*it).a001 * l0B + (*it).a011 * lHeB + (*it).a021 * lVB);
-		vMomentPartials[index] -= value
-				* ((*it).a002 * l0B + (*it).a012 * lHeB + (*it).a022 * lVB);
-		index = heMomId - 1;
-		partials[index] -= value
-				* ((*it).a100 * l0B + (*it).a110 * lHeB + (*it).a120 * lVB);
-		heMomentPartials[index] -= value
-				* ((*it).a101 * l0B + (*it).a111 * lHeB + (*it).a121 * lVB);
-		vMomentPartials[index] -= value
-				* ((*it).a102 * l0B + (*it).a112 * lHeB + (*it).a122 * lVB);
-		index = vMomId - 1;
-		partials[index] -= value
-				* ((*it).a200 * l0B + (*it).a210 * lHeB + (*it).a220 * lVB);
-		heMomentPartials[index] -= value
-				* ((*it).a201 * l0B + (*it).a211 * lHeB + (*it).a221 * lVB);
-		vMomentPartials[index] -= value
-				* ((*it).a202 * l0B + (*it).a212 * lHeB + (*it).a222 * lVB);
-	}
-=======
 	// Visit all the combining clusters
 	std::for_each(effCombiningList.begin(), effCombiningList.end(),
 			[this,
@@ -2436,7 +1631,6 @@
 					}
 				}
 			});
->>>>>>> d721e979
 
 	return;
 }
@@ -2451,28 +1645,6 @@
 	// Thus, the partial derivatives
 	// dF(C_B)/dC_A = k-_(B,D)
 
-<<<<<<< HEAD
-	// Loop over all the dissociating pairs
-	for (auto it = effDissociatingList.begin(); it != effDissociatingList.end();
-			++it) {
-		// Get the dissociating clusters
-		cluster = (*it).first;
-		// Compute the contribution from the dissociating cluster
-		value = *((*it).kConstant) / (double) nTot;
-		index = cluster->getId() - 1;
-		partials[index] += value * ((*it).a00);
-		heMomentPartials[index] += value * ((*it).a01);
-		vMomentPartials[index] += value * ((*it).a02);
-		index = cluster->getHeMomentId() - 1;
-		partials[index] += value * ((*it).a10);
-		heMomentPartials[index] += value * ((*it).a11);
-		vMomentPartials[index] += value * ((*it).a12);
-		index = cluster->getVMomentId() - 1;
-		partials[index] += value * ((*it).a20);
-		heMomentPartials[index] += value * ((*it).a21);
-		vMomentPartials[index] += value * ((*it).a22);
-	}
-=======
 	// Visit all the dissociating pairs
 	std::for_each(effDissociatingList.begin(), effDissociatingList.end(),
 			[this,
@@ -2498,7 +1670,6 @@
 					}
 				}
 			});
->>>>>>> d721e979
 
 	return;
 }
@@ -2513,25 +1684,6 @@
 	// Thus, the partial derivatives
 	// dF(C_A)/dC_A = - k-_(B,D)
 
-<<<<<<< HEAD
-	// Loop over all the emission pairs
-	for (auto it = effEmissionList.begin(); it != effEmissionList.end(); ++it) {
-		// Compute the contribution from the dissociating cluster
-		value = *((*it).kConstant) / (double) nTot;
-		index = id - 1;
-		partials[index] -= value * ((*it).a00);
-		heMomentPartials[index] -= value * ((*it).a01);
-		vMomentPartials[index] -= value * ((*it).a02);
-		index = heMomId - 1;
-		partials[index] -= value * ((*it).a10);
-		heMomentPartials[index] -= value * ((*it).a11);
-		vMomentPartials[index] -= value * ((*it).a12);
-		index = vMomId - 1;
-		partials[index] -= value * ((*it).a20);
-		heMomentPartials[index] -= value * ((*it).a21);
-		vMomentPartials[index] -= value * ((*it).a22);
-	}
-=======
 	// Visit all the emission pairs
 	std::for_each(effEmissionList.begin(), effEmissionList.end(),
 			[this,
@@ -2554,20 +1706,10 @@
 					}
 				}
 			});
->>>>>>> d721e979
-
-	return;
-}
-
-<<<<<<< HEAD
-void PSISuperCluster::getHeMomentPartialDerivatives(
-		std::vector<double> & partials) const {
-	// Loop on the size of the vector
-	for (int i = 0; i < partials.size(); i++) {
-		// Set to the values that were already computed
-		partials[i] = heMomentPartials[i];
-	}
-=======
+
+	return;
+}
+
 std::vector<std::vector<double> > PSISuperCluster::getProdVector() const {
 	// Initial declarations
 	std::vector<std::vector<double> > toReturn;
@@ -2587,7 +1729,6 @@
 						}
 					}
 				}
->>>>>>> d721e979
 
 				// Add it to the main vector
 				toReturn.push_back(tempVec);
@@ -2622,14 +1763,6 @@
 	return toReturn;
 }
 
-<<<<<<< HEAD
-void PSISuperCluster::getVMomentPartialDerivatives(
-		std::vector<double> & partials) const {
-	// Loop on the size of the vector
-	for (int i = 0; i < partials.size(); i++) {
-		// Set to the values that were already computed
-		partials[i] = vMomentPartials[i];
-=======
 std::vector<std::vector<double> > PSISuperCluster::getDissoVector() const {
 	// Initial declarations
 	std::vector<std::vector<double> > toReturn;
@@ -2690,7 +1823,6 @@
 				os << curr.coefs[k][j][i] << ' ';
 			}
 		}
->>>>>>> d721e979
 	}
 }
 
