// Includes
#include "PSISuperCluster.h"
#include "PSIClusterReactionNetwork.h"
#include <MathUtils.h>
#include <xolotlPerf.h>

using namespace xolotlCore;

/**
 * The helium momentum partials.
 */
std::vector<double> psiHeMomentPartials;

/**
 * The vacancy momentum partials.
 */
std::vector<double> psiVMomentPartials;

PSISuperCluster::PSISuperCluster(double _numHe, double _numV, int _nTot,
		int heWidth, int vWidth, IReactionNetwork& _network,
		std::shared_ptr<xolotlPerf::IHandlerRegistry> registry) :
		PSICluster(_network, registry, buildName(_numHe, _numV)), numHe(_numHe), numV(
				_numV), nTot(_nTot), heBounds(0, 0), vBounds(0, 0), l0(0.0), l1He(
				0.0), l1V(0.0), dispersionHe(0.0), dispersionV(0.0), heMomentumFlux(
				0.0), vMomentumFlux(0.0) {
	// Set the cluster size as the sum of
	// the number of Helium and Vacancies
	size = (int) (numHe + numV);

	// Update the composition map
	composition[toCompIdx(Species::He)] = (int) numHe;
	composition[toCompIdx(Species::V)] = (int) numV;

	// Set the width
	sectionHeWidth = heWidth;
	sectionVWidth = vWidth;

	// Set the formation energy
	formationEnergy = 0.0; // It is set to 0.0 because we do not want the super clusters to undergo dissociation

	// Set the diffusion factor and the migration energy
	migrationEnergy = std::numeric_limits<double>::infinity();
	diffusionFactor = 0.0;

	// Set the typename appropriately
	type = ReactantType::PSISuper;

	return;
}

void PSISuperCluster::resultFrom(ProductionReaction& reaction, int a, int b,
		int c, int d) {

	// Check if we already know about the reaction.
	auto rkey = std::make_pair(&(reaction.first), &(reaction.second));
	auto it = effReactingList.find(rkey);
	if (it == effReactingList.end()) {

		// We did not already know about this reaction.
		// Add info about production to our list.
		auto eret = effReactingList.emplace(std::piecewise_construct,
				std::forward_as_tuple(rkey),
				std::forward_as_tuple(reaction,
						static_cast<PSICluster&>(reaction.first),
						static_cast<PSICluster&>(reaction.second)));
		// Since we already checked and didn't know about the reaction,
		// we had better have added it with our emplace() call.
		assert(eret.second);
		it = eret.first;
	}
	assert(it != effReactingList.end());
	auto& prodPair = it->second;

	// NB: prodPair's reactants are same as reaction.
	// So use prodPair only from here on.
	// TODO any way to enforce this?

	// Update the coefficients
	double firstHeDistance = 0.0, firstVDistance = 0.0, secondHeDistance = 0.0,
			secondVDistance = 0.0;
	if (prodPair.first.getType() == ReactantType::PSISuper) {
		auto const& super = static_cast<PSICluster const&>(prodPair.first);
		firstHeDistance = super.getHeDistance(c);
		firstVDistance = super.getVDistance(d);
	}
	if (prodPair.second.getType() == ReactantType::PSISuper) {
		auto const& super = static_cast<PSICluster const&>(prodPair.second);
		secondHeDistance = super.getHeDistance(c);
		secondVDistance = super.getVDistance(d);
	}
	double heFactor = (double) (a - numHe) / dispersionHe;
	double vFactor = (double) (b - numV) / dispersionV;
	// First is A, second is B, in A + B -> this
	prodPair.a000 += 1.0;
	prodPair.a001 += heFactor;
	prodPair.a002 += vFactor;
	prodPair.a100 += firstHeDistance;
	prodPair.a101 += firstHeDistance * heFactor;
	prodPair.a102 += firstHeDistance * vFactor;
	prodPair.a200 += firstVDistance;
	prodPair.a201 += firstVDistance * heFactor;
	prodPair.a202 += firstVDistance * vFactor;
	prodPair.a010 += secondHeDistance;
	prodPair.a011 += secondHeDistance * heFactor;
	prodPair.a012 += secondHeDistance * vFactor;
	prodPair.a020 += secondVDistance;
	prodPair.a021 += secondVDistance * heFactor;
	prodPair.a022 += secondVDistance * vFactor;
	prodPair.a110 += firstHeDistance * secondHeDistance;
	prodPair.a111 += firstHeDistance * secondHeDistance * heFactor;
	prodPair.a112 += firstHeDistance * secondHeDistance * vFactor;
	prodPair.a120 += firstHeDistance * secondVDistance;
	prodPair.a121 += firstHeDistance * secondVDistance * heFactor;
	prodPair.a122 += firstHeDistance * secondVDistance * vFactor;
	prodPair.a210 += firstVDistance * secondHeDistance;
	prodPair.a211 += firstVDistance * secondHeDistance * heFactor;
	prodPair.a212 += firstVDistance * secondHeDistance * vFactor;
	prodPair.a220 += firstVDistance * secondVDistance;
	prodPair.a221 += firstVDistance * secondVDistance * heFactor;
	prodPair.a222 += firstVDistance * secondVDistance * vFactor;

	return;
}

<<<<<<< HEAD
void PSISuperCluster::setReactionNetwork(
		const std::shared_ptr<IReactionNetwork> reactionNetwork) {
	// Call the superclass's method to actually set the reference
	Reactant::setReactionNetwork(reactionNetwork);

	// Clear the flux-related arrays
	reactingPairs.clear();
	combiningReactants.clear();
	dissociatingPairs.clear();
	emissionPairs.clear();

	// Aggregate the reacting pairs and combining reactants from the xeVector
	// Loop on the xeVector
	for (int i = 0; i < heVVector.size(); i++) {
		// Get the cluster composition
		auto comp = heVVector[i]->getComposition();
		// Create the key to the map
		auto key = std::make_pair(comp[heType], comp[vType]);
		// Get all vectors
		auto react = heVVector[i]->reactingPairs;
		auto combi = heVVector[i]->combiningReactants;
		auto disso = heVVector[i]->dissociatingPairs;
		auto emi = heVVector[i]->emissionPairs;

		// Set them in the super cluster map
		reactingMap[key] = react;
		combiningMap[key] = combi;
		dissociatingMap[key] = disso;
		emissionMap[key] = emi;
=======
void PSISuperCluster::resultFrom(ProductionReaction& reaction,
		const std::vector<PendingProductionReactionInfo>& prInfos) {

	// Check if we already know about the reaction.
	auto rkey = std::make_pair(&(reaction.first), &(reaction.second));
	auto it = effReactingList.find(rkey);
	if (it == effReactingList.end()) {

		// We did not already know about this reaction.
		// Add info about production to our list.
		auto eret = effReactingList.emplace(std::piecewise_construct,
				std::forward_as_tuple(rkey),
				std::forward_as_tuple(reaction,
						static_cast<PSICluster&>(reaction.first),
						static_cast<PSICluster&>(reaction.second)));
		// Since we already checked and didn't know about the reaction,
		// we had better have added it with our emplace() call.
		assert(eret.second);
		it = eret.first;
>>>>>>> ae3cf595
	}
	assert(it != effReactingList.end());
	auto& prodPair = it->second;

	// NB: prodPair's reactants are same as reaction.
	// So use prodPair only from here on.
	// TODO any way to enforce this?

	// Update the coefficients
	std::for_each(prInfos.begin(), prInfos.end(),
			[this,&prodPair](const PendingProductionReactionInfo& currPRI) {

				// Use names corresponding to those in single version.
				int a = currPRI.numHe;
				int b = currPRI.numV;
				int c = currPRI.i;
				int d = currPRI.j;

				double firstHeDistance = 0.0, firstVDistance = 0.0, secondHeDistance = 0.0,
				secondVDistance = 0.0;
				if (prodPair.first.getType() == ReactantType::PSISuper) {
					auto const& super = static_cast<PSICluster const&>(prodPair.first);
					firstHeDistance = super.getHeDistance(c);
					firstVDistance = super.getVDistance(d);
				}
				if (prodPair.second.getType() == ReactantType::PSISuper) {
					auto const& super = static_cast<PSICluster const&>(prodPair.second);
					secondHeDistance = super.getHeDistance(c);
					secondVDistance = super.getVDistance(d);
				}
				double heFactor = (double) (a - numHe) / dispersionHe;
				double vFactor = (double) (b - numV) / dispersionV;
				// First is A, second is B, in A + B -> this
				prodPair.a000 += 1.0;
				prodPair.a001 += heFactor;
				prodPair.a002 += vFactor;
				prodPair.a100 += firstHeDistance;
				prodPair.a101 += firstHeDistance * heFactor;
				prodPair.a102 += firstHeDistance * vFactor;
				prodPair.a200 += firstVDistance;
				prodPair.a201 += firstVDistance * heFactor;
				prodPair.a202 += firstVDistance * vFactor;
				prodPair.a010 += secondHeDistance;
				prodPair.a011 += secondHeDistance * heFactor;
				prodPair.a012 += secondHeDistance * vFactor;
				prodPair.a020 += secondVDistance;
				prodPair.a021 += secondVDistance * heFactor;
				prodPair.a022 += secondVDistance * vFactor;
				prodPair.a110 += firstHeDistance * secondHeDistance;
				prodPair.a111 += firstHeDistance * secondHeDistance * heFactor;
				prodPair.a112 += firstHeDistance * secondHeDistance * vFactor;
				prodPair.a120 += firstHeDistance * secondVDistance;
				prodPair.a121 += firstHeDistance * secondVDistance * heFactor;
				prodPair.a122 += firstHeDistance * secondVDistance * vFactor;
				prodPair.a210 += firstVDistance * secondHeDistance;
				prodPair.a211 += firstVDistance * secondHeDistance * heFactor;
				prodPair.a212 += firstVDistance * secondHeDistance * vFactor;
				prodPair.a220 += firstVDistance * secondVDistance;
				prodPair.a221 += firstVDistance * secondVDistance * heFactor;
				prodPair.a222 += firstVDistance * secondVDistance * vFactor;
			});

	return;
}

<<<<<<< HEAD
double PSISuperCluster::getTotalConcentration() const {
	// Initial declarations
	int heIndex = 0, vIndex = 0;
	double heDistance = 0.0, vDistance = 0.0, conc = 0.0;

	// Loop on the vacancy width
	for (int k = 0; k < sectionVWidth; k++) {
		// Compute the vacancy index
		vIndex = (int) (numV - (double) sectionVWidth / 2.0) + k + 1;

		// Loop on the helium width
		for (int j = 0; j < sectionHeWidth; j++) {
			// Compute the helium index
			heIndex = (int) (numHe - (double) sectionHeWidth / 2.0) + j + 1;
=======
void PSISuperCluster::participateIn(ProductionReaction& reaction, int a,
		int b) {

	setReactionConnectivity(id);
	// Look for the other cluster
	auto& otherCluster = static_cast<PSICluster&>(
			(reaction.first.getId() == id) ? reaction.second : reaction.first);

	// Check if we already know about the reaction.
	auto rkey = &otherCluster;
	auto it = effCombiningList.find(rkey);
	if (it == effCombiningList.end()) {

		// We did not already know about the reaction.
		// Note that we combine with the other cluster in this reaction.
		auto eret = effCombiningList.emplace(std::piecewise_construct,
				std::forward_as_tuple(rkey),
				std::forward_as_tuple(reaction,
						static_cast<PSICluster&>(otherCluster)));
		// Since we already checked and didn't know about the reaction then,
		// we had better have added it with our emplace call.
		assert(eret.second);
		it = eret.first;
	}
	assert(it != effCombiningList.end());
	auto& combCluster = it->second;

	// Update the coefficients
	double heDistance = getHeDistance(a);
	double heFactor = (double) (a - numHe) / dispersionHe;
	double vDistance = getVDistance(b);
	double vFactor = (double) (b - numV) / dispersionV;
	// This is A, itBis is B, in A + B -> C
	combCluster.a000 += 1.0;
	combCluster.a001 += heFactor;
	combCluster.a002 += vFactor;
	combCluster.a100 += heDistance;
	combCluster.a101 += heDistance * heFactor;
	combCluster.a102 += heDistance * vFactor;
	combCluster.a200 += vDistance;
	combCluster.a201 += vDistance * heFactor;
	combCluster.a202 += vDistance * vFactor;

	return;
}

void PSISuperCluster::participateIn(ProductionReaction& reaction,
		const std::vector<PendingProductionReactionInfo>& pendingPRInfos) {
>>>>>>> ae3cf595

	setReactionConnectivity(id);
	// Look for the other cluster
	auto& otherCluster = static_cast<PSICluster&>(
			(reaction.first.getId() == id) ? reaction.second : reaction.first);

	// Check if we already know about the reaction.
	auto rkey = &otherCluster;
	auto it = effCombiningList.find(rkey);
	if (it == effCombiningList.end()) {

		// We did not already know about the reaction.
		// Note that we combine with the other cluster in this reaction.
		auto eret = effCombiningList.emplace(std::piecewise_construct,
				std::forward_as_tuple(rkey),
				std::forward_as_tuple(reaction,
						static_cast<PSICluster&>(otherCluster)));
		// Since we already checked and didn't know about the reaction then,
		// we had better have added it with our emplace call.
		assert(eret.second);
		it = eret.first;
	}
	assert(it != effCombiningList.end());
	auto& combCluster = it->second;

	// Update the coefficients
	std::for_each(pendingPRInfos.begin(), pendingPRInfos.end(),
			[this,&combCluster](const PendingProductionReactionInfo& currPRInfo) {

				// Use names corresponding to the single-item version.
				int a = currPRInfo.i;
				int b = currPRInfo.j;

				double heDistance = getHeDistance(a);
				double heFactor = (double) (a - numHe) / dispersionHe;
				double vDistance = getVDistance(b);
				double vFactor = (double) (b - numV) / dispersionV;
				// This is A, itBis is B, in A + B -> C
				combCluster.a000 += 1.0;
				combCluster.a001 += heFactor;
				combCluster.a002 += vFactor;
				combCluster.a100 += heDistance;
				combCluster.a101 += heDistance * heFactor;
				combCluster.a102 += heDistance * vFactor;
				combCluster.a200 += vDistance;
				combCluster.a201 += vDistance * heFactor;
				combCluster.a202 += vDistance * vFactor;
			});

	return;
}

void PSISuperCluster::participateIn(DissociationReaction& reaction, int a,
		int b, int c, int d) {

	// Determine which is the other cluster.
	auto& emittedCluster = static_cast<PSICluster&>(
			(reaction.first.getId() == id) ? reaction.second : reaction.first);

	// Check if we already know about the reaction.
	auto rkey = std::make_pair(&(reaction.dissociating), &emittedCluster);
	auto it = effDissociatingList.find(rkey);
	if (it == effDissociatingList.end()) {

		// We did not already know about it.

		// Add it to the network
		auto eret = effDissociatingList.emplace(std::piecewise_construct,
				std::forward_as_tuple(rkey),
				std::forward_as_tuple(reaction,
						static_cast<PSICluster&>(reaction.dissociating),
						static_cast<PSICluster&>(emittedCluster)));
		// Since we already checked and didn't know about the reaction then,
		// we had better have added it with our emplace() call.
		assert(eret.second);
		it = eret.first;
	}
	assert(it != effDissociatingList.end());
	auto& dissPair = it->second;

	// Update the coefficients
	double firstHeDistance = 0.0, firstVDistance = 0.0;
	if (reaction.dissociating.getType() == ReactantType::PSISuper) {
		auto const& super =
				static_cast<PSICluster const&>(reaction.dissociating);
		firstHeDistance = super.getHeDistance(a);
		firstVDistance = super.getVDistance(b);
	}
	double heFactor = (double) (c - numHe) / dispersionHe;
	double vFactor = (double) (d - numV) / dispersionV;

	// A is the dissociating cluster
	dissPair.a00 += 1.0;
	dissPair.a01 += heFactor;
	dissPair.a02 += vFactor;
	dissPair.a10 += firstHeDistance;
	dissPair.a11 += firstHeDistance * heFactor;
	dissPair.a12 += firstHeDistance * vFactor;
	dissPair.a20 += firstVDistance;
	dissPair.a21 += firstVDistance * heFactor;
	dissPair.a22 += firstVDistance * vFactor;

	return;
}

void PSISuperCluster::participateIn(DissociationReaction& reaction,
		const std::vector<PendingProductionReactionInfo>& prInfos) {

	// Determine which is the other cluster.
	auto& emittedCluster = static_cast<PSICluster&>(
			(reaction.first.getId() == id) ? reaction.second : reaction.first);

	// Check if we already know about the reaction.
	auto rkey = std::make_pair(&(reaction.dissociating), &emittedCluster);
	auto it = effDissociatingList.find(rkey);
	if (it == effDissociatingList.end()) {

		// We did not already know about it.

		// Add it to the network
		auto eret = effDissociatingList.emplace(std::piecewise_construct,
				std::forward_as_tuple(rkey),
				std::forward_as_tuple(reaction,
						static_cast<PSICluster&>(reaction.dissociating),
						static_cast<PSICluster&>(emittedCluster)));
		// Since we already checked and didn't know about the reaction then,
		// we had better have added it with our emplace() call.
		assert(eret.second);
		it = eret.first;
	}
	assert(it != effDissociatingList.end());
	auto& dissPair = it->second;

	// Update the coefficients
	std::for_each(prInfos.begin(), prInfos.end(),
			[this,&dissPair,&reaction](const PendingProductionReactionInfo& currPRI) {

				// Use names corresponding to the single-item version.
				int a = currPRI.numHe;
				int b = currPRI.numV;
				int c = currPRI.i;
				int d = currPRI.j;

				double firstHeDistance = 0.0, firstVDistance = 0.0;
				if (reaction.dissociating.getType() == ReactantType::PSISuper) {
					auto const& super = static_cast<PSICluster const&>(reaction.dissociating);
					firstHeDistance = super.getHeDistance(a);
					firstVDistance = super.getVDistance(b);
				}
				double heFactor = (double) (c - numHe) / dispersionHe;
				double vFactor = (double) (d - numV) / dispersionV;

				// A is the dissociating cluster
				dissPair.a00 += 1.0;
				dissPair.a01 += heFactor;
				dissPair.a02 += vFactor;
				dissPair.a10 += firstHeDistance;
				dissPair.a11 += firstHeDistance * heFactor;
				dissPair.a12 += firstHeDistance * vFactor;
				dissPair.a20 += firstVDistance;
				dissPair.a21 += firstVDistance * heFactor;
				dissPair.a22 += firstVDistance * vFactor;
			});

	return;
}

void PSISuperCluster::emitFrom(DissociationReaction& reaction, int a, int b,
		int c, int d) {

	// Check if we already know about the reaction.
	auto rkey = std::make_pair(&(reaction.first), &(reaction.second));
	auto it = effEmissionList.find(rkey);
	if (it == effEmissionList.end()) {

		// We did not already know about it.

		// Note that we emit from the two rectants according to the given
		// reaction.
		auto eret = effEmissionList.emplace(std::piecewise_construct,
				std::forward_as_tuple(rkey),
				std::forward_as_tuple(reaction,
						static_cast<PSICluster&>(reaction.first),
						static_cast<PSICluster&>(reaction.second)));
		// Since we already checked and didn't know about the reaction then,
		// we had better have added it with our emplace() call.
		assert(eret.second);
		it = eret.first;
	}
	assert(it != effEmissionList.end());
	auto& dissPair = it->second;

	// Update the coeeficients
	double heDistance = getHeDistance(a);
	double heFactor = (double) (a - numHe) / dispersionHe;
	double vDistance = getVDistance(b);
	double vFactor = (double) (b - numV) / dispersionV;
	// A is the dissociating cluster
	dissPair.a00 += 1.0;
	dissPair.a01 += heFactor;
	dissPair.a02 += vFactor;
	dissPair.a10 += heDistance;
	dissPair.a11 += heDistance * heFactor;
	dissPair.a12 += heDistance * vFactor;
	dissPair.a20 += vDistance;
	dissPair.a21 += vDistance * heFactor;
	dissPair.a22 += vDistance * vFactor;

	return;
}

<<<<<<< HEAD
void PSISuperCluster::computeDispersion() {
	// Local declarations
	int heIndex = 0, vIndex = 0;
=======
void PSISuperCluster::emitFrom(DissociationReaction& reaction,
		const std::vector<PendingProductionReactionInfo>& prInfos) {

	// Check if we already know about the reaction.
	auto rkey = std::make_pair(&(reaction.first), &(reaction.second));
	auto it = effEmissionList.find(rkey);
	if (it == effEmissionList.end()) {

		// We did not already know about it.

		// Note that we emit from the two rectants according to the given
		// reaction.
		auto eret = effEmissionList.emplace(std::piecewise_construct,
				std::forward_as_tuple(rkey),
				std::forward_as_tuple(reaction,
						static_cast<PSICluster&>(reaction.first),
						static_cast<PSICluster&>(reaction.second)));
		// Since we already checked and didn't know about the reaction then,
		// we had better have added it with our emplace() call.
		assert(eret.second);
		it = eret.first;
	}
	assert(it != effEmissionList.end());
	auto& dissPair = it->second;

	// Update the coeeficients
	std::for_each(prInfos.begin(), prInfos.end(),
			[this,&dissPair](const PendingProductionReactionInfo& currPRI) {

				// Use same names as used in single version.
				int a = currPRI.numHe;
				int b = currPRI.numV;

				double heDistance = getHeDistance(a);
				double heFactor = (double) (a - numHe) / dispersionHe;
				double vDistance = getVDistance(b);
				double vFactor = (double) (b - numV) / dispersionV;
				// A is the dissociating cluster
				dissPair.a00 += 1.0;
				dissPair.a01 += heFactor;
				dissPair.a02 += vFactor;
				dissPair.a10 += heDistance;
				dissPair.a11 += heDistance * heFactor;
				dissPair.a12 += heDistance * vFactor;
				dissPair.a20 += vDistance;
				dissPair.a21 += vDistance * heFactor;
				dissPair.a22 += vDistance * vFactor;
			});

	return;
}

void PSISuperCluster::setHeVVector(std::set<std::pair<int, int> > vec) {
	// Copy the list of coordinates
	heVList = vec;

>>>>>>> ae3cf595
	// Initialize the dispersion sum
	double nHeSquare = 0.0, nVSquare = 0.0;
	// Update the network map, compute the radius and dispersions
	for (auto it = heVList.begin(); it != heVList.end(); it++) {
		reactionRadius += xolotlCore::tungstenLatticeConstant
				* pow((3.0 * (double) ((*it).second)) / xolotlCore::pi,
						(1.0 / 3.0)) * 0.5 / (double) nTot;

		// Compute nSquare for the dispersion
		nHeSquare += (double) (*it).first * (*it).first;
		nVSquare += (double) (*it).second * (*it).second;
	}

	// Compute the dispersions
	if (sectionHeWidth == 1)
		dispersionHe = 1.0;
	else
		dispersionHe = 2.0 * (nHeSquare - (numHe * (double) nTot * numHe))
				/ ((double) (nTot * (sectionHeWidth - 1)));

	if (sectionVWidth == 1)
		dispersionV = 1.0;
	else
		dispersionV = 2.0 * (nVSquare - (numV * (double) nTot * numV))
				/ ((double) (nTot * (sectionVWidth - 1)));

	// Set the boundaries
	heBounds = IntegerRange<IReactant::SizeType>(
			static_cast<IReactant::SizeType>((numHe
					- (double) sectionHeWidth / 2.0) + 1),
			static_cast<IReactant::SizeType>((numHe
					- (double) sectionHeWidth / 2.0) + sectionHeWidth) + 1);
	vBounds = IntegerRange<IReactant::SizeType>(
			static_cast<IReactant::SizeType>((numV
					- (double) sectionVWidth / 2.0) + 1),
			static_cast<IReactant::SizeType>((numV
					- (double) sectionVWidth / 2.0) + sectionVWidth) + 1);

	return;
}

double PSISuperCluster::getTotalConcentration() const {
	// Initial declarations
	double heDistance = 0.0, vDistance = 0.0, conc = 0.0;

	// Loop on the indices
	for (auto const& pair : heVList) {
		// Compute the distances
		heDistance = getHeDistance(pair.first);
		vDistance = getVDistance(pair.second);

		// Add the concentration of each cluster in the group times its number of helium
		conc += getConcentration(heDistance, vDistance);
	}

	return conc;
}

double PSISuperCluster::getTotalHeliumConcentration() const {
	// Initial declarations
	double heDistance = 0.0, vDistance = 0.0, conc = 0.0;

	// Loop on the indices
	for (auto const& pair : heVList) {
		// Compute the distances
		heDistance = getHeDistance(pair.first);
		vDistance = getVDistance(pair.second);

		// Add the concentration of each cluster in the group times its number of helium
		conc += getConcentration(heDistance, vDistance) * (double) pair.first;
	}

<<<<<<< HEAD
	// Loop on the effective dissociating map
	for (auto mapIt = dissociatingMap.begin(); mapIt != dissociatingMap.end();
			++mapIt) {
		// Get the pairs
		auto pairs = mapIt->second;
		// Loop over all the reacting pairs
		for (auto it = pairs.begin(); it != pairs.end();) {
			// Get the two reacting clusters
			dissociatingCluster = (*it).first;
			otherEmittedCluster = (*it).second;

			// Create a dissociation reaction
			auto reaction = std::make_shared<DissociationReaction>(
					dissociatingCluster, this, otherEmittedCluster);
			// Add it to the network
			reaction = network->addDissociationReaction(reaction);

			// Create a new SuperClusterProductionPair
			SuperClusterDissociationPair superPair(dissociatingCluster,
					otherEmittedCluster, reaction.get());

			// Loop on the whole super cluster to fill this super pair
			for (auto mapItBis = mapIt; mapItBis != dissociatingMap.end();
					++mapItBis) {
				// Compute the helium index
				heIndex = mapItBis->first.first;
				heFactor = (double) (heIndex - numHe) / dispersionHe;
				// Compute the vacancy index
				vIndex = mapItBis->first.second;
				vFactor = (double) (vIndex - numV) / dispersionV;

				// Get the pairs
				auto pairsBis = mapItBis->second;
				// Set the total number of reactants that produce to form this one
				// Loop over all the reacting pairs
				for (auto itBis = pairsBis.begin(); itBis != pairsBis.end();) {
					// Get the two reacting clusters
					auto dissociatingClusterBis = (*itBis).first;
					auto otherEmittedClusterBis = (*itBis).second;

					// Check if it is the same reaction
					if (dissociatingClusterBis == dissociatingCluster
							&& otherEmittedClusterBis == otherEmittedCluster) {
						// A is the dissociating cluster
						superPair.a00 += 1.0;
						superPair.a01 += heFactor;
						superPair.a02 += vFactor;
						superPair.a10 += (*itBis).firstHeDistance;
						superPair.a11 += (*itBis).firstHeDistance * heFactor;
						superPair.a12 += (*itBis).firstHeDistance * vFactor;
						superPair.a20 += (*itBis).firstVDistance;
						superPair.a21 += (*itBis).firstVDistance * heFactor;
						superPair.a22 += (*itBis).firstVDistance * vFactor;

						// Do not delete the element if it is the original one
						if (itBis == it) {
							++itBis;
							continue;
						}

						// Remove the reaction from the vector
						itBis = pairsBis.erase(itBis);
					}
					// Go to the next element
					else
						++itBis;
				}
=======
	return conc;
}
>>>>>>> ae3cf595

double PSISuperCluster::getTotalVacancyConcentration() const {
	// Initial declarations
	double heDistance = 0.0, vDistance = 0.0, conc = 0.0;

	// Loop on the indices
	for (auto const& pair : heVList) {
		// Compute the distances
		heDistance = getHeDistance(pair.first);
		vDistance = getVDistance(pair.second);

		// Add the concentration of each cluster in the group times its number of vacancies
		conc += getConcentration(heDistance, vDistance) * (double) pair.second;
	}

<<<<<<< HEAD
	// Loop on the effective emission map
	for (auto mapIt = emissionMap.begin(); mapIt != emissionMap.end();
			++mapIt) {
		// Get the pairs
		auto pairs = mapIt->second;
		// Loop over all the reacting pairs
		for (auto it = pairs.begin(); it != pairs.end();) {
			// Get the two reacting clusters
			firstCluster = (*it).first;
			secondCluster = (*it).second;

			// Create a dissociation reaction
			auto reaction = std::make_shared<DissociationReaction>(this,
					firstCluster, secondCluster);
			// Add it to the network
			reaction = network->addDissociationReaction(reaction);

			// Create a new SuperClusterProductionPair
			SuperClusterDissociationPair superPair(firstCluster, secondCluster,
					reaction.get());

			// Loop on the whole super cluster to fill this super pair
			for (auto mapItBis = mapIt; mapItBis != emissionMap.end();
					++mapItBis) {
				// Compute the helium index
				heIndex = mapItBis->first.first;
				heDistance = getHeDistance(heIndex);
				heFactor = (double) (heIndex - numHe) / dispersionHe;
				// Compute the vacancy index
				vIndex = mapItBis->first.second;
				vDistance = getVDistance(vIndex);
				vFactor = (double) (vIndex - numV) / dispersionV;

				// Get the pairs
				auto pairsBis = mapItBis->second;
				// Set the total number of reactants that produce to form this one
				// Loop over all the reacting pairs
				for (auto itBis = pairsBis.begin(); itBis != pairsBis.end();) {
					// Get the two reacting clusters
					auto firstClusterBis = (*itBis).first;
					auto secondClusterBis = (*itBis).second;

					// Check if it is the same reaction
					if (firstClusterBis == firstCluster
							&& secondClusterBis == secondCluster) {
						// A is the dissociating cluster
						superPair.a00 += 1.0;
						superPair.a01 += heFactor;
						superPair.a02 += vFactor;
						superPair.a10 += heDistance;
						superPair.a11 += heDistance * heFactor;
						superPair.a12 += heDistance * vFactor;
						superPair.a20 += vDistance;
						superPair.a21 += vDistance * heFactor;
						superPair.a22 += vDistance * vFactor;

						// Do not delete the element if it is the original one
						if (itBis == it) {
							++itBis;
							continue;
						}

						// Remove the reaction from the vector
						itBis = pairsBis.erase(itBis);
					}
					// Go to the next element
					else
						++itBis;
				}
=======
	return conc;
}
>>>>>>> ae3cf595

double PSISuperCluster::getIntegratedVConcentration(int v) const {
	// Initial declarations
	int heIndex = 0;
	double heDistance = 0.0, vDistance = 0.0, conc = 0.0;

	// Loop on the helium width
	for (int j = 0; j < sectionHeWidth; j++) {
		// Compute the helium index
		heIndex = (int) (numHe - (double) sectionHeWidth / 2.0) + j + 1;

		// Check if this cluster exists
		if (heVList.find(std::make_pair(heIndex, v)) == heVList.end())
			continue;

		// Compute the distances
		heDistance = getHeDistance(heIndex);
		vDistance = getVDistance(v);

		// Add the concentration of each cluster in the group times its number of helium
		conc += getConcentration(heDistance, vDistance);
	}

	return conc;
}

void PSISuperCluster::resetConnectivities() {
	// Clear both sets
	reactionConnectivitySet.clear();
	dissociationConnectivitySet.clear();

	// Connect this cluster to itself since any reaction will affect it
	setReactionConnectivity(id);
	setDissociationConnectivity(id);
	setReactionConnectivity(heMomId);
	setDissociationConnectivity(heMomId);
	setReactionConnectivity(vMomId);
	setDissociationConnectivity(vMomId);

	// Visit all the reacting pairs
	std::for_each(effReactingList.begin(), effReactingList.end(),
			[this](ProductionPairMap::value_type const& currMapItem) {
				// The cluster is connecting to both clusters in the pair
				auto const& currPair = currMapItem.second;
				setReactionConnectivity(currPair.first.getId());
				setReactionConnectivity(currPair.first.getHeMomentumId());
				setReactionConnectivity(currPair.first.getVMomentumId());
				setReactionConnectivity(currPair.second.getId());
				setReactionConnectivity(currPair.second.getHeMomentumId());
				setReactionConnectivity(currPair.second.getVMomentumId());
			});

	// Visit all the combining pairs
	std::for_each(effCombiningList.begin(), effCombiningList.end(),
			[this](CombiningClusterMap::value_type const& currMapItem) {
				// The cluster is connecting to the combining cluster
				auto const& currComb = currMapItem.second;
				setReactionConnectivity(currComb.first.getId());
				setReactionConnectivity(currComb.first.getHeMomentumId());
				setReactionConnectivity(currComb.first.getVMomentumId());
			});

	// Loop over all the dissociating pairs
	std::for_each(effDissociatingList.begin(), effDissociatingList.end(),
			[this](DissociationPairMap::value_type const& currMapItem) {
				// The cluster is connecting to the combining cluster
				auto const& currPair = currMapItem.second;
				setDissociationConnectivity(currPair.first.getId());
				setDissociationConnectivity(currPair.first.getHeMomentumId());
				setDissociationConnectivity(currPair.first.getVMomentumId());
			});

	// Don't loop on the effective emission pairs because
	// this cluster is not connected to them

	// Initialize the partial vector for the momentum
	int dof = network.getDOF();
	psiHeMomentPartials.resize(dof, 0.0);
	psiVMomentPartials.resize(dof, 0.0);

	return;
}

double PSISuperCluster::getDissociationFlux() {
	// Initial declarations
	double flux = 0.0;

	// Sum over all the dissociating pairs
	// TODO consider using std::accumulate.  May also want to change side
	// effect of updating member variables heMomentumFlux and
	// vMomentumFlux here.
	std::for_each(effDissociatingList.begin(), effDissociatingList.end(),
			[this,&flux](DissociationPairMap::value_type const& currMapItem) {
				auto const& currPair = currMapItem.second;

				// Get the dissociating clusters
				auto const& dissociatingCluster = currPair.first;
				double l0A = dissociatingCluster.getConcentration(0.0, 0.0);
				double lHeA = dissociatingCluster.getHeMomentum();
				double lVA = dissociatingCluster.getVMomentum();
				// Update the flux
				auto value = currPair.kConstant / (double) nTot;
				flux += value * (currPair.a00 * l0A + currPair.a10 * lHeA + currPair.a20 * lVA);
				// Compute the momentum fluxes
				heMomentumFlux += value
				* (currPair.a01 * l0A + currPair.a11 * lHeA + currPair.a21 * lVA);
				vMomentumFlux += value
				* (currPair.a02 * l0A + currPair.a12 * lHeA + currPair.a22 * lVA);
			});

	// Return the flux
	return flux;
}

double PSISuperCluster::getEmissionFlux() {
	// Initial declarations
	double flux = 0.0;

	// Loop over all the emission pairs
	// TODO consider using std::accumulate.  May also want to change side
	// effect of updating member variables heMomentumFlux and
	// vMomentumFlux here.
	std::for_each(effEmissionList.begin(), effEmissionList.end(),
			[this,&flux](DissociationPairMap::value_type const& currMapItem) {
				auto const& currPair = currMapItem.second;

				// Update the flux
				auto value = currPair.kConstant / (double) nTot;
				flux += value * (currPair.a00 * l0 + currPair.a10 * l1He + currPair.a20 * l1V);
				// Compute the momentum fluxes
				heMomentumFlux -= value
				* (currPair.a01 * l0 + currPair.a11 * l1He + currPair.a21 * l1V);
				vMomentumFlux -= value
				* (currPair.a02 * l0 + currPair.a12 * l1He + currPair.a22 * l1V);
			});

	return flux;
}

double PSISuperCluster::getProductionFlux() {
	// Local declarations
	double flux = 0.0;

	// Sum over all the reacting pairs
	// TODO consider using std::accumulate.  May also want to change side
	// effect of updating member variables heMomentumFlux and
	// vMomentumFlux here.
	std::for_each(effReactingList.begin(), effReactingList.end(),
			[this,&flux](ProductionPairMap::value_type const& currMapItem) {

				auto const& currPair = currMapItem.second;

				// Get the two reacting clusters
				auto const& firstReactant = currPair.first;
				auto const& secondReactant = currPair.second;
				double l0A = firstReactant.getConcentration(0.0, 0.0);
				double l0B = secondReactant.getConcentration(0.0, 0.0);
				double lHeA = firstReactant.getHeMomentum();
				double lHeB = secondReactant.getHeMomentum();
				double lVA = firstReactant.getVMomentum();
				double lVB = secondReactant.getVMomentum();
				// Update the flux
				auto value = currPair.kConstant / (double) nTot;
				flux += value
				* (currPair.a000 * l0A * l0B + currPair.a010 * l0A * lHeB
						+ currPair.a020 * l0A * lVB + currPair.a100 * lHeA * l0B
						+ currPair.a110 * lHeA * lHeB + currPair.a120 * lHeA * lVB
						+ currPair.a200 * lVA * l0B + currPair.a210 * lVA * lHeB
						+ currPair.a220 * lVA * lVB);
				// Compute the momentum fluxes
				heMomentumFlux += value
				* (currPair.a001 * l0A * l0B + currPair.a011 * l0A * lHeB
						+ currPair.a021 * l0A * lVB + currPair.a101 * lHeA * l0B
						+ currPair.a111 * lHeA * lHeB + currPair.a121 * lHeA * lVB
						+ currPair.a201 * lVA * l0B + currPair.a211 * lVA * lHeB
						+ currPair.a221 * lVA * lVB);
				vMomentumFlux += value
				* (currPair.a002 * l0A * l0B + currPair.a012 * l0A * lHeB
						+ currPair.a022 * l0A * lVB + currPair.a102 * lHeA * l0B
						+ currPair.a112 * lHeA * lHeB + currPair.a122 * lHeA * lVB
						+ currPair.a202 * lVA * l0B + currPair.a212 * lVA * lHeB
						+ currPair.a222 * lVA * lVB);
			});

	// Return the production flux
	return flux;
}

double PSISuperCluster::getCombinationFlux() {
	// Local declarations
	double flux = 0.0;

	// Sum over all the combining clusters
	// TODO consider using std::accumulate.  May also want to change side
	// effect of updating member variables heMomentumFlux and
	// vMomentumFlux here.
	std::for_each(effCombiningList.begin(), effCombiningList.end(),
			[this,&flux](CombiningClusterMap::value_type const& currMapItem) {
				// Get the combining cluster
				auto const& currComb = currMapItem.second;
				auto const& combiningCluster = currComb.first;
				double l0B = combiningCluster.getConcentration(0.0, 0.0);
				double lHeB = combiningCluster.getHeMomentum();
				double lVB = combiningCluster.getVMomentum();
				// Update the flux
				auto value = currComb.kConstant / (double) nTot;
				flux += value
				* (currComb.a000 * l0B * l0 + currComb.a100 * l0B * l1He
						+ currComb.a200 * l0B * l1V + currComb.a010 * lHeB * l0
						+ currComb.a110 * lHeB * l1He + currComb.a210 * lHeB * l1V
						+ currComb.a020 * lVB * l0 + currComb.a120 * lVB * l1He
						+ currComb.a220 * lVB * l1V);
				// Compute the momentum fluxes
				heMomentumFlux -= value
				* (currComb.a001 * l0B * l0 + currComb.a101 * l0B * l1He
						+ currComb.a201 * l0B * l1V + currComb.a011 * lHeB * l0
						+ currComb.a111 * lHeB * l1He + currComb.a211 * lHeB * l1V
						+ currComb.a021 * lVB * l0 + currComb.a121 * lVB * l1He
						+ currComb.a221 * lVB * l1V);
				vMomentumFlux -= value
				* (currComb.a002 * l0B * l0 + currComb.a102 * l0B * l1He
						+ currComb.a202 * l0B * l1V + currComb.a012 * lHeB * l0
						+ currComb.a112 * lHeB * l1He + currComb.a212 * lHeB * l1V
						+ currComb.a022 * lVB * l0 + currComb.a122 * lVB * l1He
						+ currComb.a222 * lVB * l1V);
			});

	return flux;
}

void PSISuperCluster::getPartialDerivatives(
		std::vector<double> & partials) const {
	// Reinitialize the momentum partial derivatives vector
	std::fill(psiHeMomentPartials.begin(), psiHeMomentPartials.end(), 0.0);
	std::fill(psiVMomentPartials.begin(), psiVMomentPartials.end(), 0.0);

	// Get the partial derivatives for each reaction type
	getProductionPartialDerivatives(partials);
	getCombinationPartialDerivatives(partials);
	getDissociationPartialDerivatives(partials);
	getEmissionPartialDerivatives(partials);

	return;
}

void PSISuperCluster::getProductionPartialDerivatives(
		std::vector<double> & partials) const {

	// Production
	// A + B --> D, D being this cluster
	// The flux for D is
	// F(C_D) = k+_(A,B)*C_A*C_B
	// Thus, the partial derivatives
	// dF(C_D)/dC_A = k+_(A,B)*C_B
	// dF(C_D)/dC_B = k+_(A,B)*C_A

	// Loop over all the reacting pairs
	std::for_each(effReactingList.begin(), effReactingList.end(),
			[this,&partials](ProductionPairMap::value_type const& currMapItem) {

				auto const& currPair = currMapItem.second;
				// Get the two reacting clusters
				auto const& firstReactant = currPair.first;
				auto const& secondReactant = currPair.second;
				double l0A = firstReactant.getConcentration(0.0, 0.0);
				double l0B = secondReactant.getConcentration(0.0, 0.0);
				double lHeA = firstReactant.getHeMomentum();
				double lHeB = secondReactant.getHeMomentum();
				double lVA = firstReactant.getVMomentum();
				double lVB = secondReactant.getVMomentum();

				// Compute the contribution from the first part of the reacting pair
				auto value = currPair.kConstant / (double) nTot;
				auto index = firstReactant.getId() - 1;
				partials[index] += value
				* (currPair.a000 * l0B + currPair.a010 * lHeB + currPair.a020 * lVB);
				psiHeMomentPartials[index] += value
				* (currPair.a001 * l0B + currPair.a011 * lHeB + currPair.a021 * lVB);
				psiVMomentPartials[index] += value
				* (currPair.a002 * l0B + currPair.a012 * lHeB + currPair.a022 * lVB);
				index = firstReactant.getHeMomentumId() - 1;
				partials[index] += value
				* (currPair.a100 * l0B + currPair.a110 * lHeB + currPair.a120 * lVB);
				psiHeMomentPartials[index] += value
				* (currPair.a101 * l0B + currPair.a111 * lHeB + currPair.a121 * lVB);
				psiVMomentPartials[index] += value
				* (currPair.a102 * l0B + currPair.a112 * lHeB + currPair.a122 * lVB);
				index = firstReactant.getVMomentumId() - 1;
				partials[index] += value
				* (currPair.a200 * l0B + currPair.a210 * lHeB + currPair.a220 * lVB);
				psiHeMomentPartials[index] += value
				* (currPair.a201 * l0B + currPair.a211 * lHeB + currPair.a221 * lVB);
				psiVMomentPartials[index] += value
				* (currPair.a202 * l0B + currPair.a212 * lHeB + currPair.a222 * lVB);
				// Compute the contribution from the second part of the reacting pair
				index = secondReactant.getId() - 1;
				partials[index] += value
				* (currPair.a000 * l0A + currPair.a100 * lHeA + currPair.a200 * lVA);
				psiHeMomentPartials[index] += value
				* (currPair.a001 * l0A + currPair.a101 * lHeA + currPair.a201 * lVA);
				psiVMomentPartials[index] += value
				* (currPair.a002 * l0A + currPair.a102 * lHeA + currPair.a202 * lVA);
				index = secondReactant.getHeMomentumId() - 1;
				partials[index] += value
				* (currPair.a010 * l0A + currPair.a110 * lHeA + currPair.a210 * lVA);
				psiHeMomentPartials[index] += value
				* (currPair.a011 * l0A + currPair.a111 * lHeA + currPair.a211 * lVA);
				psiVMomentPartials[index] += value
				* (currPair.a012 * l0A + currPair.a112 * lHeA + currPair.a212 * lVA);
				index = secondReactant.getVMomentumId() - 1;
				partials[index] += value
				* (currPair.a020 * l0A + currPair.a120 * lHeA + currPair.a220 * lVA);
				psiHeMomentPartials[index] += value
				* (currPair.a021 * l0A + currPair.a121 * lHeA + currPair.a221 * lVA);
				psiVMomentPartials[index] += value
				* (currPair.a022 * l0A + currPair.a122 * lHeA + currPair.a222 * lVA);
			});

	return;
}

void PSISuperCluster::getCombinationPartialDerivatives(
		std::vector<double> & partials) const {

	// Combination
	// A + B --> D, A being this cluster
	// The flux for A is outgoing
	// F(C_A) = - k+_(A,B)*C_A*C_B
	// Thus, the partial derivatives
	// dF(C_A)/dC_A = - k+_(A,B)*C_B
	// dF(C_A)/dC_B = - k+_(A,B)*C_A

	// Visit all the combining clusters
	std::for_each(effCombiningList.begin(), effCombiningList.end(),
			[this,&partials](CombiningClusterMap::value_type const& currMapItem) {
				// Get the combining clusters
				auto const& currComb = currMapItem.second;
				auto const& cluster = currComb.first;
				double l0B = cluster.getConcentration(0.0, 0.0);
				double lHeB = cluster.getHeMomentum();
				double lVB = cluster.getVMomentum();

				// Compute the contribution from the combining cluster
				auto value = currComb.kConstant / (double) nTot;
				auto index = cluster.getId() - 1;
				partials[index] -= value
				* (currComb.a000 * l0 + currComb.a100 * l1He + currComb.a200 * l1V);
				psiHeMomentPartials[index] -= value
				* (currComb.a001 * l0 + currComb.a101 * l1He + currComb.a201 * l1V);
				psiVMomentPartials[index] -= value
				* (currComb.a002 * l0 + currComb.a102 * l1He + currComb.a202 * l1V);
				index = cluster.getHeMomentumId() - 1;
				partials[index] -= value
				* (currComb.a010 * l0 + currComb.a110 * l1He + currComb.a210 * l1V);
				psiHeMomentPartials[index] -= value
				* (currComb.a011 * l0 + currComb.a111 * l1He + currComb.a211 * l1V);
				psiVMomentPartials[index] -= value
				* (currComb.a012 * l0 + currComb.a112 * l1He + currComb.a212 * l1V);
				index = cluster.getVMomentumId() - 1;
				partials[index] -= value
				* (currComb.a020 * l0 + currComb.a120 * l1He + currComb.a220 * l1V);
				psiHeMomentPartials[index] -= value
				* (currComb.a021 * l0 + currComb.a121 * l1He + currComb.a221 * l1V);
				psiVMomentPartials[index] -= value
				* (currComb.a022 * l0 + currComb.a122 * l1He + currComb.a222 * l1V);
				// Compute the contribution from this cluster
				index = id - 1;
				partials[index] -= value
				* (currComb.a000 * l0B + currComb.a010 * lHeB + currComb.a020 * lVB);
				psiHeMomentPartials[index] -= value
				* (currComb.a001 * l0B + currComb.a011 * lHeB + currComb.a021 * lVB);
				psiVMomentPartials[index] -= value
				* (currComb.a002 * l0B + currComb.a012 * lHeB + currComb.a022 * lVB);
				index = heMomId - 1;
				partials[index] -= value
				* (currComb.a100 * l0B + currComb.a110 * lHeB + currComb.a120 * lVB);
				psiHeMomentPartials[index] -= value
				* (currComb.a101 * l0B + currComb.a111 * lHeB + currComb.a121 * lVB);
				psiVMomentPartials[index] -= value
				* (currComb.a102 * l0B + currComb.a112 * lHeB + currComb.a122 * lVB);
				index = vMomId - 1;
				partials[index] -= value
				* (currComb.a200 * l0B + currComb.a210 * lHeB + currComb.a220 * lVB);
				psiHeMomentPartials[index] -= value
				* (currComb.a201 * l0B + currComb.a211 * lHeB + currComb.a221 * lVB);
				psiVMomentPartials[index] -= value
				* (currComb.a202 * l0B + currComb.a212 * lHeB + currComb.a222 * lVB);
			});

	return;
}

void PSISuperCluster::getDissociationPartialDerivatives(
		std::vector<double> & partials) const {

	// Dissociation
	// A --> B + D, B being this cluster
	// The flux for B is
	// F(C_B) = k-_(B,D)*C_A
	// Thus, the partial derivatives
	// dF(C_B)/dC_A = k-_(B,D)

	// Visit all the dissociating pairs
	std::for_each(effDissociatingList.begin(), effDissociatingList.end(),
			[this,&partials](DissociationPairMap::value_type const& currMapItem) {
				auto& currPair = currMapItem.second;

				// Get the dissociating clusters
				auto const& cluster = currPair.first;
				// Compute the contribution from the dissociating cluster
				auto value = currPair.kConstant / (double) nTot;
				auto index = cluster.getId() - 1;
				partials[index] += value * (currPair.a00);
				psiHeMomentPartials[index] += value * (currPair.a01);
				psiVMomentPartials[index] += value * (currPair.a02);
				index = cluster.getHeMomentumId() - 1;
				partials[index] += value * (currPair.a10);
				psiHeMomentPartials[index] += value * (currPair.a11);
				psiVMomentPartials[index] += value * (currPair.a12);
				index = cluster.getVMomentumId() - 1;
				partials[index] += value * (currPair.a20);
				psiHeMomentPartials[index] += value * (currPair.a21);
				psiVMomentPartials[index] += value * (currPair.a22);
			});

	return;
}

void PSISuperCluster::getEmissionPartialDerivatives(
		std::vector<double> & partials) const {

	// Emission
	// A --> B + D, A being this cluster
	// The flux for A is
	// F(C_A) = - k-_(B,D)*C_A
	// Thus, the partial derivatives
	// dF(C_A)/dC_A = - k-_(B,D)

	// Visit all the emission pairs
	std::for_each(effEmissionList.begin(), effEmissionList.end(),
			[this,&partials](DissociationPairMap::value_type const& currMapItem) {
				auto& currPair = currMapItem.second;

				// Compute the contribution from the dissociating cluster
				auto value = currPair.kConstant / (double) nTot;
				auto index = id - 1;
				partials[index] -= value * (currPair.a00);
				psiHeMomentPartials[index] -= value * (currPair.a01);
				psiVMomentPartials[index] -= value * (currPair.a02);
				index = heMomId - 1;
				partials[index] -= value * (currPair.a10);
				psiHeMomentPartials[index] -= value * (currPair.a11);
				psiVMomentPartials[index] -= value * (currPair.a12);
				index = vMomId - 1;
				partials[index] -= value * (currPair.a20);
				psiHeMomentPartials[index] -= value * (currPair.a21);
				psiVMomentPartials[index] -= value * (currPair.a22);
			});

	return;
}

void PSISuperCluster::getHeMomentPartialDerivatives(
		std::vector<double> & partials) const {
	// Loop on the size of the vector
	for (int i = 0; i < partials.size(); i++) {
		// Set to the values that were already computed
		partials[i] = psiHeMomentPartials[i];
	}

	return;
}

void PSISuperCluster::getVMomentPartialDerivatives(
		std::vector<double> & partials) const {
	// Loop on the size of the vector
	for (int i = 0; i < partials.size(); i++) {
		// Set to the values that were already computed
		partials[i] = psiVMomentPartials[i];
	}

	return;
}

void PSISuperCluster::dumpCoefficients(std::ostream& os,
		PSISuperCluster::ProductionCoefficientBase const& curr) const {

	os << "a[0-2][0-2][0-2]:" << ' ' << curr.a000 << ' ' << curr.a001 << ' '
			<< curr.a002 << ' ' << curr.a100 << ' ' << curr.a101 << ' '
			<< curr.a102 << ' ' << curr.a200 << ' ' << curr.a201 << ' '
			<< curr.a202 << ' ' << curr.a010 << ' ' << curr.a011 << ' '
			<< curr.a012 << ' ' << curr.a020 << ' ' << curr.a021 << ' '
			<< curr.a022 << ' ' << curr.a110 << ' ' << curr.a111 << ' '
			<< curr.a112 << ' ' << curr.a120 << ' ' << curr.a121 << ' '
			<< curr.a122 << ' ' << curr.a210 << ' ' << curr.a211 << ' '
			<< curr.a212 << ' ' << curr.a220 << ' ' << curr.a221 << ' '
			<< curr.a222;
}

void PSISuperCluster::dumpCoefficients(std::ostream& os,
		PSISuperCluster::SuperClusterDissociationPair const& currPair) const {

	os << "a[0-2][0-2]:" << ' ' << currPair.a00 << ' ' << currPair.a01 << ' '
			<< currPair.a02 << ' ' << currPair.a10 << ' ' << currPair.a11 << ' '
			<< currPair.a12 << ' ' << currPair.a20 << ' ' << currPair.a21 << ' '
			<< currPair.a22;
}

void PSISuperCluster::outputCoefficientsTo(std::ostream& os) const {

	os << "id: " << id << '\n';
	os << "reacting: " << effReactingList.size() << '\n';
	std::for_each(effReactingList.begin(), effReactingList.end(),
			[this,&os](ProductionPairMap::value_type const& currMapItem) {
				auto const& currPair = currMapItem.second;
				os << "first: " << currPair.first.getId()
				<< "; second: " << currPair.second.getId()
				<< "; ";
				dumpCoefficients(os, currPair);
				os << '\n';
			});

	os << "combining: " << effCombiningList.size() << '\n';
	std::for_each(effCombiningList.begin(), effCombiningList.end(),
			[this,&os](CombiningClusterMap::value_type const& currMapItem) {
				auto const& currComb = currMapItem.second;
				os << "other: " << currComb.first.getId()
				<< "; ";
				dumpCoefficients(os, currComb);
				os << '\n';
			});

	os << "dissociating: " << effDissociatingList.size() << '\n';
	std::for_each(effDissociatingList.begin(), effDissociatingList.end(),
			[this,&os](DissociationPairMap::value_type const& currMapItem) {
				auto const& currPair = currMapItem.second;
				os << "first: " << currPair.first.getId()
				<< "; second: " << currPair.second.getId()
				<< "; ";
				dumpCoefficients(os, currPair);
				os << '\n';
			});

	os << "emitting: " << effEmissionList.size() << '\n';
	std::for_each(effEmissionList.begin(), effEmissionList.end(),
			[this,&os](DissociationPairMap::value_type const& currMapItem) {
				auto const& currPair = currMapItem.second;
				os << "first: " << currPair.first.getId()
				<< "; second: " << currPair.second.getId()
				<< "; ";
				dumpCoefficients(os, currPair);
				os << '\n';
			});
}
<|MERGE_RESOLUTION|>--- conflicted
+++ resolved
@@ -122,37 +122,6 @@
 	return;
 }
 
-<<<<<<< HEAD
-void PSISuperCluster::setReactionNetwork(
-		const std::shared_ptr<IReactionNetwork> reactionNetwork) {
-	// Call the superclass's method to actually set the reference
-	Reactant::setReactionNetwork(reactionNetwork);
-
-	// Clear the flux-related arrays
-	reactingPairs.clear();
-	combiningReactants.clear();
-	dissociatingPairs.clear();
-	emissionPairs.clear();
-
-	// Aggregate the reacting pairs and combining reactants from the xeVector
-	// Loop on the xeVector
-	for (int i = 0; i < heVVector.size(); i++) {
-		// Get the cluster composition
-		auto comp = heVVector[i]->getComposition();
-		// Create the key to the map
-		auto key = std::make_pair(comp[heType], comp[vType]);
-		// Get all vectors
-		auto react = heVVector[i]->reactingPairs;
-		auto combi = heVVector[i]->combiningReactants;
-		auto disso = heVVector[i]->dissociatingPairs;
-		auto emi = heVVector[i]->emissionPairs;
-
-		// Set them in the super cluster map
-		reactingMap[key] = react;
-		combiningMap[key] = combi;
-		dissociatingMap[key] = disso;
-		emissionMap[key] = emi;
-=======
 void PSISuperCluster::resultFrom(ProductionReaction& reaction,
 		const std::vector<PendingProductionReactionInfo>& prInfos) {
 
@@ -172,7 +141,6 @@
 		// we had better have added it with our emplace() call.
 		assert(eret.second);
 		it = eret.first;
->>>>>>> ae3cf595
 	}
 	assert(it != effReactingList.end());
 	auto& prodPair = it->second;
@@ -238,22 +206,6 @@
 	return;
 }
 
-<<<<<<< HEAD
-double PSISuperCluster::getTotalConcentration() const {
-	// Initial declarations
-	int heIndex = 0, vIndex = 0;
-	double heDistance = 0.0, vDistance = 0.0, conc = 0.0;
-
-	// Loop on the vacancy width
-	for (int k = 0; k < sectionVWidth; k++) {
-		// Compute the vacancy index
-		vIndex = (int) (numV - (double) sectionVWidth / 2.0) + k + 1;
-
-		// Loop on the helium width
-		for (int j = 0; j < sectionHeWidth; j++) {
-			// Compute the helium index
-			heIndex = (int) (numHe - (double) sectionHeWidth / 2.0) + j + 1;
-=======
 void PSISuperCluster::participateIn(ProductionReaction& reaction, int a,
 		int b) {
 
@@ -302,7 +254,6 @@
 
 void PSISuperCluster::participateIn(ProductionReaction& reaction,
 		const std::vector<PendingProductionReactionInfo>& pendingPRInfos) {
->>>>>>> ae3cf595
 
 	setReactionConnectivity(id);
 	// Look for the other cluster
@@ -514,11 +465,6 @@
 	return;
 }
 
-<<<<<<< HEAD
-void PSISuperCluster::computeDispersion() {
-	// Local declarations
-	int heIndex = 0, vIndex = 0;
-=======
 void PSISuperCluster::emitFrom(DissociationReaction& reaction,
 		const std::vector<PendingProductionReactionInfo>& prInfos) {
 
@@ -575,7 +521,6 @@
 	// Copy the list of coordinates
 	heVList = vec;
 
->>>>>>> ae3cf595
 	// Initialize the dispersion sum
 	double nHeSquare = 0.0, nVSquare = 0.0;
 	// Update the network map, compute the radius and dispersions
@@ -648,78 +593,8 @@
 		conc += getConcentration(heDistance, vDistance) * (double) pair.first;
 	}
 
-<<<<<<< HEAD
-	// Loop on the effective dissociating map
-	for (auto mapIt = dissociatingMap.begin(); mapIt != dissociatingMap.end();
-			++mapIt) {
-		// Get the pairs
-		auto pairs = mapIt->second;
-		// Loop over all the reacting pairs
-		for (auto it = pairs.begin(); it != pairs.end();) {
-			// Get the two reacting clusters
-			dissociatingCluster = (*it).first;
-			otherEmittedCluster = (*it).second;
-
-			// Create a dissociation reaction
-			auto reaction = std::make_shared<DissociationReaction>(
-					dissociatingCluster, this, otherEmittedCluster);
-			// Add it to the network
-			reaction = network->addDissociationReaction(reaction);
-
-			// Create a new SuperClusterProductionPair
-			SuperClusterDissociationPair superPair(dissociatingCluster,
-					otherEmittedCluster, reaction.get());
-
-			// Loop on the whole super cluster to fill this super pair
-			for (auto mapItBis = mapIt; mapItBis != dissociatingMap.end();
-					++mapItBis) {
-				// Compute the helium index
-				heIndex = mapItBis->first.first;
-				heFactor = (double) (heIndex - numHe) / dispersionHe;
-				// Compute the vacancy index
-				vIndex = mapItBis->first.second;
-				vFactor = (double) (vIndex - numV) / dispersionV;
-
-				// Get the pairs
-				auto pairsBis = mapItBis->second;
-				// Set the total number of reactants that produce to form this one
-				// Loop over all the reacting pairs
-				for (auto itBis = pairsBis.begin(); itBis != pairsBis.end();) {
-					// Get the two reacting clusters
-					auto dissociatingClusterBis = (*itBis).first;
-					auto otherEmittedClusterBis = (*itBis).second;
-
-					// Check if it is the same reaction
-					if (dissociatingClusterBis == dissociatingCluster
-							&& otherEmittedClusterBis == otherEmittedCluster) {
-						// A is the dissociating cluster
-						superPair.a00 += 1.0;
-						superPair.a01 += heFactor;
-						superPair.a02 += vFactor;
-						superPair.a10 += (*itBis).firstHeDistance;
-						superPair.a11 += (*itBis).firstHeDistance * heFactor;
-						superPair.a12 += (*itBis).firstHeDistance * vFactor;
-						superPair.a20 += (*itBis).firstVDistance;
-						superPair.a21 += (*itBis).firstVDistance * heFactor;
-						superPair.a22 += (*itBis).firstVDistance * vFactor;
-
-						// Do not delete the element if it is the original one
-						if (itBis == it) {
-							++itBis;
-							continue;
-						}
-
-						// Remove the reaction from the vector
-						itBis = pairsBis.erase(itBis);
-					}
-					// Go to the next element
-					else
-						++itBis;
-				}
-=======
 	return conc;
 }
->>>>>>> ae3cf595
 
 double PSISuperCluster::getTotalVacancyConcentration() const {
 	// Initial declarations
@@ -735,80 +610,8 @@
 		conc += getConcentration(heDistance, vDistance) * (double) pair.second;
 	}
 
-<<<<<<< HEAD
-	// Loop on the effective emission map
-	for (auto mapIt = emissionMap.begin(); mapIt != emissionMap.end();
-			++mapIt) {
-		// Get the pairs
-		auto pairs = mapIt->second;
-		// Loop over all the reacting pairs
-		for (auto it = pairs.begin(); it != pairs.end();) {
-			// Get the two reacting clusters
-			firstCluster = (*it).first;
-			secondCluster = (*it).second;
-
-			// Create a dissociation reaction
-			auto reaction = std::make_shared<DissociationReaction>(this,
-					firstCluster, secondCluster);
-			// Add it to the network
-			reaction = network->addDissociationReaction(reaction);
-
-			// Create a new SuperClusterProductionPair
-			SuperClusterDissociationPair superPair(firstCluster, secondCluster,
-					reaction.get());
-
-			// Loop on the whole super cluster to fill this super pair
-			for (auto mapItBis = mapIt; mapItBis != emissionMap.end();
-					++mapItBis) {
-				// Compute the helium index
-				heIndex = mapItBis->first.first;
-				heDistance = getHeDistance(heIndex);
-				heFactor = (double) (heIndex - numHe) / dispersionHe;
-				// Compute the vacancy index
-				vIndex = mapItBis->first.second;
-				vDistance = getVDistance(vIndex);
-				vFactor = (double) (vIndex - numV) / dispersionV;
-
-				// Get the pairs
-				auto pairsBis = mapItBis->second;
-				// Set the total number of reactants that produce to form this one
-				// Loop over all the reacting pairs
-				for (auto itBis = pairsBis.begin(); itBis != pairsBis.end();) {
-					// Get the two reacting clusters
-					auto firstClusterBis = (*itBis).first;
-					auto secondClusterBis = (*itBis).second;
-
-					// Check if it is the same reaction
-					if (firstClusterBis == firstCluster
-							&& secondClusterBis == secondCluster) {
-						// A is the dissociating cluster
-						superPair.a00 += 1.0;
-						superPair.a01 += heFactor;
-						superPair.a02 += vFactor;
-						superPair.a10 += heDistance;
-						superPair.a11 += heDistance * heFactor;
-						superPair.a12 += heDistance * vFactor;
-						superPair.a20 += vDistance;
-						superPair.a21 += vDistance * heFactor;
-						superPair.a22 += vDistance * vFactor;
-
-						// Do not delete the element if it is the original one
-						if (itBis == it) {
-							++itBis;
-							continue;
-						}
-
-						// Remove the reaction from the vector
-						itBis = pairsBis.erase(itBis);
-					}
-					// Go to the next element
-					else
-						++itBis;
-				}
-=======
 	return conc;
 }
->>>>>>> ae3cf595
 
 double PSISuperCluster::getIntegratedVConcentration(int v) const {
 	// Initial declarations
