--- conflicted
+++ resolved
@@ -91,19 +91,10 @@
 		 */
 		ClusterPair() = delete;
 
-<<<<<<< HEAD
-		//! The constructor
-		ClusterPair(PSICluster * firstPtr, PSICluster * secondPtr) :
-				first(firstPtr), second(secondPtr), reaction(nullptr), firstHeDistance(
-						0.0), firstVDistance(0.0), secondHeDistance(0.0), secondVDistance(
-						0.0), multiplicity(1) {
-		}
-=======
 		// NB: if PSICluster keeps these in a std::vector,
 		// copy ctor is needed.  Implicit definition is fine.
 		// CombiningCluster(const CombiningCluster& other) = delete;
 		// ClusterPair(const ClusterPair& other) = delete;
->>>>>>> ae3cf595
 	};
 
 	/**
@@ -149,17 +140,9 @@
 		 */
 		CombiningCluster() = delete;
 
-<<<<<<< HEAD
-		//! The constructor
-		CombiningCluster(PSICluster * ptr) :
-				combining(ptr), reaction(nullptr), heDistance(0.0), vDistance(
-						0.0), multiplicity(1) {
-		}
-=======
 		// NB: if PSICluster keeps these in a std::vector,
 		// copy ctor is needed.  Implicit definition is fine.
 		// CombiningCluster(const CombiningCluster& other) = delete;
->>>>>>> ae3cf595
 	};
 
 	/**
@@ -400,8 +383,7 @@
 	virtual double getVMomentum() const {
 		return 0.0;
 	}
-<<<<<<< HEAD
-=======
+
 	/**
 	 * This operation returns the distance to the mean.
 	 *
@@ -421,7 +403,6 @@
 	virtual double getVDistance(int v) const {
 		return 0.0;
 	}
->>>>>>> ae3cf595
 
 	/**
 	 * This operation returns the total flux of this cluster in the
@@ -430,11 +411,7 @@
 	 * @return The total change in flux for this cluster due to all
 	 * reactions
 	 */
-<<<<<<< HEAD
-	virtual double getTotalFlux() {
-=======
 	virtual double getTotalFlux() override {
->>>>>>> ae3cf595
 		return getProductionFlux() - getCombinationFlux()
 				+ getDissociationFlux() - getEmissionFlux();
 	}
