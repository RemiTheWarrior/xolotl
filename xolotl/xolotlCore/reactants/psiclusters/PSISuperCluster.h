--- conflicted
+++ resolved
@@ -8,7 +8,6 @@
 #include "PSICluster.h"
 #include "IntegerRange.h"
 #include "NDArray.h"
-
 
 // We use std::unordered_map for quick lookup of info about 
 // reactions we participate in.
@@ -95,19 +94,12 @@
 		 * 3 -> T
 		 * 4 -> V
 		 */
-<<<<<<< HEAD
-		double coefs[5][5][5] = { };
+		Array<double, 5, 5, 5> coefs;
 
 		//! The constructor
 		ProductionCoefficientBase() {
-=======
-        Array<double, 3, 3, 3> a;
-
-		//! The constructor
-		ProductionCoefficientBase() {
-
-            a.Init(0.0);
->>>>>>> 84bcf505
+
+			coefs.Init(0.0);
 		}
 
 		/**
@@ -211,18 +203,14 @@
 		 * 3 -> T
 		 * 4 -> V
 		 */
-<<<<<<< HEAD
-		double coefs[5][5] = { };
-=======
-        Array<double, 3, 3> a;
->>>>>>> 84bcf505
+		Array<double, 5, 5> coefs;
 
 		//! The constructor
 		SuperClusterDissociationPair(Reaction& _reaction, PSICluster& _first,
 				PSICluster& _second) :
 				ReactingPairBase(_reaction, _first, _second) {
 
-            a.Init(0.0);
+			coefs.Init(0.0);
 		}
 
 		/**
