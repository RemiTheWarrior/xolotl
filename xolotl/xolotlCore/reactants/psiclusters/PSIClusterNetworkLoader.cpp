/*
 * PSIClusterNetworkLoader.cpp
 *
 *  Created on: Mar 30, 2013
 *      Author: jaybilly
 */

#include <fstream>
#include "PSIClusterNetworkLoader.h"
#include <TokenizedLineReader.h>
<<<<<<< HEAD
#include <HeCluster.h>
#include <DCluster.h>
#include <TCluster.h>
#include <VCluster.h>
#include <InterstitialCluster.h>
#include <HeVCluster.h>
=======
#include <PSIHeCluster.h>
#include <PSIVCluster.h>
#include <PSIInterstitialCluster.h>
#include <PSIHeVCluster.h>
>>>>>>> ae3cf595
#include <PSISuperCluster.h>
// #include <PSIHeInterstitialCluster.h>
#include <PSIClusterReactionNetwork.h>
#include <xolotlPerf.h>
#include <MathUtils.h>
<<<<<<< HEAD
=======
#include <cassert>
>>>>>>> ae3cf595

using namespace xolotlCore;

/**
 * This operation converts a string to a double, taking in to account the fact
 * that the input file may contain keys such as "infinite."
 *
 * @param inString the string to be converted
 * @return the string as a double
 */
static inline double convertStrToDouble(const std::string& inString) {
	return (inString.compare("infinite") == 0) ?
			std::numeric_limits<double>::infinity() :
			strtod(inString.c_str(), NULL);
}

<<<<<<< HEAD
std::shared_ptr<PSICluster> PSIClusterNetworkLoader::createPSICluster(int numHe,
		int numV, int numI, int numD, int numT) {
=======
std::unique_ptr<PSICluster> PSIClusterNetworkLoader::createPSICluster(int numHe,
		int numV, int numI, IReactionNetwork& network) const {

>>>>>>> ae3cf595
	// Local Declarations
	PSICluster* cluster = nullptr;

	// Determine the type of the cluster given the number of each species.
	// Create a new cluster by that type and specify the names of the
	// property keys.
	if ((numHe > 0 || numT > 0 || numD > 0) && numV > 0) {
		// Create a new HeVCluster
<<<<<<< HEAD
		cluster = std::make_shared<HeVCluster>(numT, numD, numHe, numV,
				handlerRegistry);
=======
		cluster = new PSIHeVCluster(numHe, numV, network, handlerRegistry);
>>>>>>> ae3cf595
	} else if (numHe > 0 && numI > 0) {
		throw std::string("HeliumInterstitialCluster is not yet implemented.");
		// FIXME! Add code to add it to the list
	} else if (numHe > 0) {
		// Create a new HeCluster
		cluster = new PSIHeCluster(numHe, network, handlerRegistry);
	} else if (numV > 0) {
		// Create a new VCluster
		cluster = new PSIVCluster(numV, network, handlerRegistry);
	} else if (numI > 0) {
		// Create a new ICluster
<<<<<<< HEAD
		cluster = std::make_shared<InterstitialCluster>(numI, handlerRegistry);
	} else if (numD > 0) {
		// Create a new DCluster
		cluster = std::make_shared<DCluster>(numD, handlerRegistry);
	} else if (numT > 0) {
		// Create a new TCluster
		cluster = std::make_shared<TCluster>(numT, handlerRegistry);
=======
		cluster = new PSIInterstitialCluster(numI, network, handlerRegistry);
>>>>>>> ae3cf595
	}
	assert(cluster != nullptr);

	// TODO Once we have widespread C++14 support, use std::make_unique
	// instead of two steps (and two memory allocations).
	return std::unique_ptr<PSICluster>(cluster);
}

void PSIClusterNetworkLoader::pushPSICluster(
		std::unique_ptr<PSIClusterReactionNetwork> & network,
		std::vector<std::reference_wrapper<Reactant> > & reactants,
		std::unique_ptr<PSICluster> & cluster) {
	// Check if we want dummy reactions
	if (dummyReactions) {
		// Create a dummy cluster (Reactant) from the existing cluster
		auto dummyCluster = std::unique_ptr<Reactant>(new Reactant(*cluster));
		// Save access to it so we can trigger updates after
		// we add all to the network.
		reactants.emplace_back(*dummyCluster);

		// Give the cluster to the network
		network->add(std::move(dummyCluster));
	} else {
		// Save access to it so we can trigger updates after
		// we add all to the network.
		reactants.emplace_back(*cluster);

		// Give the cluster to the network
		network->add(std::move(cluster));
	}

	return;
}

PSIClusterNetworkLoader::PSIClusterNetworkLoader(
		std::shared_ptr<xolotlPerf::IHandlerRegistry> registry) {
	networkStream = nullptr;
	handlerRegistry = registry;
	fileName = "";
	dummyReactions = false;
	vMin = 1000000;
	heSectionWidth = 1;
	vSectionWidth = 1;
	maxHe = -1;
	maxI = -1;
	maxV = -1;

	return;
}

PSIClusterNetworkLoader::PSIClusterNetworkLoader(
		const std::shared_ptr<std::istream> stream,
		std::shared_ptr<xolotlPerf::IHandlerRegistry> registry) {
	networkStream = nullptr;
	handlerRegistry = registry;
	fileName = "";
	dummyReactions = false;
	vMin = 1000000;
	heSectionWidth = 1;
	vSectionWidth = 1;
	maxHe = -1;
	maxI = -1;
	maxV = -1;

	return;
}

std::unique_ptr<IReactionNetwork> PSIClusterNetworkLoader::load(
		const IOptions& options) {
	// Local Declarations
	TokenizedLineReader<std::string> reader;
	std::vector<std::string> loadedLine;

	// TODO Once we have C++14, use std::make_unique.
	std::unique_ptr<PSIClusterReactionNetwork> network(
			new PSIClusterReactionNetwork(handlerRegistry));

	std::string error(
			"PSIClusterNetworkLoader Exception: Insufficient or erroneous data.");
	int numHe = 0, numV = 0, numI = 0, numW = 0, numD = 0, numT = 0;
	double formationEnergy = 0.0, migrationEnergy = 0.0;
	double diffusionFactor = 0.0;
	std::vector<std::reference_wrapper<Reactant> > reactants;

	// Load the network if the stream is available
	if (networkStream != NULL) {
		// Load the stream
		reader.setInputStream(networkStream);

		// Loop over each line of the file, which should each be PSIClusters.
		loadedLine = reader.loadLine();
		while (loadedLine.size() > 0) {
			// Check the size of the loaded line
			if (loadedLine.size() != 7)
				// And notify the calling function if the size is insufficient
				throw error;
			// Load the sizes
			if (loadedLine[0][0] != '#') {
				numHe = std::stoi(loadedLine[0]);
<<<<<<< HEAD
				numW = std::stoi(loadedLine[1]);
				numV = -numW * (numW < 0);
				numI = numW * (numW > 0);
				numD = std::stoi(loadedLine[2]);
				numT = std::stoi(loadedLine[3]);
				// Create the cluster
				auto nextCluster = createPSICluster(numHe, numV, numI, numD,
						numT);
				// Load the energies
				formationEnergy = convertStrToDouble(loadedLine[4]);
				migrationEnergy = convertStrToDouble(loadedLine[5]);
				diffusionFactor = convertStrToDouble(loadedLine[6]);
				// Set the formation energy
				nextCluster->setFormationEnergy(formationEnergy);
				// Set the diffusion factor and migration energy
				nextCluster->setMigrationEnergy(migrationEnergy);
				nextCluster->setDiffusionFactor(diffusionFactor);
				// Add the cluster to the network
				network->add(nextCluster);
				// Add it to the list so that we can set the network later
				reactants.push_back(nextCluster);
=======
				numV = std::stoi(loadedLine[1]);
				numI = std::stoi(loadedLine[2]);

				// If the cluster is big enough to be grouped
				if (numV >= vMin && numHe > 0) {
					// Created the coordinates and store them
					auto pair = std::make_pair(numHe, numV);
					heVList.emplace(pair);
				} else {
					// Create the cluster
					auto nextCluster = createPSICluster(numHe, numV, numI,
							*network);
					// Load the energies
					formationEnergy = convertStrToDouble(loadedLine[3]);
					migrationEnergy = convertStrToDouble(loadedLine[4]);
					diffusionFactor = convertStrToDouble(loadedLine[5]);
					// Set the formation energy
					nextCluster->setFormationEnergy(formationEnergy);
					// Set the diffusion factor and migration energy
					nextCluster->setMigrationEnergy(migrationEnergy);
					nextCluster->setDiffusionFactor(diffusionFactor);

					// Save it in the network
					pushPSICluster(network, reactants, nextCluster);
				}
>>>>>>> ae3cf595
			}

			// Load the next line
			loadedLine = reader.loadLine();
		}

		// Update reactants now that they are in network.
		for (IReactant& currCluster : reactants) {
			currCluster.updateFromNetwork();
		}
	}

	// Check if we want dummy reactions
	if (!dummyReactions) {
		// Apply sectional grouping
		applySectionalGrouping(*network);
	}

	// Create the reactions
	network->createReactionConnectivity();

	// Recompute Ids and network size
	network->reinitializeNetwork();

//	// Dump the network we've created, if desired.
//	int rank;
//	MPI_Comm_rank(MPI_COMM_WORLD, &rank);
//	if (rank == 0) {
//		// Dump the network we've created for comparison with baseline.
//		std::ofstream networkStream(netDebugOpts.second);
//		network->dumpTo(networkStream);
//	}

	// Need to use move() because return type uses smart pointer to base class,
	// not derived class that we created.
	// Some C++11 compilers accept it without the move, but apparently
	// that is not correct behavior until C++14.
	return std::move(network);
}

std::unique_ptr<IReactionNetwork> PSIClusterNetworkLoader::generate(
		const IOptions &options) {
	// Initial declarations
	maxI = options.getMaxI(), maxHe = options.getMaxImpurity(), maxV =
			options.getMaxV();
	bool usePhaseCut = options.usePhaseCut();
	int numHe = 0, numV = 0, numI = 0;
	double formationEnergy = 0.0, migrationEnergy = 0.0;
	double diffusionFactor = 0.0;

	// Once we have C++14, use std::make_unique.
	std::unique_ptr<PSIClusterReactionNetwork> network(
			new PSIClusterReactionNetwork(handlerRegistry));
	std::vector<std::reference_wrapper<Reactant> > reactants;

	// I formation energies in eV
	std::vector<double> iFormationEnergies = { 10.0, 18.5, 27.0, 35.0, 42.5,
			48.0 };
	// I diffusion factors in nm^2/s
	std::vector<double> iDiffusion = { 8.8e+10, 8.0e+10, 3.9e+10, 2.0e+10,
			1.0e+10 };
	// I migration energies in eV
	std::vector<double> iMigration = { 0.01, 0.02, 0.03, 0.04, 0.05 };

	// He formation energies in eV
	std::vector<double> heFormationEnergies = { 6.15, 11.44, 16.35, 21.0, 26.1,
			30.24, 34.93, 38.80 };
	// He diffusion factors in nm^2/s
	std::vector<double> heDiffusion = { 2.9e+10, 3.2e+10, 2.3e+10, 1.7e+10,
			5.0e+09, 1.0e+09, 5.0e+08 };
	// He migration energies in eV
	std::vector<double> heMigration = { 0.13, 0.20, 0.25, 0.20, 0.12, 0.3, 0.4 };

	// V formation energies in eV
	std::vector<double> vFormationEnergies = { 3.6, 7.25 };
	// The diffusion factor for a single vacancy in nm^2/s
	double vOneDiffusion = 1.8e+12;
	// The migration energy for a single vacancy in eV
	double vOneMigration = 1.30;

	/**
	 * The maximum number of helium atoms that can be combined with a vacancy
	 * cluster with size equal to the index i in the array plus one. For
	 * example, an HeV size cluster with size 1 would have size = i+1 = 1 and i
	 * = 0. It could support a mixture of up to nine helium atoms with one
	 * vacancy.
	 */
	std::vector<int> maxHePerV = { 9, 14, 18, 20, 27, 30, 35, 40, 45, 50, 55,
			60, 65, 70, 75, 80, 85, 90, 95, 98, 100, 101, 103, 105, 107, 109,
			110, 112, 116 };

	// Generate the I clusters
	for (int i = 1; i <= maxI; ++i) {
		// Set the composition
		numI = i;
		// Create the cluster
		auto nextCluster = createPSICluster(numHe, numV, numI, *network);

		// Set the other attributes
		if (i <= iFormationEnergies.size())
			nextCluster->setFormationEnergy(iFormationEnergies[i - 1]);
		else
			nextCluster->setFormationEnergy(48.0 + 6.0 * ((double) i - 6.0));
		if (i <= iDiffusion.size()) {
			nextCluster->setDiffusionFactor(iDiffusion[i - 1]);
			nextCluster->setMigrationEnergy(iMigration[i - 1]);
		} else {
			nextCluster->setDiffusionFactor(0.0);
			nextCluster->setMigrationEnergy(
					std::numeric_limits<double>::infinity());
		}

		// Save it in the network
		pushPSICluster(network, reactants, nextCluster);
	}

	// Reset the I composition
	numI = 0;

	// Generate the He clusters
	for (int i = 1; i <= maxHe; ++i) {
		// Set the composition
		numHe = i;
		// Create the cluster
		auto nextCluster = createPSICluster(numHe, numV, numI, *network);

		// Set the other attributes
		if (i <= heFormationEnergies.size())
			nextCluster->setFormationEnergy(heFormationEnergies[i - 1]);
		else
			nextCluster->setFormationEnergy(
					std::numeric_limits<double>::infinity());
		if (i <= heDiffusion.size()) {
			nextCluster->setDiffusionFactor(heDiffusion[i - 1]);
			nextCluster->setMigrationEnergy(heMigration[i - 1]);
		} else {
			nextCluster->setDiffusionFactor(0.0);
			nextCluster->setMigrationEnergy(
					std::numeric_limits<double>::infinity());
		}

		// Save it in the network
		pushPSICluster(network, reactants, nextCluster);
	}

	// Reset the He composition
	numHe = 0;

	// Check if the phase-cut method need to be applied
	if (usePhaseCut) {
		// Loop over vacancies in the outer loop.
		// This creates V and HeV.
		for (int i = 1; i <= maxV && i <= maxHePerV.size(); ++i) {
			// Create the V cluster
			numV = i;
			auto nextCluster = createPSICluster(numHe, numV, numI, *network);

			// Set its other attributes
			if (i <= vFormationEnergies.size())
				nextCluster->setFormationEnergy(vFormationEnergies[i - 1]);
			else
				nextCluster->setFormationEnergy(getHeVFormationEnergy(0, i));
			if (i <= 1) {
				nextCluster->setDiffusionFactor(vOneDiffusion);
				nextCluster->setMigrationEnergy(vOneMigration);
			} else {
				nextCluster->setDiffusionFactor(0.0);
				nextCluster->setMigrationEnergy(
						std::numeric_limits<double>::infinity());
			}

			// Save it in the network
			pushPSICluster(network, reactants, nextCluster);

			// For V < 12 loop on all the possible helium numbers up to
			// the maximum size in the maxHePerV array
			if (i < 12) {
				for (int j = 1; j <= maxHePerV[i - 1]; j++) {
					numHe = j;
					// Create the cluster
					nextCluster = createPSICluster(numHe, numV, numI, *network);
					// Set its attributes
					nextCluster->setFormationEnergy(
							getHeVFormationEnergy(j, i));
					nextCluster->setDiffusionFactor(0.0);
					nextCluster->setMigrationEnergy(
							std::numeric_limits<double>::infinity());

					// Save it in the network
					pushPSICluster(network, reactants, nextCluster);
				}
			}
			// For bigger V only add the needed helium sizes
			else {
				for (int j = maxHePerV[i - 2] + 1; j <= maxHePerV[i - 1]; j++) {
					numHe = j;
					// Create the cluster
					nextCluster = createPSICluster(numHe, numV, numI, *network);
					// Set its attributes
					nextCluster->setFormationEnergy(
							getHeVFormationEnergy(j, i));
					nextCluster->setDiffusionFactor(0.0);
					nextCluster->setMigrationEnergy(
							std::numeric_limits<double>::infinity());

					// Save it in the network
					pushPSICluster(network, reactants, nextCluster);
				}
			}

			// Reset the helium composition
			numHe = 0;
		}

		// Create V and HeV up to the maximum length with a constant nHe/nV
		// = 4,
		// Keeping only the last four ones
		for (int i = maxHePerV.size() + 1; i <= maxV; i++) {
			// Create the V cluster
			numV = i;
			auto nextCluster = createPSICluster(numHe, numV, numI, *network);

			// Set its other attributes
			if (i <= vFormationEnergies.size())
				nextCluster->setFormationEnergy(vFormationEnergies[i - 1]);
			else
				nextCluster->setFormationEnergy(getHeVFormationEnergy(0, i));
			if (i <= 1) {
				nextCluster->setDiffusionFactor(vOneDiffusion);
				nextCluster->setMigrationEnergy(vOneMigration);
			} else {
				nextCluster->setDiffusionFactor(0.0);
				nextCluster->setMigrationEnergy(
						std::numeric_limits<double>::infinity());
			}

			// Save it in the network
			pushPSICluster(network, reactants, nextCluster);

			// Loop on the helium number
			for (int j = (i * 4) - 3; j <= i * 4; j++) {
				numHe = j;
				// Create the cluster
				nextCluster = createPSICluster(numHe, numV, numI, *network);
				// Set its attributes
				nextCluster->setFormationEnergy(getHeVFormationEnergy(j, i));
				nextCluster->setDiffusionFactor(0.0);
				nextCluster->setMigrationEnergy(
						std::numeric_limits<double>::infinity());

				// Save it in the network
				pushPSICluster(network, reactants, nextCluster);
			}

			// Reset the helium composition
			numHe = 0;
		}
	}
	// Else use the full network
	else {
		// Loop over vacancies in the outer loop.
		// This creates V and HeV up to the maximum size in the
		// maxHePerV array.
		for (int i = 1; i <= maxV && i <= maxHePerV.size(); ++i) {
			// Create the V cluster
			numV = i;
			auto nextCluster = createPSICluster(numHe, numV, numI, *network);

			// Set its other attributes
			if (i <= vFormationEnergies.size())
				nextCluster->setFormationEnergy(vFormationEnergies[i - 1]);
			else
				nextCluster->setFormationEnergy(getHeVFormationEnergy(0, i));
			if (i <= 1) {
				nextCluster->setDiffusionFactor(vOneDiffusion);
				nextCluster->setMigrationEnergy(vOneMigration);
			} else {
				nextCluster->setDiffusionFactor(0.0);
				nextCluster->setMigrationEnergy(
						std::numeric_limits<double>::infinity());
			}

			// Save it in the network
			pushPSICluster(network, reactants, nextCluster);

			// Loop on the helium number
			for (int j = 1; j <= maxHePerV[i - 1]; j++) {
				numHe = j;

				// If the cluster is big enough to be grouped
				if (numV >= vMin) {
					// Created the coordinates and store them
					auto pair = std::make_pair(numHe, numV);
					heVList.emplace(pair);
				} else {
					// Create the cluster
					nextCluster = createPSICluster(numHe, numV, numI, *network);
					// Set its attributes
					nextCluster->setFormationEnergy(
							getHeVFormationEnergy(j, i));
					nextCluster->setDiffusionFactor(0.0);
					nextCluster->setMigrationEnergy(
							std::numeric_limits<double>::infinity());

					// Save it in the network
					pushPSICluster(network, reactants, nextCluster);
				}
			}

			// Reset the helium composition
			numHe = 0;
		}

		// Create V and HeV up to the maximum length with a constant nHe/nV
		// = 4.
		for (int i = maxHePerV.size() + 1; i <= maxV; i++) {
			// Create the V cluster
			numV = i;
			auto nextCluster = createPSICluster(numHe, numV, numI, *network);

			// Set its other attributes
			if (i <= vFormationEnergies.size())
				nextCluster->setFormationEnergy(vFormationEnergies[i - 1]);
			else
				nextCluster->setFormationEnergy(getHeVFormationEnergy(0, i));
			if (i <= 1) {
				nextCluster->setDiffusionFactor(vOneDiffusion);
				nextCluster->setMigrationEnergy(vOneMigration);
			} else {
				nextCluster->setDiffusionFactor(0.0);
				nextCluster->setMigrationEnergy(
						std::numeric_limits<double>::infinity());
			}

			// Save it in the network
			pushPSICluster(network, reactants, nextCluster);

			// Loop on the helium number
			for (int j = 1; j <= i * 4; j++) {
				numHe = j;

				// If the cluster is big enough to be grouped
				if (numV >= vMin) {
					// Created the coordinates and store them
					auto pair = std::make_pair(numHe, numV);
					heVList.emplace(pair);
				} else {
					// Create the cluster
					nextCluster = createPSICluster(numHe, numV, numI, *network);
					// Set its attributes
					nextCluster->setFormationEnergy(
							getHeVFormationEnergy(j, i));
					nextCluster->setDiffusionFactor(0.0);
					nextCluster->setMigrationEnergy(
							std::numeric_limits<double>::infinity());

					// Save it in the network
					pushPSICluster(network, reactants, nextCluster);
				}
			}

			// Reset the helium composition
			numHe = 0;
		}
	}

	// Update reactants now that they are in network.
	for (IReactant& currCluster : reactants) {
		currCluster.updateFromNetwork();
	}

	// Check if we want dummy reactions
	if (!dummyReactions) {
		// Apply sectional grouping
		applySectionalGrouping(*network);
	}

	// Create the reactions
	network->createReactionConnectivity();

	// Recompute Ids and network size
	network->reinitializeNetwork();

//	// Dump the network we've created, if desired.
//	int rank;
//	MPI_Comm_rank(MPI_COMM_WORLD, &rank);
//	if (rank == 0) {
//		// Dump the network we've created for comparison with baseline.
//		std::ofstream networkStream(netDebugOpts.second);
//		network->dumpTo(networkStream);
//	}

	// Need to use move() because return type uses smart pointer to base class,
	// not derived class that we created.
	// Some C++11 compilers accept it without the move, but apparently
	// that is not correct behavior until C++14.
	return std::move(network);
}

<<<<<<< HEAD
std::shared_ptr<IReactionNetwork> PSIClusterNetworkLoader::generate(
		IOptions &options) {
	// Initial declarations
	int maxI = options.getMaxI(), maxHe = options.getMaxImpurity(), maxV =
			options.getMaxV();
	// Temporary
	int maxD = 1, maxT = 1;
	bool usePhaseCut = options.usePhaseCut();
	int numHe = 0, numV = 0, numI = 0, numD = 0, numT = 0;
	double formationEnergy = 0.0, migrationEnergy = 0.0;
	double diffusionFactor = 0.0;
	std::shared_ptr<PSIClusterReactionNetwork> network = std::make_shared<
			PSIClusterReactionNetwork>(handlerRegistry);
	std::vector<std::shared_ptr<Reactant> > reactants;

	// I formation energies in eV
	std::vector<double> iFormationEnergies = { 10.0, 18.5, 27.0, 35.0, 42.5,
			48.0 };
	// I diffusion factors in nm^2/s
	std::vector<double> iDiffusion = { 8.8e+10, 8.0e+10, 3.9e+10, 2.0e+10,
			1.0e+10 };
	// I migration energies in eV
	std::vector<double> iMigration = { 0.01, 0.02, 0.03, 0.04, 0.05 };

	// He formation energies in eV
	std::vector<double> heFormationEnergies = { 6.15, 11.44, 16.35, 21.0, 26.1,
			30.24, 34.93, 38.80 };
	// He diffusion factors in nm^2/s
	std::vector<double> heDiffusion = { 2.9e+10, 3.2e+10, 2.3e+10, 1.7e+10,
			5.0e+09, 1.0e+09, 5.0e+08 };
	// He migration energies in eV
	std::vector<double> heMigration = { 0.13, 0.20, 0.25, 0.20, 0.12, 0.3, 0.4 };

	// The diffusion factor for a single deuterium.
	double dOneDiffusionFactor = 1.0e+11;
	// The migration energy for a single deuterium.
	double dOneMigrationEnergy = 0.35;

	// The diffusion factor for a single tritium.
	double tOneDiffusionFactor = 1.0e+10;
	// The migration energy for a single tritium.
	double tOneMigrationEnergy = 0.35;

	// V formation energies in eV
	std::vector<double> vFormationEnergies = { 3.6, 7.25 };
	// The diffusion factor for a single vacancy in nm^2/s
	double vOneDiffusion = 1.8e+12;
	// The migration energy for a single vacancy in eV
	double vOneMigration = 1.30;

	/**
	 * The maximum number of helium atoms that can be combined with a vacancy
	 * cluster with size equal to the index i in the array plus one. For
	 * example, an HeV size cluster with size 1 would have size = i+1 = 1 and i
	 * = 0. It could support a mixture of up to nine helium atoms with one
	 * vacancy.
	 */
	std::vector<int> maxHePerV = { 9, 14, 18, 20, 27, 30, 35, 40, 45, 50, 55,
			60, 65, 70, 75, 80, 85, 90, 95, 98, 100, 101, 103, 105, 107, 109,
			110, 112, 116 };

	// Generate the I clusters
	for (int i = 1; i <= maxI; ++i) {
		// Set the composition
		numI = i;
		// Create the cluster
		auto nextCluster = createPSICluster(numHe, numV, numI, numD, numT);

		// Set the other attributes
		if (i <= iFormationEnergies.size())
			nextCluster->setFormationEnergy(iFormationEnergies[i - 1]);
		else
			nextCluster->setFormationEnergy(48.0 + 6.0 * ((double) i - 6.0));
		if (i <= iDiffusion.size()) {
			nextCluster->setDiffusionFactor(iDiffusion[i - 1]);
			nextCluster->setMigrationEnergy(iMigration[i - 1]);
		} else {
			nextCluster->setDiffusionFactor(0.0);
			nextCluster->setMigrationEnergy(
					std::numeric_limits<double>::infinity());
		}

		// Add the cluster to the network
		network->add(nextCluster);
		// Add it to the list so that we can set the network later
		reactants.push_back(nextCluster);
	}

	// Reset the I composition
	numI = 0;

	// Generate the He clusters
	for (int i = 1; i <= maxHe; ++i) {
		// Set the composition
		numHe = i;
		// Create the cluster
		auto nextCluster = createPSICluster(numHe, numV, numI, numD, numT);

		// Set the other attributes
		if (i <= heFormationEnergies.size())
			nextCluster->setFormationEnergy(heFormationEnergies[i - 1]);
		else
			nextCluster->setFormationEnergy(
					std::numeric_limits<double>::infinity());
		if (i <= heDiffusion.size()) {
			nextCluster->setDiffusionFactor(heDiffusion[i - 1]);
			nextCluster->setMigrationEnergy(heMigration[i - 1]);
		} else {
			nextCluster->setDiffusionFactor(0.0);
			nextCluster->setMigrationEnergy(
					std::numeric_limits<double>::infinity());
		}

		// Add the cluster to the network
		network->add(nextCluster);
		// Add it to the list so that we can set the network later
		reactants.push_back(nextCluster);
	}

	// Reset the He composition
	numHe = 0;

	// Generate the D clusters
	for (int i = 1; i <= maxD; ++i) {
		// Set the composition
		numD = i;
		// Create the cluster
		auto nextCluster = createPSICluster(numHe, numV, numI, numD, numT);

		// Set the other attributes
		nextCluster->setFormationEnergy(
				std::numeric_limits<double>::infinity());
		if (i == 1) {
			nextCluster->setDiffusionFactor(dOneDiffusionFactor);
			nextCluster->setMigrationEnergy(dOneMigrationEnergy);
		} else {
			nextCluster->setDiffusionFactor(0.0);
			nextCluster->setMigrationEnergy(
					std::numeric_limits<double>::infinity());
		}

		// Add the cluster to the network
		network->add(nextCluster);
		// Add it to the list so that we can set the network later
		reactants.push_back(nextCluster);
	}

	// Reset the D composition
	numD = 0;

	// Generate the T clusters
	for (int i = 1; i <= maxT; ++i) {
		// Set the composition
		numT = i;
		// Create the cluster
		auto nextCluster = createPSICluster(numHe, numV, numI, numD, numT);

		// Set the other attributes
		nextCluster->setFormationEnergy(
				std::numeric_limits<double>::infinity());
		if (i == 1) {
			nextCluster->setDiffusionFactor(tOneDiffusionFactor);
			nextCluster->setMigrationEnergy(tOneMigrationEnergy);
		} else {
			nextCluster->setDiffusionFactor(0.0);
			nextCluster->setMigrationEnergy(
					std::numeric_limits<double>::infinity());
		}

		// Add the cluster to the network
		network->add(nextCluster);
		// Add it to the list so that we can set the network later
		reactants.push_back(nextCluster);
	}

	// Reset the T composition
	numT = 0;

	// Check if the phase-cut method need to be applied
	if (usePhaseCut) {
		// Loop over vacancies in the outer loop.
		// This creates V and HeV.
		for (int i = 1; i <= maxV && i <= maxHePerV.size(); ++i) {
			// Create the V cluster
			numV = i;
			auto nextCluster = createPSICluster(numHe, numV, numI, numD, numT);

			// Set its other attributes
			if (i <= vFormationEnergies.size())
				nextCluster->setFormationEnergy(vFormationEnergies[i - 1]);
			else
				nextCluster->setFormationEnergy(getHeVFormationEnergy(0, i));
			if (i <= 1) {
				nextCluster->setDiffusionFactor(vOneDiffusion);
				nextCluster->setMigrationEnergy(vOneMigration);
			} else {
				nextCluster->setDiffusionFactor(0.0);
				nextCluster->setMigrationEnergy(
						std::numeric_limits<double>::infinity());
			}

			// Add the cluster to the network
			network->add(nextCluster);
			// Add it to the list so that we can set the network later
			reactants.push_back(nextCluster);

			// For V < 12 loop on all the possible helium numbers up to
			// the maximum size in the maxHePerV array
			if (i < 12) {
				for (int j = 1; j <= maxHePerV[i - 1]; j++) {
					numHe = j;
					// Create the cluster
					nextCluster = createPSICluster(numHe, numV, numI, numD,
							numT);
					// Set its attributes
					nextCluster->setFormationEnergy(
							getHeVFormationEnergy(j, i));
					nextCluster->setDiffusionFactor(0.0);
					nextCluster->setMigrationEnergy(
							std::numeric_limits<double>::infinity());

					// Add the cluster to the network
					network->add(nextCluster);
					// Add it to the list so that we can set the network later
					reactants.push_back(nextCluster);
				}
			}
			// For bigger V only add the needed helium sizes
			else {
				for (int j = maxHePerV[i - 2] + 1; j <= maxHePerV[i - 1]; j++) {
					numHe = j;
					// Create the cluster
					nextCluster = createPSICluster(numHe, numV, numI, numD,
							numT);
					// Set its attributes
					nextCluster->setFormationEnergy(
							getHeVFormationEnergy(j, i));
					nextCluster->setDiffusionFactor(0.0);
					nextCluster->setMigrationEnergy(
							std::numeric_limits<double>::infinity());

					// Add the cluster to the network
					network->add(nextCluster);
					// Add it to the list so that we can set the network later
					reactants.push_back(nextCluster);
				}
			}

			// Reset the helium composition
			numHe = 0;
		}

		// Create V and HeV up to the maximum length with a constant nHe/nV
		// = 4,
		// Keeping only the last four ones
		for (int i = maxHePerV.size() + 1; i <= maxV; i++) {
			// Create the V cluster
			numV = i;
			auto nextCluster = createPSICluster(numHe, numV, numI, numD, numT);

			// Set its other attributes
			if (i <= vFormationEnergies.size())
				nextCluster->setFormationEnergy(vFormationEnergies[i - 1]);
			else
				nextCluster->setFormationEnergy(getHeVFormationEnergy(0, i));
			if (i <= 1) {
				nextCluster->setDiffusionFactor(vOneDiffusion);
				nextCluster->setMigrationEnergy(vOneMigration);
			} else {
				nextCluster->setDiffusionFactor(0.0);
				nextCluster->setMigrationEnergy(
						std::numeric_limits<double>::infinity());
			}

			// Add the cluster to the network
			network->add(nextCluster);
			// Add it to the list so that we can set the network later
			reactants.push_back(nextCluster);

			// Loop on the helium number
			for (int j = (i * 4) - 3; j <= i * 4; j++) {
				numHe = j;
				// Create the cluster
				nextCluster = createPSICluster(numHe, numV, numI, numD, numT);
				// Set its attributes
				nextCluster->setFormationEnergy(getHeVFormationEnergy(j, i));
				nextCluster->setDiffusionFactor(0.0);
				nextCluster->setMigrationEnergy(
						std::numeric_limits<double>::infinity());

				// Add the cluster to the network
				network->add(nextCluster);
				// Add it to the list so that we can set the network later
				reactants.push_back(nextCluster);
			}

			// Reset the helium composition
			numHe = 0;
		}
	}
	// Else use the full network
	else {
		// Loop over vacancies in the outer loop.
		// This creates V and HeV up to the maximum size in the
		// maxHePerV array.
		for (int i = 1; i <= maxV && i <= maxHePerV.size(); ++i) {
			// Create the V cluster
			numV = i;
			auto nextCluster = createPSICluster(numHe, numV, numI, numD, numT);

			// Set its other attributes
			if (i <= vFormationEnergies.size())
				nextCluster->setFormationEnergy(vFormationEnergies[i - 1]);
			else
				nextCluster->setFormationEnergy(getHeVFormationEnergy(0, i));
			if (i <= 1) {
				nextCluster->setDiffusionFactor(vOneDiffusion);
				nextCluster->setMigrationEnergy(vOneMigration);
			} else {
				nextCluster->setDiffusionFactor(0.0);
				nextCluster->setMigrationEnergy(
						std::numeric_limits<double>::infinity());
			}

			// Add the cluster to the network
			network->add(nextCluster);
			// Add it to the list so that we can set the network later
			reactants.push_back(nextCluster);

			// Loop on the helium number
			for (int j = 0; j <= maxHePerV[i - 1]; j++) {
				numHe = j;
				// Loop on the deuterium number
				for (int k = 0; k <= i * 2; k++) {
					numD = k;
					// Loop on the tritium number
					for (int l = 0; l <= i; l++) {
						numT = l;

						if (numHe + numD + numT == 0) continue;

						// Create the cluster
						nextCluster = createPSICluster(numHe, numV, numI, numD,
								numT);
						// Set its attributes
						if (numD == 0 && numT == 0) {
							nextCluster->setFormationEnergy(
									getHeVFormationEnergy(j, i));
						} else
							nextCluster->setFormationEnergy(0.0);
						nextCluster->setDiffusionFactor(0.0);
						nextCluster->setMigrationEnergy(
								std::numeric_limits<double>::infinity());

						// Add the cluster to the network
						network->add(nextCluster);
						// Add it to the list so that we can set the network later
						reactants.push_back(nextCluster);
					}
					numT = 0;
				}
				numD = 0;
			}

			// Reset the helium composition
			numHe = 0;
		}

		// Create V and HeV up to the maximum length with a constant nHe/nV
		// = 4.
		for (int i = maxHePerV.size() + 1; i <= maxV; i++) {
			// Create the V cluster
			numV = i;
			auto nextCluster = createPSICluster(numHe, numV, numI, numD, numT);

			// Set its other attributes
			if (i <= vFormationEnergies.size())
				nextCluster->setFormationEnergy(vFormationEnergies[i - 1]);
			else
				nextCluster->setFormationEnergy(getHeVFormationEnergy(0, i));
			if (i <= 1) {
				nextCluster->setDiffusionFactor(vOneDiffusion);
				nextCluster->setMigrationEnergy(vOneMigration);
			} else {
				nextCluster->setDiffusionFactor(0.0);
				nextCluster->setMigrationEnergy(
						std::numeric_limits<double>::infinity());
			}

			// Add the cluster to the network
			network->add(nextCluster);
			// Add it to the list so that we can set the network later
			reactants.push_back(nextCluster);

			// Loop on the helium number
			for (int j = 0; j <= i * 4; j++) {
				numHe = j;
				// Loop on the deuterium number
				for (int k = 0; k <= i * 2; k++) {
					numD = k;
					// Loop on the tritium number
					for (int l = 0; l <= i; l++) {
						numT = l;

						if (numHe + numD + numT == 0) continue;

						// Create the cluster
						nextCluster = createPSICluster(numHe, numV, numI, numD,
								numT);
						// Set its attributes
						if (numD == 0 && numT == 0) {
							nextCluster->setFormationEnergy(
									getHeVFormationEnergy(j, i));
						} else
							nextCluster->setFormationEnergy(0.0);
						nextCluster->setDiffusionFactor(0.0);
						nextCluster->setMigrationEnergy(
								std::numeric_limits<double>::infinity());

						// Add the cluster to the network
						network->add(nextCluster);
						// Add it to the list so that we can set the network later
						reactants.push_back(nextCluster);
					}
					numT = 0;
				}
				numD = 0;
			}

			// Reset the helium composition
			numHe = 0;
		}
	}

	// Set the network for all of the reactants. This MUST be done manually.
	for (auto currCluster : reactants) {
		currCluster->setReactionNetwork(network);
	}

	// Create the reactions
	network->createReactionConnectivity();

	// Check if we want dummy reactions
	if (!dummyReactions) {
		// Apply sectional grouping
		applySectionalGrouping(network);
	}

	return network;
}

=======
>>>>>>> ae3cf595
double PSIClusterNetworkLoader::getHeVFormationEnergy(int numHe, int numV) {
	// Coefficients for the Legendre polynomial fit
	// Low means V <= 27
	// Coefficients for c_0 in the 2D E_f,HeV fit
	std::vector<double> c0CoefficientsLow = { 253.35, 435.36, 336.50, 198.92,
			95.154, 21.544 };
	// Coefficients for c_1 in the 2D E_f,HeV fit
	std::vector<double> c1CoefficientsLow = { 493.29, 1061.3, 1023.9, 662.92,
			294.24, 66.962 };
	// Coefficients for c_2 in the 2D E_f,HeV fit
	std::vector<double> c2CoefficientsLow = { 410.40, 994.89, 1044.6, 689.41,
			286.52, 60.712 };
	// Coefficients for c_3 in the 2D E_f,HeV fit
	std::vector<double> c3CoefficientsLow = { 152.99, 353.16, 356.10, 225.75,
			87.077, 15.640 };
	// High means V > 27
	// Coefficients for c_0 in the 2D E_f,HeV fit
	std::vector<double> c0CoefficientsHigh = { -847.90, -3346.9, -4510.3,
			-3094.7, -971.18, -83.770 };
	// Coefficients for c_1 in the 2D E_f,HeV fit
	std::vector<double> c1CoefficientsHigh = { -1589.3, -4894.6, -6001.8,
			-4057.5, -1376.4, -161.91 };
	// Coefficients for c_2 in the 2D E_f,HeV fit
	std::vector<double> c2CoefficientsHigh = { 834.91, 1981.8, 1885.7, 1027.1,
			296.69, 29.902 };
	// Coefficients for c_3 in the 2D E_f,HeV fit
	std::vector<double> c3CoefficientsHigh = { 1547.2, 3532.3, 3383.6, 1969.2,
			695.17, 119.23 };

	/**
	 * The formation energies for He_xV_1. The entry at i = 0 is for a single
	 * vacancy (He_0V_1) and is there as a buffer. Like the formation energies,
	 * i = heSize.
	 */
	std::vector<double> heV1FormationEnergies = { 5.14166, 8.20919, 11.5304,
			14.8829, 18.6971, 22.2847, 26.3631, 30.1049, 34.0081, 38.2069,
			42.4217, 46.7378, 51.1551, 55.6738 };

	/**
	 * The formation energies for He_xV_2. The entry at i = 0 is for a
	 * di-vacancy (He_0V_2) and is there as a buffer. Like the formation
	 * energies, i = heSize.
	 */
	std::vector<double> heV2FormationEnergies =
			{ 7.10098, 8.39913, 9.41133, 11.8748, 14.8296, 17.7259, 20.7747,
					23.7993, 26.7984, 30.0626, 33.0385, 36.5173, 39.9406, 43.48,
					46.8537, 50.4484, 54.0879, 57.7939 };

	// Initial declarations
	double energy = -std::numeric_limits<double>::infinity();
	// The following coefficients are computed using the above and are used
	// to evaluate the full function f(x,y).
	std::vector<double> coefficients = { 0.0, 0.0, 0.0, 0.0 };

	// Check to see if the vacancy size is large enough that the energy can
	// be computed from the fit or if it is so small that the exact values
	// must be used instead.
	if (numV > 2) {
		// Get the He/V ratio
		double x = 2.0 * (((double) numHe / (double) numV) / 9.0) - 1.0;
		// Initialize the vacancy number
		double y = 0.0;

		// We have 2 fits, one for low V and one for high V
		if (numV <= 27) {
			// Compute the vacancy number
			y = 2.0 * (((double) numV - 1.0) / 26.0) - 1.0;
			// Get the coefficients
			coefficients[0] = compute5thOrderLegendre(x, c0CoefficientsLow);
			coefficients[1] = compute5thOrderLegendre(x, c1CoefficientsLow);
			coefficients[2] = compute5thOrderLegendre(x, c2CoefficientsLow);
			coefficients[3] = compute5thOrderLegendre(x, c3CoefficientsLow);
		} else {
			// Compute the vacancy number
			y = 2.0 * (((double) numV - 1.0) / 451.0) - 1.0;
			// Get the coefficients
			coefficients[0] = compute5thOrderLegendre(x, c0CoefficientsHigh);
			coefficients[1] = compute5thOrderLegendre(x, c1CoefficientsHigh);
			coefficients[2] = compute5thOrderLegendre(x, c2CoefficientsHigh);
			coefficients[3] = compute5thOrderLegendre(x, c3CoefficientsHigh);
		}
		// Get the energy
		energy = compute3rdOrderLegendre(y, coefficients);

	} else if ((numV == 1 && numHe <= heV1FormationEnergies.size())
			|| (numV == 2 && numHe <= heV2FormationEnergies.size())) {
		// Get the exact energy
		energy =
				(numV == 1) ?
						heV1FormationEnergies[numHe - 1] :
						heV2FormationEnergies[numHe - 1];
	}
<<<<<<< HEAD

	return energy;
}

void PSIClusterNetworkLoader::applySectionalGrouping(
		std::shared_ptr<IReactionNetwork> network) {
	// Get the HeV cluster map
	auto heVMap = network->getAll(heVType);
=======
>>>>>>> ae3cf595

	return energy;
}

void PSIClusterNetworkLoader::applySectionalGrouping(
		PSIClusterReactionNetwork& network) {
	// Initialize variables for the loop
	int count = 0, heIndex = 1, vIndex = vMin, heWidth = heSectionWidth,
			vWidth = vSectionWidth, previousBiggestHe = 1, vMax =
					network.getMaxClusterSize(ReactantType::V), heMax = -1;
	double heSize = 0.0, vSize = 0.0;
	// Create a temporary vector for the loop to store which clusters go in which super cluster
	std::set<std::pair<int, int> > tempVector;

	// Find the biggest helium in the pairs
	for (auto pair : heVList) {
		if (pair.first > heMax)
			heMax = pair.first;
	}

	// Take care of the clusters near the stability line
	// First get the biggest He cluster for the smaller V cluster
<<<<<<< HEAD
	std::vector<int> compositionVector = { previousBiggestHe, -(vMin - 1) };
	cluster = (PSICluster *) network->getCompound(heVType, compositionVector);
=======
	IReactant::Composition comp;
	comp[toCompIdx(Species::He)] = previousBiggestHe;
	comp[toCompIdx(Species::V)] = vMin - 1;
	auto cluster = network.get(ReactantType::HeV, comp);
>>>>>>> ae3cf595
	while (cluster) {
		previousBiggestHe++;
		comp[toCompIdx(Species::He)] = previousBiggestHe;
		cluster = network.get(ReactantType::HeV, comp);
	}

	// Loop on the vacancy groups
	for (int k = vMin; k <= vMax; k++) {
		int heLow = previousBiggestHe, heHigh = -1, vLow = vMax, vHigh = -1;
		// Update the composition vector
<<<<<<< HEAD
		compositionVector[0] = previousBiggestHe;
		compositionVector[1] = -k;
		cluster = (PSICluster *) network->getCompound(heVType,
				compositionVector);
=======
		auto pair = std::make_pair(previousBiggestHe, k);
>>>>>>> ae3cf595
		// While loop on the helium content because we don't know the upper bound
		while (heVList.find(pair) != heVList.end()) {
			// Will be used to know the actual widths of the group
			if (previousBiggestHe < heLow)
				heLow = previousBiggestHe;
			if (previousBiggestHe > heHigh)
				heHigh = previousBiggestHe;
			if (k < vLow)
				vLow = k;
			if (k > vHigh)
				vHigh = k;

			// Increment the counter
			count++;

			// Add this cluster to the temporary vector
			tempVector.emplace(pair);
			heSize += (double) previousBiggestHe;
			vSize += (double) k;
			// Remove the pair from the set because we don't need it anymore
			heVList.erase(pair);

			// Get the next cluster
			previousBiggestHe++;
			pair.first = previousBiggestHe;

			// Skip the last one (only works assuming the clusters follow He/V = 4)
			if (previousBiggestHe == heMax)
				break;
		}

		// Check if there were clusters in this group
		if (count == 0)
			continue;

		// Average all values
		heSize = heSize / (double) count;
		vSize = vSize / (double) count;

		// Create the cluster
		PSISuperCluster* rawSuperCluster = new PSISuperCluster(heSize, vSize,
				count, heHigh - heLow + 1, vHigh - vLow + 1, network,
				handlerRegistry);
		auto superCluster = std::unique_ptr<PSISuperCluster>(rawSuperCluster);
		// Save access to the cluster so we can trigger updates
		// after we give it to the network.
		auto& scref = *superCluster;
		// Give the cluster to the network.
		network.add(std::move(superCluster));
		// Trigger cluster updates now it is in the network.
		scref.updateFromNetwork();
		// Set the HeV vector
		scref.setHeVVector(tempVector);

//		std::cout << "super: " << rawSuperCluster->getName() << " " << count
//				<< " 1" << std::endl;

		// Reinitialize everything
		heSize = 0.0, vSize = 0.0;
		count = 0;
		tempVector.clear();
	}

	// Get the number of groups in the helium and vacancy directions
	int nVGroup = (vMax - vMin) / vSectionWidth + 1;
	int nHeGroup = previousBiggestHe / heSectionWidth + 1;

	// Loop on the vacancy groups
	for (int k = 0; k < nVGroup; k++) {
		// Loop on the helium groups
		for (int j = 0; j < nHeGroup; j++) {
			// To check if the group is full
<<<<<<< HEAD
			int heLow = previousBiggestHe, heHigh = -1, vLow = network->getAll(
					vType).size(), vHigh = -1;
=======
			int heLow = previousBiggestHe, heHigh = -1, vLow = vMax, vHigh = -1;
>>>>>>> ae3cf595

			// Loop within the group
			for (int n = vIndex; n < vIndex + vWidth; n++) {
				for (int m = heIndex; m < heIndex + heWidth; m++) {
<<<<<<< HEAD
					// Get the corresponding cluster
					std::vector<int> compositionVector = { m, -n };
					// Get the product of the same type as the second reactant
					cluster = (PSICluster *) network->getCompound(heVType,
							compositionVector);

					// Verify if the cluster exists
					if (!cluster)
						continue;

					// Verify it was not already used
					if (clusterGroupMap.find(compositionVector)
							!= clusterGroupMap.end())
=======
					// Check if the corresponding coordinates are in the heVList set
					auto pair = std::make_pair(m, n);
					if (heVList.find(pair) == heVList.end())
>>>>>>> ae3cf595
						continue;

					// Will be used to know if the group was full
					if (m < heLow)
						heLow = m;
					if (m > heHigh)
						heHigh = m;
					if (n < vLow)
						vLow = n;
					if (n > vHigh)
						vHigh = n;

					// Increment the counter
					count++;

					// Add this cluster coordinates to the temporary vector
					tempVector.emplace(pair);
					heSize += (double) m;
					vSize += (double) n;
					// Remove the pair from the set because we don't need it anymore
					heVList.erase(pair);
				}
			}

			// Check if there were clusters in this group
			if (count == 0) {
				// Reinitialize the group indices for the helium direction
				heIndex += heWidth;
//				heWidth = std::max((int) std::pow((double) (j * heSectionWidth), 3.0) / 400000, heSectionWidth);
//				heWidth -= heWidth % heSectionWidth;
				continue;
			}

			// Average all values
			heSize = heSize / (double) count;
			vSize = vSize / (double) count;
			// Create the super cluster
			PSISuperCluster* rawSuperCluster = nullptr;
			if (count == heWidth * vWidth) {
				// Everything is fine, the cluster is full
				rawSuperCluster = new PSISuperCluster(heSize, vSize, count,
						heWidth, vWidth, network, handlerRegistry);

//				std::cout << "normal: " << rawSuperCluster->getName() << " "
//						<< heWidth << " " << vWidth << std::endl;
			} else {
				// The cluster is smaller than we thought because we are at the edge
				rawSuperCluster = new PSISuperCluster(heSize, vSize, count,
						heHigh - heLow + 1, vHigh - vLow + 1, network,
						handlerRegistry);

//				std::cout << "irregular: " << rawSuperCluster->getName() << " "
//						<< heHigh - heLow + 1 << " " << vHigh - vLow + 1
//						<< std::endl;
			}
			auto superCluster = std::unique_ptr<PSISuperCluster>(
					rawSuperCluster);
			// Save access to the cluster so we can trigger updates
			// after we give it to the network.
			auto& scref = *superCluster;
			// Give the cluster to the network.
			network.add(std::move(superCluster));
			// Trigger cluster updates now it is in the network.
			scref.updateFromNetwork();
			// Set the HeV vector
			scref.setHeVVector(tempVector);

			// Reinitialize everything
			heSize = 0.0, vSize = 0.0;
			count = 0;
			tempVector.clear();
			// Reinitialize the group indices for the helium direction
			heIndex += heWidth;
//			heWidth = std::max((int) std::pow((double) (j * heSectionWidth), 3.0) / 400000, heSectionWidth);
//			heWidth -= heWidth % heSectionWidth;
		}

		// Reinitialize the group indices for the vacancy direction
		vIndex += vWidth;
//		vWidth = std::max((int) std::pow((double) (k * vSectionWidth), 3.0) / 100000, vSectionWidth);
//		vWidth -= vWidth % vSectionWidth;
//		heWidth = heSectionWidth;
		heIndex = 1;
	}

<<<<<<< HEAD
	// Initialize variables for the loop
	PSISuperCluster * newCluster;
	// Loop on all the reactants to update the pairs vector with super clusters
	auto reactants = network->getAll();
	for (int i = 0; i < reactants->size(); i++) {
		// Get the cluster
		cluster = (PSICluster *) reactants->at(i);
		// Get their production and dissociation vectors
		auto react = cluster->reactingPairs;
		auto combi = cluster->combiningReactants;
		auto disso = cluster->dissociatingPairs;
		auto emi = cluster->emissionPairs;

		// Loop on its reacting pairs
		for (int l = 0; l < react.size(); l++) {
			// Test the first reactant
			if (react[l].first->getType() == heVType) {
				// Get its composition
				composition = react[l].first->getComposition();
				// Test its size
				if (composition[vType] >= vMin) {
					// It has to be replaced by a super cluster
					std::vector<int> compositionVector = { composition[heType],
							-composition[vType] };
					newCluster =
							superGroupMap[clusterGroupMap[compositionVector]];
					react[l].first = newCluster;
					react[l].firstHeDistance = newCluster->getHeDistance(
							composition[heType]);
					react[l].firstVDistance = newCluster->getVDistance(
							composition[vType]);
				}
			}

			// Test the second reactant
			if (react[l].second->getType() == heVType) {
				// Get its composition
				composition = react[l].second->getComposition();
				// Test its size
				if (composition[vType] >= vMin) {
					// It has to be replaced by a super cluster
					std::vector<int> compositionVector = { composition[heType],
							-composition[vType] };
					newCluster =
							superGroupMap[clusterGroupMap[compositionVector]];
					react[l].second = newCluster;
					react[l].secondHeDistance = newCluster->getHeDistance(
							composition[heType]);
					react[l].secondVDistance = newCluster->getVDistance(
							composition[vType]);
				}
			}
		}

		// Loop on its combining reactants
		for (int l = 0; l < combi.size(); l++) {
			// Test the combining reactant
			if (combi[l].combining->getType() == heVType) {
				// Get its composition
				composition = combi[l].combining->getComposition();
				// Test its size
				if (composition[vType] >= vMin) {
					// It has to be replaced by a super cluster
					std::vector<int> compositionVector = { composition[heType],
							-composition[vType] };
					newCluster =
							superGroupMap[clusterGroupMap[compositionVector]];
					combi[l].combining = newCluster;
					combi[l].heDistance = newCluster->getHeDistance(
							composition[heType]);
					combi[l].vDistance = newCluster->getVDistance(
							composition[vType]);
				}
			}
		}

		// Loop on its dissociating pairs
		for (int l = 0; l < disso.size(); l++) {
			// Test the first reactant
			if (disso[l].first->getType() == heVType) {
				// Get its composition
				composition = disso[l].first->getComposition();
				// Test its size
				if (composition[vType] >= vMin) {
					// It has to be replaced by a super cluster
					std::vector<int> compositionVector = { composition[heType],
							-composition[vType] };
					newCluster =
							superGroupMap[clusterGroupMap[compositionVector]];
					disso[l].first = newCluster;
					disso[l].firstHeDistance = newCluster->getHeDistance(
							composition[heType]);
					disso[l].firstVDistance = newCluster->getVDistance(
							composition[vType]);
				}
			}

			// Test the second reactant
			if (disso[l].second->getType() == heVType) {
				// Get its composition
				composition = disso[l].second->getComposition();
				// Test its size
				if (composition[vType] >= vMin) {
					// It has to be replaced by a super cluster
					std::vector<int> compositionVector = { composition[heType],
							-composition[vType] };
					newCluster =
							superGroupMap[clusterGroupMap[compositionVector]];
					disso[l].second = newCluster;
					disso[l].secondHeDistance = newCluster->getHeDistance(
							composition[heType]);
					disso[l].secondVDistance = newCluster->getVDistance(
							composition[vType]);
				}
			}
		}

		// Loop on its emission pairs
		for (int l = 0; l < emi.size(); l++) {
			// Test the first reactant
			if (emi[l].first->getType() == heVType) {
				// Get its composition
				composition = emi[l].first->getComposition();
				// Test its size
				if (composition[vType] >= vMin) {
					// It has to be replaced by a super cluster
					std::vector<int> compositionVector = { composition[heType],
							-composition[vType] };
					newCluster =
							superGroupMap[clusterGroupMap[compositionVector]];
					emi[l].first = newCluster;
					emi[l].firstHeDistance = newCluster->getHeDistance(
							composition[heType]);
					emi[l].firstVDistance = newCluster->getVDistance(
							composition[vType]);
				}
			}

			// Test the second reactant
			if (emi[l].second->getType() == heVType) {
				// Get its composition
				composition = emi[l].second->getComposition();
				// Test its size
				if (composition[vType] >= vMin) {
					// It has to be replaced by a super cluster
					std::vector<int> compositionVector = { composition[heType],
							-composition[vType] };
					newCluster =
							superGroupMap[clusterGroupMap[compositionVector]];
					emi[l].second = newCluster;
					emi[l].secondHeDistance = newCluster->getHeDistance(
							composition[heType]);
					emi[l].secondVDistance = newCluster->getVDistance(
							composition[vType]);
				}
			}
		}

		// Set their production and dissociation vectors
		cluster->reactingPairs = react;
		cluster->combiningReactants = combi;
		cluster->dissociatingPairs = disso;
		cluster->emissionPairs = emi;
	}

	// Get the super cluster map
	auto superMap = network->getAll(PSISuperType);
	// Set the reaction network for each super reactant
	for (auto currCluster : superMap) {
		currCluster->setReactionNetwork(network);
	}

	// Remove HeV clusters bigger than vMin from the network
	// Loop on the HeV clusters
	std::vector<IReactant*> doomedReactants;
	for (auto currCluster : heVMap) {

		// Get the composition
		composition = currCluster->getComposition();

		// Check if the cluster is too large.
		if (composition[vType] >= vMin) {
			// The cluster is too large.  Add it to the ones we will remove.
			doomedReactants.push_back(currCluster);
		}
	}
	network->removeReactants(doomedReactants);

	// Recompute Ids and network size and redefine the connectivities
	network->reinitializeNetwork();

=======
>>>>>>> ae3cf595
	return;
}<|MERGE_RESOLUTION|>--- conflicted
+++ resolved
@@ -8,28 +8,15 @@
 #include <fstream>
 #include "PSIClusterNetworkLoader.h"
 #include <TokenizedLineReader.h>
-<<<<<<< HEAD
-#include <HeCluster.h>
-#include <DCluster.h>
-#include <TCluster.h>
-#include <VCluster.h>
-#include <InterstitialCluster.h>
-#include <HeVCluster.h>
-=======
 #include <PSIHeCluster.h>
 #include <PSIVCluster.h>
 #include <PSIInterstitialCluster.h>
 #include <PSIHeVCluster.h>
->>>>>>> ae3cf595
-#include <PSISuperCluster.h>
-// #include <PSIHeInterstitialCluster.h>
-#include <PSIClusterReactionNetwork.h>
-#include <xolotlPerf.h>
+#include <PSIMixedCluster.h>
+#include <PSIDCluster.h>
+#include <PSITCluster.h>
 #include <MathUtils.h>
-<<<<<<< HEAD
-=======
 #include <cassert>
->>>>>>> ae3cf595
 
 using namespace xolotlCore;
 
@@ -46,28 +33,23 @@
 			strtod(inString.c_str(), NULL);
 }
 
-<<<<<<< HEAD
-std::shared_ptr<PSICluster> PSIClusterNetworkLoader::createPSICluster(int numHe,
-		int numV, int numI, int numD, int numT) {
-=======
 std::unique_ptr<PSICluster> PSIClusterNetworkLoader::createPSICluster(int numHe,
-		int numV, int numI, IReactionNetwork& network) const {
-
->>>>>>> ae3cf595
+		int numD, int numT,int numV, int numI,
+		IReactionNetwork& network) const {
+
 	// Local Declarations
 	PSICluster* cluster = nullptr;
 
 	// Determine the type of the cluster given the number of each species.
 	// Create a new cluster by that type and specify the names of the
 	// property keys.
-	if ((numHe > 0 || numT > 0 || numD > 0) && numV > 0) {
+	if (numHe > 0 && numV > 0 && numT == 0 && numD == 0) {
 		// Create a new HeVCluster
-<<<<<<< HEAD
-		cluster = std::make_shared<HeVCluster>(numT, numD, numHe, numV,
+		cluster = new PSIHeVCluster(numHe, numV, network, handlerRegistry);
+	} else if ((numHe > 0 || numT > 0 || numD > 0) && numV > 0) {
+		// Create a new MixedCluster
+		cluster = new PSIMixedCluster(numHe, numD, numT, numV, network,
 				handlerRegistry);
-=======
-		cluster = new PSIHeVCluster(numHe, numV, network, handlerRegistry);
->>>>>>> ae3cf595
 	} else if (numHe > 0 && numI > 0) {
 		throw std::string("HeliumInterstitialCluster is not yet implemented.");
 		// FIXME! Add code to add it to the list
@@ -79,17 +61,13 @@
 		cluster = new PSIVCluster(numV, network, handlerRegistry);
 	} else if (numI > 0) {
 		// Create a new ICluster
-<<<<<<< HEAD
-		cluster = std::make_shared<InterstitialCluster>(numI, handlerRegistry);
+		cluster = new PSIInterstitialCluster(numI, network, handlerRegistry);
 	} else if (numD > 0) {
 		// Create a new DCluster
-		cluster = std::make_shared<DCluster>(numD, handlerRegistry);
+		cluster = new PSIDCluster(numD, network, handlerRegistry);
 	} else if (numT > 0) {
 		// Create a new TCluster
-		cluster = std::make_shared<TCluster>(numT, handlerRegistry);
-=======
-		cluster = new PSIInterstitialCluster(numI, network, handlerRegistry);
->>>>>>> ae3cf595
+		cluster = new PSITCluster(numT, network, handlerRegistry);
 	}
 	assert(cluster != nullptr);
 
@@ -136,6 +114,8 @@
 	maxHe = -1;
 	maxI = -1;
 	maxV = -1;
+	maxD = -1;
+	maxT = -1;
 
 	return;
 }
@@ -153,6 +133,8 @@
 	maxHe = -1;
 	maxI = -1;
 	maxV = -1;
+	maxD = -1;
+	maxT = -1;
 
 	return;
 }
@@ -183,37 +165,16 @@
 		loadedLine = reader.loadLine();
 		while (loadedLine.size() > 0) {
 			// Check the size of the loaded line
-			if (loadedLine.size() != 7)
+			if (loadedLine.size() != 8)
 				// And notify the calling function if the size is insufficient
 				throw error;
 			// Load the sizes
 			if (loadedLine[0][0] != '#') {
 				numHe = std::stoi(loadedLine[0]);
-<<<<<<< HEAD
-				numW = std::stoi(loadedLine[1]);
-				numV = -numW * (numW < 0);
-				numI = numW * (numW > 0);
-				numD = std::stoi(loadedLine[2]);
-				numT = std::stoi(loadedLine[3]);
-				// Create the cluster
-				auto nextCluster = createPSICluster(numHe, numV, numI, numD,
-						numT);
-				// Load the energies
-				formationEnergy = convertStrToDouble(loadedLine[4]);
-				migrationEnergy = convertStrToDouble(loadedLine[5]);
-				diffusionFactor = convertStrToDouble(loadedLine[6]);
-				// Set the formation energy
-				nextCluster->setFormationEnergy(formationEnergy);
-				// Set the diffusion factor and migration energy
-				nextCluster->setMigrationEnergy(migrationEnergy);
-				nextCluster->setDiffusionFactor(diffusionFactor);
-				// Add the cluster to the network
-				network->add(nextCluster);
-				// Add it to the list so that we can set the network later
-				reactants.push_back(nextCluster);
-=======
-				numV = std::stoi(loadedLine[1]);
-				numI = std::stoi(loadedLine[2]);
+				numD = std::stoi(loadedLine[1]);
+				numT = std::stoi(loadedLine[2]);
+				numV = std::stoi(loadedLine[3]);
+				numI = std::stoi(loadedLine[4]);
 
 				// If the cluster is big enough to be grouped
 				if (numV >= vMin && numHe > 0) {
@@ -222,12 +183,12 @@
 					heVList.emplace(pair);
 				} else {
 					// Create the cluster
-					auto nextCluster = createPSICluster(numHe, numV, numI,
-							*network);
+					auto nextCluster = createPSICluster(numHe, numD, numT, numV,
+							numI, *network);
 					// Load the energies
-					formationEnergy = convertStrToDouble(loadedLine[3]);
-					migrationEnergy = convertStrToDouble(loadedLine[4]);
-					diffusionFactor = convertStrToDouble(loadedLine[5]);
+					formationEnergy = convertStrToDouble(loadedLine[5]);
+					migrationEnergy = convertStrToDouble(loadedLine[6]);
+					diffusionFactor = convertStrToDouble(loadedLine[7]);
 					// Set the formation energy
 					nextCluster->setFormationEnergy(formationEnergy);
 					// Set the diffusion factor and migration energy
@@ -237,7 +198,6 @@
 					// Save it in the network
 					pushPSICluster(network, reactants, nextCluster);
 				}
->>>>>>> ae3cf595
 			}
 
 			// Load the next line
@@ -282,9 +242,9 @@
 		const IOptions &options) {
 	// Initial declarations
 	maxI = options.getMaxI(), maxHe = options.getMaxImpurity(), maxV =
-			options.getMaxV();
+			options.getMaxV(), maxD = 0, maxT = 0;
 	bool usePhaseCut = options.usePhaseCut();
-	int numHe = 0, numV = 0, numI = 0;
+	int numHe = 0, numD = 0, numT = 0, numV = 0, numI = 0;
 	double formationEnergy = 0.0, migrationEnergy = 0.0;
 	double diffusionFactor = 0.0;
 
@@ -310,6 +270,16 @@
 			5.0e+09, 1.0e+09, 5.0e+08 };
 	// He migration energies in eV
 	std::vector<double> heMigration = { 0.13, 0.20, 0.25, 0.20, 0.12, 0.3, 0.4 };
+
+	// The diffusion factor for a single deuterium.
+	double dOneDiffusionFactor = 1.0e+11;
+	// The migration energy for a single deuterium.
+	double dOneMigrationEnergy = 0.35;
+
+	// The diffusion factor for a single tritium.
+	double tOneDiffusionFactor = 1.0e+10;
+	// The migration energy for a single tritium.
+	double tOneMigrationEnergy = 0.35;
 
 	// V formation energies in eV
 	std::vector<double> vFormationEnergies = { 3.6, 7.25 };
@@ -334,7 +304,8 @@
 		// Set the composition
 		numI = i;
 		// Create the cluster
-		auto nextCluster = createPSICluster(numHe, numV, numI, *network);
+		auto nextCluster = createPSICluster(numHe, numD, numT, numV, numI,
+				*network);
 
 		// Set the other attributes
 		if (i <= iFormationEnergies.size())
@@ -362,7 +333,8 @@
 		// Set the composition
 		numHe = i;
 		// Create the cluster
-		auto nextCluster = createPSICluster(numHe, numV, numI, *network);
+		auto nextCluster = createPSICluster(numHe, numD, numT, numV, numI,
+				*network);
 
 		// Set the other attributes
 		if (i <= heFormationEnergies.size())
@@ -386,6 +358,60 @@
 	// Reset the He composition
 	numHe = 0;
 
+	// Generate the D clusters
+	for (int i = 1; i <= maxD; ++i) {
+		// Set the composition
+		numD = i;
+		// Create the cluster
+		auto nextCluster = createPSICluster(numHe, numD, numT, numV, numI,
+				*network);
+
+		// Set the other attributes
+		nextCluster->setFormationEnergy(
+				std::numeric_limits<double>::infinity());
+		if (i == 1) {
+			nextCluster->setDiffusionFactor(dOneDiffusionFactor);
+			nextCluster->setMigrationEnergy(dOneMigrationEnergy);
+		} else {
+			nextCluster->setDiffusionFactor(0.0);
+			nextCluster->setMigrationEnergy(
+					std::numeric_limits<double>::infinity());
+		}
+
+		// Save it in the network
+		pushPSICluster(network, reactants, nextCluster);
+	}
+
+	// Reset the D composition
+	numD = 0;
+
+	// Generate the T clusters
+	for (int i = 1; i <= maxT; ++i) {
+		// Set the composition
+		numT = i;
+		// Create the cluster
+		auto nextCluster = createPSICluster(numHe, numD, numT, numV, numI,
+				*network);
+
+		// Set the other attributes
+		nextCluster->setFormationEnergy(
+				std::numeric_limits<double>::infinity());
+		if (i == 1) {
+			nextCluster->setDiffusionFactor(tOneDiffusionFactor);
+			nextCluster->setMigrationEnergy(tOneMigrationEnergy);
+		} else {
+			nextCluster->setDiffusionFactor(0.0);
+			nextCluster->setMigrationEnergy(
+					std::numeric_limits<double>::infinity());
+		}
+
+		// Save it in the network
+		pushPSICluster(network, reactants, nextCluster);
+	}
+
+	// Reset the T composition
+	numT = 0;
+
 	// Check if the phase-cut method need to be applied
 	if (usePhaseCut) {
 		// Loop over vacancies in the outer loop.
@@ -393,7 +419,8 @@
 		for (int i = 1; i <= maxV && i <= maxHePerV.size(); ++i) {
 			// Create the V cluster
 			numV = i;
-			auto nextCluster = createPSICluster(numHe, numV, numI, *network);
+			auto nextCluster = createPSICluster(numHe, numD, numT, numV, numI,
+					*network);
 
 			// Set its other attributes
 			if (i <= vFormationEnergies.size())
@@ -418,7 +445,8 @@
 				for (int j = 1; j <= maxHePerV[i - 1]; j++) {
 					numHe = j;
 					// Create the cluster
-					nextCluster = createPSICluster(numHe, numV, numI, *network);
+					nextCluster = createPSICluster(numHe, numD, numT, numV,
+							numI, *network);
 					// Set its attributes
 					nextCluster->setFormationEnergy(
 							getHeVFormationEnergy(j, i));
@@ -435,7 +463,8 @@
 				for (int j = maxHePerV[i - 2] + 1; j <= maxHePerV[i - 1]; j++) {
 					numHe = j;
 					// Create the cluster
-					nextCluster = createPSICluster(numHe, numV, numI, *network);
+					nextCluster = createPSICluster(numHe, numD, numT, numV,
+							numI, *network);
 					// Set its attributes
 					nextCluster->setFormationEnergy(
 							getHeVFormationEnergy(j, i));
@@ -458,7 +487,8 @@
 		for (int i = maxHePerV.size() + 1; i <= maxV; i++) {
 			// Create the V cluster
 			numV = i;
-			auto nextCluster = createPSICluster(numHe, numV, numI, *network);
+			auto nextCluster = createPSICluster(numHe, numD, numT, numV, numI,
+					*network);
 
 			// Set its other attributes
 			if (i <= vFormationEnergies.size())
@@ -481,7 +511,8 @@
 			for (int j = (i * 4) - 3; j <= i * 4; j++) {
 				numHe = j;
 				// Create the cluster
-				nextCluster = createPSICluster(numHe, numV, numI, *network);
+				nextCluster = createPSICluster(numHe, numD, numT, numV, numI,
+						*network);
 				// Set its attributes
 				nextCluster->setFormationEnergy(getHeVFormationEnergy(j, i));
 				nextCluster->setDiffusionFactor(0.0);
@@ -499,12 +530,13 @@
 	// Else use the full network
 	else {
 		// Loop over vacancies in the outer loop.
-		// This creates V and HeV up to the maximum size in the
+		// This creates V and mixed clusters up to the maximum size in the
 		// maxHePerV array.
 		for (int i = 1; i <= maxV && i <= maxHePerV.size(); ++i) {
 			// Create the V cluster
 			numV = i;
-			auto nextCluster = createPSICluster(numHe, numV, numI, *network);
+			auto nextCluster = createPSICluster(numHe, numD, numT, numV, numI,
+					*network);
 
 			// Set its other attributes
 			if (i <= vFormationEnergies.size())
@@ -524,27 +556,50 @@
 			pushPSICluster(network, reactants, nextCluster);
 
 			// Loop on the helium number
-			for (int j = 1; j <= maxHePerV[i - 1]; j++) {
+			for (int j = 0; j <= maxHePerV[i - 1]; j++) {
 				numHe = j;
-
-				// If the cluster is big enough to be grouped
-				if (numV >= vMin) {
-					// Created the coordinates and store them
-					auto pair = std::make_pair(numHe, numV);
-					heVList.emplace(pair);
-				} else {
-					// Create the cluster
-					nextCluster = createPSICluster(numHe, numV, numI, *network);
-					// Set its attributes
-					nextCluster->setFormationEnergy(
-							getHeVFormationEnergy(j, i));
-					nextCluster->setDiffusionFactor(0.0);
-					nextCluster->setMigrationEnergy(
-							std::numeric_limits<double>::infinity());
-
-					// Save it in the network
-					pushPSICluster(network, reactants, nextCluster);
+				// Loop on the deuterium number
+				int upperD = (int) ((2.0 / 3.0) * (double) maxHePerV[i - 1]);
+				if (maxD <= 0) upperD = 0;
+				for (int k = 0; k <= upperD; k++) {
+					numD = k;
+					// Loop on the tritium number
+					int upperT = (int) ((2.0 / 3.0) * (double) maxHePerV[i - 1]);
+					if (maxT <= 0) upperT = 0;
+					for (int l = 0; l <= upperT; l++) {
+						numT = l;
+
+						if (numHe + numD + numT == 0)
+							continue;
+
+						// If the cluster is big enough to be grouped
+						if (numV >= vMin) {
+							// Created the coordinates and store them
+							auto pair = std::make_pair(numHe, numV);
+							heVList.emplace(pair);
+						} else {
+							// Create the cluster
+							nextCluster = createPSICluster(numHe, numD, numT,
+									numV, numI, *network);
+							// Set its attributes
+							if (numD == 0 && numT == 0) {
+								nextCluster->setFormationEnergy(
+										getHeVFormationEnergy(j, i));
+							} else
+								nextCluster->setFormationEnergy(0.0);
+							nextCluster->setDiffusionFactor(0.0);
+							nextCluster->setMigrationEnergy(
+									std::numeric_limits<double>::infinity());
+
+							// Save it in the network
+							pushPSICluster(network, reactants, nextCluster);
+						}
+					}
+					// Reset the tritium composition
+					numT = 0;
 				}
+				// Reset the deuterium composition
+				numD = 0;
 			}
 
 			// Reset the helium composition
@@ -556,7 +611,8 @@
 		for (int i = maxHePerV.size() + 1; i <= maxV; i++) {
 			// Create the V cluster
 			numV = i;
-			auto nextCluster = createPSICluster(numHe, numV, numI, *network);
+			auto nextCluster = createPSICluster(numHe, numD, numT, numV, numI,
+					*network);
 
 			// Set its other attributes
 			if (i <= vFormationEnergies.size())
@@ -576,27 +632,50 @@
 			pushPSICluster(network, reactants, nextCluster);
 
 			// Loop on the helium number
-			for (int j = 1; j <= i * 4; j++) {
+			for (int j = 0; j <= maxHePerV[i - 1]; j++) {
 				numHe = j;
-
-				// If the cluster is big enough to be grouped
-				if (numV >= vMin) {
-					// Created the coordinates and store them
-					auto pair = std::make_pair(numHe, numV);
-					heVList.emplace(pair);
-				} else {
-					// Create the cluster
-					nextCluster = createPSICluster(numHe, numV, numI, *network);
-					// Set its attributes
-					nextCluster->setFormationEnergy(
-							getHeVFormationEnergy(j, i));
-					nextCluster->setDiffusionFactor(0.0);
-					nextCluster->setMigrationEnergy(
-							std::numeric_limits<double>::infinity());
-
-					// Save it in the network
-					pushPSICluster(network, reactants, nextCluster);
+				// Loop on the deuterium number
+				int upperD = (int) ((2.0 / 3.0) * (double) maxHePerV[i - 1]);
+				if (maxD <= 0) upperD = 0;
+				for (int k = 0; k <= upperD; k++) {
+					numD = k;
+					// Loop on the tritium number
+					int upperT = (int) ((2.0 / 3.0) * (double) maxHePerV[i - 1]);
+					if (maxT <= 0) upperT = 0;
+					for (int l = 0; l <= upperT; l++) {
+						numT = l;
+
+						if (numHe + numD + numT == 0)
+							continue;
+
+						// If the cluster is big enough to be grouped
+						if (numV >= vMin) {
+							// Created the coordinates and store them
+							auto pair = std::make_pair(numHe, numV);
+							heVList.emplace(pair);
+						} else {
+							// Create the cluster
+							nextCluster = createPSICluster(numHe, numD, numT,
+									numV, numI, *network);
+							// Set its attributes
+							if (numD == 0 && numT == 0) {
+								nextCluster->setFormationEnergy(
+										getHeVFormationEnergy(j, i));
+							} else
+								nextCluster->setFormationEnergy(0.0);
+							nextCluster->setDiffusionFactor(0.0);
+							nextCluster->setMigrationEnergy(
+									std::numeric_limits<double>::infinity());
+
+							// Save it in the network
+							pushPSICluster(network, reactants, nextCluster);
+						}
+					}
+					// Reset the tritium composition
+					numT = 0;
 				}
+				// Reset the deuterium composition
+				numD = 0;
 			}
 
 			// Reset the helium composition
@@ -637,486 +716,32 @@
 	return std::move(network);
 }
 
-<<<<<<< HEAD
-std::shared_ptr<IReactionNetwork> PSIClusterNetworkLoader::generate(
-		IOptions &options) {
-	// Initial declarations
-	int maxI = options.getMaxI(), maxHe = options.getMaxImpurity(), maxV =
-			options.getMaxV();
-	// Temporary
-	int maxD = 1, maxT = 1;
-	bool usePhaseCut = options.usePhaseCut();
-	int numHe = 0, numV = 0, numI = 0, numD = 0, numT = 0;
-	double formationEnergy = 0.0, migrationEnergy = 0.0;
-	double diffusionFactor = 0.0;
-	std::shared_ptr<PSIClusterReactionNetwork> network = std::make_shared<
-			PSIClusterReactionNetwork>(handlerRegistry);
-	std::vector<std::shared_ptr<Reactant> > reactants;
-
-	// I formation energies in eV
-	std::vector<double> iFormationEnergies = { 10.0, 18.5, 27.0, 35.0, 42.5,
-			48.0 };
-	// I diffusion factors in nm^2/s
-	std::vector<double> iDiffusion = { 8.8e+10, 8.0e+10, 3.9e+10, 2.0e+10,
-			1.0e+10 };
-	// I migration energies in eV
-	std::vector<double> iMigration = { 0.01, 0.02, 0.03, 0.04, 0.05 };
-
-	// He formation energies in eV
-	std::vector<double> heFormationEnergies = { 6.15, 11.44, 16.35, 21.0, 26.1,
-			30.24, 34.93, 38.80 };
-	// He diffusion factors in nm^2/s
-	std::vector<double> heDiffusion = { 2.9e+10, 3.2e+10, 2.3e+10, 1.7e+10,
-			5.0e+09, 1.0e+09, 5.0e+08 };
-	// He migration energies in eV
-	std::vector<double> heMigration = { 0.13, 0.20, 0.25, 0.20, 0.12, 0.3, 0.4 };
-
-	// The diffusion factor for a single deuterium.
-	double dOneDiffusionFactor = 1.0e+11;
-	// The migration energy for a single deuterium.
-	double dOneMigrationEnergy = 0.35;
-
-	// The diffusion factor for a single tritium.
-	double tOneDiffusionFactor = 1.0e+10;
-	// The migration energy for a single tritium.
-	double tOneMigrationEnergy = 0.35;
-
-	// V formation energies in eV
-	std::vector<double> vFormationEnergies = { 3.6, 7.25 };
-	// The diffusion factor for a single vacancy in nm^2/s
-	double vOneDiffusion = 1.8e+12;
-	// The migration energy for a single vacancy in eV
-	double vOneMigration = 1.30;
-
-	/**
-	 * The maximum number of helium atoms that can be combined with a vacancy
-	 * cluster with size equal to the index i in the array plus one. For
-	 * example, an HeV size cluster with size 1 would have size = i+1 = 1 and i
-	 * = 0. It could support a mixture of up to nine helium atoms with one
-	 * vacancy.
-	 */
-	std::vector<int> maxHePerV = { 9, 14, 18, 20, 27, 30, 35, 40, 45, 50, 55,
-			60, 65, 70, 75, 80, 85, 90, 95, 98, 100, 101, 103, 105, 107, 109,
-			110, 112, 116 };
-
-	// Generate the I clusters
-	for (int i = 1; i <= maxI; ++i) {
-		// Set the composition
-		numI = i;
-		// Create the cluster
-		auto nextCluster = createPSICluster(numHe, numV, numI, numD, numT);
-
-		// Set the other attributes
-		if (i <= iFormationEnergies.size())
-			nextCluster->setFormationEnergy(iFormationEnergies[i - 1]);
-		else
-			nextCluster->setFormationEnergy(48.0 + 6.0 * ((double) i - 6.0));
-		if (i <= iDiffusion.size()) {
-			nextCluster->setDiffusionFactor(iDiffusion[i - 1]);
-			nextCluster->setMigrationEnergy(iMigration[i - 1]);
-		} else {
-			nextCluster->setDiffusionFactor(0.0);
-			nextCluster->setMigrationEnergy(
-					std::numeric_limits<double>::infinity());
-		}
-
-		// Add the cluster to the network
-		network->add(nextCluster);
-		// Add it to the list so that we can set the network later
-		reactants.push_back(nextCluster);
-	}
-
-	// Reset the I composition
-	numI = 0;
-
-	// Generate the He clusters
-	for (int i = 1; i <= maxHe; ++i) {
-		// Set the composition
-		numHe = i;
-		// Create the cluster
-		auto nextCluster = createPSICluster(numHe, numV, numI, numD, numT);
-
-		// Set the other attributes
-		if (i <= heFormationEnergies.size())
-			nextCluster->setFormationEnergy(heFormationEnergies[i - 1]);
-		else
-			nextCluster->setFormationEnergy(
-					std::numeric_limits<double>::infinity());
-		if (i <= heDiffusion.size()) {
-			nextCluster->setDiffusionFactor(heDiffusion[i - 1]);
-			nextCluster->setMigrationEnergy(heMigration[i - 1]);
-		} else {
-			nextCluster->setDiffusionFactor(0.0);
-			nextCluster->setMigrationEnergy(
-					std::numeric_limits<double>::infinity());
-		}
-
-		// Add the cluster to the network
-		network->add(nextCluster);
-		// Add it to the list so that we can set the network later
-		reactants.push_back(nextCluster);
-	}
-
-	// Reset the He composition
-	numHe = 0;
-
-	// Generate the D clusters
-	for (int i = 1; i <= maxD; ++i) {
-		// Set the composition
-		numD = i;
-		// Create the cluster
-		auto nextCluster = createPSICluster(numHe, numV, numI, numD, numT);
-
-		// Set the other attributes
-		nextCluster->setFormationEnergy(
-				std::numeric_limits<double>::infinity());
-		if (i == 1) {
-			nextCluster->setDiffusionFactor(dOneDiffusionFactor);
-			nextCluster->setMigrationEnergy(dOneMigrationEnergy);
-		} else {
-			nextCluster->setDiffusionFactor(0.0);
-			nextCluster->setMigrationEnergy(
-					std::numeric_limits<double>::infinity());
-		}
-
-		// Add the cluster to the network
-		network->add(nextCluster);
-		// Add it to the list so that we can set the network later
-		reactants.push_back(nextCluster);
-	}
-
-	// Reset the D composition
-	numD = 0;
-
-	// Generate the T clusters
-	for (int i = 1; i <= maxT; ++i) {
-		// Set the composition
-		numT = i;
-		// Create the cluster
-		auto nextCluster = createPSICluster(numHe, numV, numI, numD, numT);
-
-		// Set the other attributes
-		nextCluster->setFormationEnergy(
-				std::numeric_limits<double>::infinity());
-		if (i == 1) {
-			nextCluster->setDiffusionFactor(tOneDiffusionFactor);
-			nextCluster->setMigrationEnergy(tOneMigrationEnergy);
-		} else {
-			nextCluster->setDiffusionFactor(0.0);
-			nextCluster->setMigrationEnergy(
-					std::numeric_limits<double>::infinity());
-		}
-
-		// Add the cluster to the network
-		network->add(nextCluster);
-		// Add it to the list so that we can set the network later
-		reactants.push_back(nextCluster);
-	}
-
-	// Reset the T composition
-	numT = 0;
-
-	// Check if the phase-cut method need to be applied
-	if (usePhaseCut) {
-		// Loop over vacancies in the outer loop.
-		// This creates V and HeV.
-		for (int i = 1; i <= maxV && i <= maxHePerV.size(); ++i) {
-			// Create the V cluster
-			numV = i;
-			auto nextCluster = createPSICluster(numHe, numV, numI, numD, numT);
-
-			// Set its other attributes
-			if (i <= vFormationEnergies.size())
-				nextCluster->setFormationEnergy(vFormationEnergies[i - 1]);
-			else
-				nextCluster->setFormationEnergy(getHeVFormationEnergy(0, i));
-			if (i <= 1) {
-				nextCluster->setDiffusionFactor(vOneDiffusion);
-				nextCluster->setMigrationEnergy(vOneMigration);
-			} else {
-				nextCluster->setDiffusionFactor(0.0);
-				nextCluster->setMigrationEnergy(
-						std::numeric_limits<double>::infinity());
-			}
-
-			// Add the cluster to the network
-			network->add(nextCluster);
-			// Add it to the list so that we can set the network later
-			reactants.push_back(nextCluster);
-
-			// For V < 12 loop on all the possible helium numbers up to
-			// the maximum size in the maxHePerV array
-			if (i < 12) {
-				for (int j = 1; j <= maxHePerV[i - 1]; j++) {
-					numHe = j;
-					// Create the cluster
-					nextCluster = createPSICluster(numHe, numV, numI, numD,
-							numT);
-					// Set its attributes
-					nextCluster->setFormationEnergy(
-							getHeVFormationEnergy(j, i));
-					nextCluster->setDiffusionFactor(0.0);
-					nextCluster->setMigrationEnergy(
-							std::numeric_limits<double>::infinity());
-
-					// Add the cluster to the network
-					network->add(nextCluster);
-					// Add it to the list so that we can set the network later
-					reactants.push_back(nextCluster);
-				}
-			}
-			// For bigger V only add the needed helium sizes
-			else {
-				for (int j = maxHePerV[i - 2] + 1; j <= maxHePerV[i - 1]; j++) {
-					numHe = j;
-					// Create the cluster
-					nextCluster = createPSICluster(numHe, numV, numI, numD,
-							numT);
-					// Set its attributes
-					nextCluster->setFormationEnergy(
-							getHeVFormationEnergy(j, i));
-					nextCluster->setDiffusionFactor(0.0);
-					nextCluster->setMigrationEnergy(
-							std::numeric_limits<double>::infinity());
-
-					// Add the cluster to the network
-					network->add(nextCluster);
-					// Add it to the list so that we can set the network later
-					reactants.push_back(nextCluster);
-				}
-			}
-
-			// Reset the helium composition
-			numHe = 0;
-		}
-
-		// Create V and HeV up to the maximum length with a constant nHe/nV
-		// = 4,
-		// Keeping only the last four ones
-		for (int i = maxHePerV.size() + 1; i <= maxV; i++) {
-			// Create the V cluster
-			numV = i;
-			auto nextCluster = createPSICluster(numHe, numV, numI, numD, numT);
-
-			// Set its other attributes
-			if (i <= vFormationEnergies.size())
-				nextCluster->setFormationEnergy(vFormationEnergies[i - 1]);
-			else
-				nextCluster->setFormationEnergy(getHeVFormationEnergy(0, i));
-			if (i <= 1) {
-				nextCluster->setDiffusionFactor(vOneDiffusion);
-				nextCluster->setMigrationEnergy(vOneMigration);
-			} else {
-				nextCluster->setDiffusionFactor(0.0);
-				nextCluster->setMigrationEnergy(
-						std::numeric_limits<double>::infinity());
-			}
-
-			// Add the cluster to the network
-			network->add(nextCluster);
-			// Add it to the list so that we can set the network later
-			reactants.push_back(nextCluster);
-
-			// Loop on the helium number
-			for (int j = (i * 4) - 3; j <= i * 4; j++) {
-				numHe = j;
-				// Create the cluster
-				nextCluster = createPSICluster(numHe, numV, numI, numD, numT);
-				// Set its attributes
-				nextCluster->setFormationEnergy(getHeVFormationEnergy(j, i));
-				nextCluster->setDiffusionFactor(0.0);
-				nextCluster->setMigrationEnergy(
-						std::numeric_limits<double>::infinity());
-
-				// Add the cluster to the network
-				network->add(nextCluster);
-				// Add it to the list so that we can set the network later
-				reactants.push_back(nextCluster);
-			}
-
-			// Reset the helium composition
-			numHe = 0;
-		}
-	}
-	// Else use the full network
-	else {
-		// Loop over vacancies in the outer loop.
-		// This creates V and HeV up to the maximum size in the
-		// maxHePerV array.
-		for (int i = 1; i <= maxV && i <= maxHePerV.size(); ++i) {
-			// Create the V cluster
-			numV = i;
-			auto nextCluster = createPSICluster(numHe, numV, numI, numD, numT);
-
-			// Set its other attributes
-			if (i <= vFormationEnergies.size())
-				nextCluster->setFormationEnergy(vFormationEnergies[i - 1]);
-			else
-				nextCluster->setFormationEnergy(getHeVFormationEnergy(0, i));
-			if (i <= 1) {
-				nextCluster->setDiffusionFactor(vOneDiffusion);
-				nextCluster->setMigrationEnergy(vOneMigration);
-			} else {
-				nextCluster->setDiffusionFactor(0.0);
-				nextCluster->setMigrationEnergy(
-						std::numeric_limits<double>::infinity());
-			}
-
-			// Add the cluster to the network
-			network->add(nextCluster);
-			// Add it to the list so that we can set the network later
-			reactants.push_back(nextCluster);
-
-			// Loop on the helium number
-			for (int j = 0; j <= maxHePerV[i - 1]; j++) {
-				numHe = j;
-				// Loop on the deuterium number
-				for (int k = 0; k <= i * 2; k++) {
-					numD = k;
-					// Loop on the tritium number
-					for (int l = 0; l <= i; l++) {
-						numT = l;
-
-						if (numHe + numD + numT == 0) continue;
-
-						// Create the cluster
-						nextCluster = createPSICluster(numHe, numV, numI, numD,
-								numT);
-						// Set its attributes
-						if (numD == 0 && numT == 0) {
-							nextCluster->setFormationEnergy(
-									getHeVFormationEnergy(j, i));
-						} else
-							nextCluster->setFormationEnergy(0.0);
-						nextCluster->setDiffusionFactor(0.0);
-						nextCluster->setMigrationEnergy(
-								std::numeric_limits<double>::infinity());
-
-						// Add the cluster to the network
-						network->add(nextCluster);
-						// Add it to the list so that we can set the network later
-						reactants.push_back(nextCluster);
-					}
-					numT = 0;
-				}
-				numD = 0;
-			}
-
-			// Reset the helium composition
-			numHe = 0;
-		}
-
-		// Create V and HeV up to the maximum length with a constant nHe/nV
-		// = 4.
-		for (int i = maxHePerV.size() + 1; i <= maxV; i++) {
-			// Create the V cluster
-			numV = i;
-			auto nextCluster = createPSICluster(numHe, numV, numI, numD, numT);
-
-			// Set its other attributes
-			if (i <= vFormationEnergies.size())
-				nextCluster->setFormationEnergy(vFormationEnergies[i - 1]);
-			else
-				nextCluster->setFormationEnergy(getHeVFormationEnergy(0, i));
-			if (i <= 1) {
-				nextCluster->setDiffusionFactor(vOneDiffusion);
-				nextCluster->setMigrationEnergy(vOneMigration);
-			} else {
-				nextCluster->setDiffusionFactor(0.0);
-				nextCluster->setMigrationEnergy(
-						std::numeric_limits<double>::infinity());
-			}
-
-			// Add the cluster to the network
-			network->add(nextCluster);
-			// Add it to the list so that we can set the network later
-			reactants.push_back(nextCluster);
-
-			// Loop on the helium number
-			for (int j = 0; j <= i * 4; j++) {
-				numHe = j;
-				// Loop on the deuterium number
-				for (int k = 0; k <= i * 2; k++) {
-					numD = k;
-					// Loop on the tritium number
-					for (int l = 0; l <= i; l++) {
-						numT = l;
-
-						if (numHe + numD + numT == 0) continue;
-
-						// Create the cluster
-						nextCluster = createPSICluster(numHe, numV, numI, numD,
-								numT);
-						// Set its attributes
-						if (numD == 0 && numT == 0) {
-							nextCluster->setFormationEnergy(
-									getHeVFormationEnergy(j, i));
-						} else
-							nextCluster->setFormationEnergy(0.0);
-						nextCluster->setDiffusionFactor(0.0);
-						nextCluster->setMigrationEnergy(
-								std::numeric_limits<double>::infinity());
-
-						// Add the cluster to the network
-						network->add(nextCluster);
-						// Add it to the list so that we can set the network later
-						reactants.push_back(nextCluster);
-					}
-					numT = 0;
-				}
-				numD = 0;
-			}
-
-			// Reset the helium composition
-			numHe = 0;
-		}
-	}
-
-	// Set the network for all of the reactants. This MUST be done manually.
-	for (auto currCluster : reactants) {
-		currCluster->setReactionNetwork(network);
-	}
-
-	// Create the reactions
-	network->createReactionConnectivity();
-
-	// Check if we want dummy reactions
-	if (!dummyReactions) {
-		// Apply sectional grouping
-		applySectionalGrouping(network);
-	}
-
-	return network;
-}
-
-=======
->>>>>>> ae3cf595
 double PSIClusterNetworkLoader::getHeVFormationEnergy(int numHe, int numV) {
-	// Coefficients for the Legendre polynomial fit
-	// Low means V <= 27
-	// Coefficients for c_0 in the 2D E_f,HeV fit
+// Coefficients for the Legendre polynomial fit
+// Low means V <= 27
+// Coefficients for c_0 in the 2D E_f,HeV fit
 	std::vector<double> c0CoefficientsLow = { 253.35, 435.36, 336.50, 198.92,
 			95.154, 21.544 };
-	// Coefficients for c_1 in the 2D E_f,HeV fit
+// Coefficients for c_1 in the 2D E_f,HeV fit
 	std::vector<double> c1CoefficientsLow = { 493.29, 1061.3, 1023.9, 662.92,
 			294.24, 66.962 };
-	// Coefficients for c_2 in the 2D E_f,HeV fit
+// Coefficients for c_2 in the 2D E_f,HeV fit
 	std::vector<double> c2CoefficientsLow = { 410.40, 994.89, 1044.6, 689.41,
 			286.52, 60.712 };
-	// Coefficients for c_3 in the 2D E_f,HeV fit
+// Coefficients for c_3 in the 2D E_f,HeV fit
 	std::vector<double> c3CoefficientsLow = { 152.99, 353.16, 356.10, 225.75,
 			87.077, 15.640 };
-	// High means V > 27
-	// Coefficients for c_0 in the 2D E_f,HeV fit
+// High means V > 27
+// Coefficients for c_0 in the 2D E_f,HeV fit
 	std::vector<double> c0CoefficientsHigh = { -847.90, -3346.9, -4510.3,
 			-3094.7, -971.18, -83.770 };
-	// Coefficients for c_1 in the 2D E_f,HeV fit
+// Coefficients for c_1 in the 2D E_f,HeV fit
 	std::vector<double> c1CoefficientsHigh = { -1589.3, -4894.6, -6001.8,
 			-4057.5, -1376.4, -161.91 };
-	// Coefficients for c_2 in the 2D E_f,HeV fit
+// Coefficients for c_2 in the 2D E_f,HeV fit
 	std::vector<double> c2CoefficientsHigh = { 834.91, 1981.8, 1885.7, 1027.1,
 			296.69, 29.902 };
-	// Coefficients for c_3 in the 2D E_f,HeV fit
+// Coefficients for c_3 in the 2D E_f,HeV fit
 	std::vector<double> c3CoefficientsHigh = { 1547.2, 3532.3, 3383.6, 1969.2,
 			695.17, 119.23 };
 
@@ -1183,17 +808,6 @@
 						heV1FormationEnergies[numHe - 1] :
 						heV2FormationEnergies[numHe - 1];
 	}
-<<<<<<< HEAD
-
-	return energy;
-}
-
-void PSIClusterNetworkLoader::applySectionalGrouping(
-		std::shared_ptr<IReactionNetwork> network) {
-	// Get the HeV cluster map
-	auto heVMap = network->getAll(heVType);
-=======
->>>>>>> ae3cf595
 
 	return energy;
 }
@@ -1216,15 +830,10 @@
 
 	// Take care of the clusters near the stability line
 	// First get the biggest He cluster for the smaller V cluster
-<<<<<<< HEAD
-	std::vector<int> compositionVector = { previousBiggestHe, -(vMin - 1) };
-	cluster = (PSICluster *) network->getCompound(heVType, compositionVector);
-=======
 	IReactant::Composition comp;
 	comp[toCompIdx(Species::He)] = previousBiggestHe;
 	comp[toCompIdx(Species::V)] = vMin - 1;
 	auto cluster = network.get(ReactantType::HeV, comp);
->>>>>>> ae3cf595
 	while (cluster) {
 		previousBiggestHe++;
 		comp[toCompIdx(Species::He)] = previousBiggestHe;
@@ -1235,14 +844,7 @@
 	for (int k = vMin; k <= vMax; k++) {
 		int heLow = previousBiggestHe, heHigh = -1, vLow = vMax, vHigh = -1;
 		// Update the composition vector
-<<<<<<< HEAD
-		compositionVector[0] = previousBiggestHe;
-		compositionVector[1] = -k;
-		cluster = (PSICluster *) network->getCompound(heVType,
-				compositionVector);
-=======
 		auto pair = std::make_pair(previousBiggestHe, k);
->>>>>>> ae3cf595
 		// While loop on the helium content because we don't know the upper bound
 		while (heVList.find(pair) != heVList.end()) {
 			// Will be used to know the actual widths of the group
@@ -1315,35 +917,14 @@
 		// Loop on the helium groups
 		for (int j = 0; j < nHeGroup; j++) {
 			// To check if the group is full
-<<<<<<< HEAD
-			int heLow = previousBiggestHe, heHigh = -1, vLow = network->getAll(
-					vType).size(), vHigh = -1;
-=======
 			int heLow = previousBiggestHe, heHigh = -1, vLow = vMax, vHigh = -1;
->>>>>>> ae3cf595
 
 			// Loop within the group
 			for (int n = vIndex; n < vIndex + vWidth; n++) {
 				for (int m = heIndex; m < heIndex + heWidth; m++) {
-<<<<<<< HEAD
-					// Get the corresponding cluster
-					std::vector<int> compositionVector = { m, -n };
-					// Get the product of the same type as the second reactant
-					cluster = (PSICluster *) network->getCompound(heVType,
-							compositionVector);
-
-					// Verify if the cluster exists
-					if (!cluster)
-						continue;
-
-					// Verify it was not already used
-					if (clusterGroupMap.find(compositionVector)
-							!= clusterGroupMap.end())
-=======
 					// Check if the corresponding coordinates are in the heVList set
 					auto pair = std::make_pair(m, n);
 					if (heVList.find(pair) == heVList.end())
->>>>>>> ae3cf595
 						continue;
 
 					// Will be used to know if the group was full
@@ -1429,199 +1010,5 @@
 		heIndex = 1;
 	}
 
-<<<<<<< HEAD
-	// Initialize variables for the loop
-	PSISuperCluster * newCluster;
-	// Loop on all the reactants to update the pairs vector with super clusters
-	auto reactants = network->getAll();
-	for (int i = 0; i < reactants->size(); i++) {
-		// Get the cluster
-		cluster = (PSICluster *) reactants->at(i);
-		// Get their production and dissociation vectors
-		auto react = cluster->reactingPairs;
-		auto combi = cluster->combiningReactants;
-		auto disso = cluster->dissociatingPairs;
-		auto emi = cluster->emissionPairs;
-
-		// Loop on its reacting pairs
-		for (int l = 0; l < react.size(); l++) {
-			// Test the first reactant
-			if (react[l].first->getType() == heVType) {
-				// Get its composition
-				composition = react[l].first->getComposition();
-				// Test its size
-				if (composition[vType] >= vMin) {
-					// It has to be replaced by a super cluster
-					std::vector<int> compositionVector = { composition[heType],
-							-composition[vType] };
-					newCluster =
-							superGroupMap[clusterGroupMap[compositionVector]];
-					react[l].first = newCluster;
-					react[l].firstHeDistance = newCluster->getHeDistance(
-							composition[heType]);
-					react[l].firstVDistance = newCluster->getVDistance(
-							composition[vType]);
-				}
-			}
-
-			// Test the second reactant
-			if (react[l].second->getType() == heVType) {
-				// Get its composition
-				composition = react[l].second->getComposition();
-				// Test its size
-				if (composition[vType] >= vMin) {
-					// It has to be replaced by a super cluster
-					std::vector<int> compositionVector = { composition[heType],
-							-composition[vType] };
-					newCluster =
-							superGroupMap[clusterGroupMap[compositionVector]];
-					react[l].second = newCluster;
-					react[l].secondHeDistance = newCluster->getHeDistance(
-							composition[heType]);
-					react[l].secondVDistance = newCluster->getVDistance(
-							composition[vType]);
-				}
-			}
-		}
-
-		// Loop on its combining reactants
-		for (int l = 0; l < combi.size(); l++) {
-			// Test the combining reactant
-			if (combi[l].combining->getType() == heVType) {
-				// Get its composition
-				composition = combi[l].combining->getComposition();
-				// Test its size
-				if (composition[vType] >= vMin) {
-					// It has to be replaced by a super cluster
-					std::vector<int> compositionVector = { composition[heType],
-							-composition[vType] };
-					newCluster =
-							superGroupMap[clusterGroupMap[compositionVector]];
-					combi[l].combining = newCluster;
-					combi[l].heDistance = newCluster->getHeDistance(
-							composition[heType]);
-					combi[l].vDistance = newCluster->getVDistance(
-							composition[vType]);
-				}
-			}
-		}
-
-		// Loop on its dissociating pairs
-		for (int l = 0; l < disso.size(); l++) {
-			// Test the first reactant
-			if (disso[l].first->getType() == heVType) {
-				// Get its composition
-				composition = disso[l].first->getComposition();
-				// Test its size
-				if (composition[vType] >= vMin) {
-					// It has to be replaced by a super cluster
-					std::vector<int> compositionVector = { composition[heType],
-							-composition[vType] };
-					newCluster =
-							superGroupMap[clusterGroupMap[compositionVector]];
-					disso[l].first = newCluster;
-					disso[l].firstHeDistance = newCluster->getHeDistance(
-							composition[heType]);
-					disso[l].firstVDistance = newCluster->getVDistance(
-							composition[vType]);
-				}
-			}
-
-			// Test the second reactant
-			if (disso[l].second->getType() == heVType) {
-				// Get its composition
-				composition = disso[l].second->getComposition();
-				// Test its size
-				if (composition[vType] >= vMin) {
-					// It has to be replaced by a super cluster
-					std::vector<int> compositionVector = { composition[heType],
-							-composition[vType] };
-					newCluster =
-							superGroupMap[clusterGroupMap[compositionVector]];
-					disso[l].second = newCluster;
-					disso[l].secondHeDistance = newCluster->getHeDistance(
-							composition[heType]);
-					disso[l].secondVDistance = newCluster->getVDistance(
-							composition[vType]);
-				}
-			}
-		}
-
-		// Loop on its emission pairs
-		for (int l = 0; l < emi.size(); l++) {
-			// Test the first reactant
-			if (emi[l].first->getType() == heVType) {
-				// Get its composition
-				composition = emi[l].first->getComposition();
-				// Test its size
-				if (composition[vType] >= vMin) {
-					// It has to be replaced by a super cluster
-					std::vector<int> compositionVector = { composition[heType],
-							-composition[vType] };
-					newCluster =
-							superGroupMap[clusterGroupMap[compositionVector]];
-					emi[l].first = newCluster;
-					emi[l].firstHeDistance = newCluster->getHeDistance(
-							composition[heType]);
-					emi[l].firstVDistance = newCluster->getVDistance(
-							composition[vType]);
-				}
-			}
-
-			// Test the second reactant
-			if (emi[l].second->getType() == heVType) {
-				// Get its composition
-				composition = emi[l].second->getComposition();
-				// Test its size
-				if (composition[vType] >= vMin) {
-					// It has to be replaced by a super cluster
-					std::vector<int> compositionVector = { composition[heType],
-							-composition[vType] };
-					newCluster =
-							superGroupMap[clusterGroupMap[compositionVector]];
-					emi[l].second = newCluster;
-					emi[l].secondHeDistance = newCluster->getHeDistance(
-							composition[heType]);
-					emi[l].secondVDistance = newCluster->getVDistance(
-							composition[vType]);
-				}
-			}
-		}
-
-		// Set their production and dissociation vectors
-		cluster->reactingPairs = react;
-		cluster->combiningReactants = combi;
-		cluster->dissociatingPairs = disso;
-		cluster->emissionPairs = emi;
-	}
-
-	// Get the super cluster map
-	auto superMap = network->getAll(PSISuperType);
-	// Set the reaction network for each super reactant
-	for (auto currCluster : superMap) {
-		currCluster->setReactionNetwork(network);
-	}
-
-	// Remove HeV clusters bigger than vMin from the network
-	// Loop on the HeV clusters
-	std::vector<IReactant*> doomedReactants;
-	for (auto currCluster : heVMap) {
-
-		// Get the composition
-		composition = currCluster->getComposition();
-
-		// Check if the cluster is too large.
-		if (composition[vType] >= vMin) {
-			// The cluster is too large.  Add it to the ones we will remove.
-			doomedReactants.push_back(currCluster);
-		}
-	}
-	network->removeReactants(doomedReactants);
-
-	// Recompute Ids and network size and redefine the connectivities
-	network->reinitializeNetwork();
-
-=======
->>>>>>> ae3cf595
 	return;
 }