/*
 * PSIClusterNetworkLoader.h
 *
 *  Created on: Mar 30, 2013
 *      Author: jaybilly
 */

#ifndef PSICLUSTERNETWORKLOADER_H_
#define PSICLUSTERNETWORKLOADER_H_

//Includes
#include <PSICluster.h>
#include <NetworkLoader.h>
#include "PSIClusterReactionNetwork.h"

namespace xolotlCore {

/**
 * This class will load a reaction network composed of PSIClusters from an
 * inputstream.
 *
 * The data in the stream should contain the information for a single cluster on
 * each line with the following quantities specified and separated by a single
 * space each:
 * > The number of He in the cluster
 * > The number of V in the cluster
 * > The number of I in the cluster
 * > The formation energy
 *
 * Lines of comments starting with a "#" will be ignored as will lines that do
 * not clearly provide the information above.
 *
 * The network will be returned as a ReactionNetwork of PSIClusters ordered with
 * single-species He, V and I clusters first and all mixed clusters coming
 * last. Each species is ordered from the smallest cluster size, (1), to the
 * maximum size for that cluster. Instances of the appropriate cluster type are
 * instantiated during the loading process, but returned as PSIClusters.
 */
class PSIClusterNetworkLoader: public NetworkLoader {

protected:

	/**
	 * The vacancy size at which the grouping scheme starts
	 */
	int vMin;

	/**
	 * The maximum size for helium clusters
	 */
	int maxHe;

	/**
	 * The maximum size for interstitial clusters
	 */
	int maxI;

	/**
	 * The maximum size for vacancy clusters
	 */
	int maxV;

	/**
	 * The width of the group in the helium direction.
	 */
	int heSectionWidth;

	/**
	 * The width of the group in the vacancy direction.
	 */
	int vSectionWidth;

	/**
	 * The list of clusters that will be grouped.
	 */
	std::set<std::pair<int, int> > heVList;

	/**
	 * Private nullary constructor.
	 */
<<<<<<< HEAD
	PSIClusterNetworkLoader() {
=======
	PSIClusterNetworkLoader() :
			NetworkLoader(), vMin(1000000), maxHe(0), maxI(0), maxV(0), heSectionWidth(
					1), vSectionWidth(1) {
>>>>>>> ae3cf595
	}

	/**
	 * This operation creates a singles-species cluster of helium, vacancies or
	 * interstitials. It adds the cluster to the appropriate internal list of
	 * clusters for that type.
	 *
	 * @param numHe The number of helium atoms
	 * @param numV The number of atomic vacancies
	 * @param numI The number of interstitial defects
	 * @param numD The number of deuterium atoms
	 * @param numT The number of tritium atoms
	 * @return The new cluster
	 */
<<<<<<< HEAD
	std::shared_ptr<PSICluster> createPSICluster(int numHe, int numV, int numI,
			int numD, int numT);
=======
	std::unique_ptr<PSICluster> createPSICluster(int numHe, int numV, int numI,
			IReactionNetwork& network) const;

	/**
	 * This operation will add the given cluster to the network and reactants vector
	 * as a standard cluster or a dummy one if we do not want the reactions to happen.
	 *
	 * @param network The network
	 * @param reactants The vector of reactants kept by the loader
	 * @param cluster The cluster to add to them
	 */
	virtual void pushPSICluster(
			std::unique_ptr<PSIClusterReactionNetwork> & network,
			std::vector<std::reference_wrapper<Reactant> > & reactants,
			std::unique_ptr<PSICluster> & cluster);
>>>>>>> ae3cf595

	/**
	 * This operation computes the formation energy associated to the
	 * cluster of the given size.
	 *
	 * @param numHe The number of helium atoms
	 * @param numV The number of atomic vacancies
	 * @return The corresponding formation energy
	 */
	double getHeVFormationEnergy(int numHe, int numV);

public:

	/**
	 * The default constructor. The setInputstream() operation must be called
	 * if this constructor is used.
	 *
	 * @param registry The performance handler registry
	 */
	PSIClusterNetworkLoader(
			std::shared_ptr<xolotlPerf::IHandlerRegistry> registry);

	/**
	 * An alternative constructor provided for convenience.
	 *
	 * @param stream The inputstream from which the cluster data should be
	 * loaded
	 * @param registry The performance handler registry
	 */
	PSIClusterNetworkLoader(const std::shared_ptr<std::istream> stream,
			std::shared_ptr<xolotlPerf::IHandlerRegistry> registry);

	/**
	 * Destructor
	 */
	virtual ~PSIClusterNetworkLoader() {
	}

	/**
	 * This operation will load the reaction network from the inputstream in
	 * the format specified previously. The network will be empty if it can not
	 * be loaded.
	 *
	 * @return network The reaction network
	 */
	virtual std::unique_ptr<IReactionNetwork> load(const IOptions& options)
			override;

	/**
	 * This operation will generate the reaction network from options.
	 * The network will be empty if it can not be loaded.
	 *
	 * @param options The command line options
	 * @return network The reaction network
	 */
	virtual std::unique_ptr<IReactionNetwork> generate(const IOptions &options)
			override;

	/**
	 * This operation will generate the reaction network from options.
	 * The network will be empty if it can not be loaded.
	 *
	 * @param options The command line options
	 * @return network The reaction network
	 */
	virtual std::shared_ptr<IReactionNetwork> generate(IOptions &options);

	/**
	 * This operation will apply a sectional grouping method to the network.
	 *
	 * @param The network to be modified.
	 */
	void applySectionalGrouping(PSIClusterReactionNetwork& network);

	/**
	 * This operation will set the helium size at which the grouping scheme starts.
	 *
	 * @param min The value for the size
	 */
	void setVMin(int min) {
		vMin = min;
	}

	/**
	 * This operation will set the helium width for the grouping scheme.
	 *
	 * @param w The value of the width
	 */
	void setHeWidth(int w) {
		heSectionWidth = w;
	}

	/**
	 * This operation will set the vacancy width for the grouping scheme.
	 *
	 * @param w The value of the width
	 */
	void setVWidth(int w) {
		vSectionWidth = w;
	}
};

} /* namespace xolotlCore */

#endif /* PSICLUSTERNETWORKLOADER_H_ */<|MERGE_RESOLUTION|>--- conflicted
+++ resolved
@@ -51,6 +51,16 @@
 	int maxHe;
 
 	/**
+	 * The maximum size for deuterium clusters
+	 */
+	int maxD;
+
+	/**
+	 * The maximum size for tritium clusters
+	 */
+	int maxT;
+
+	/**
 	 * The maximum size for interstitial clusters
 	 */
 	int maxI;
@@ -78,13 +88,9 @@
 	/**
 	 * Private nullary constructor.
 	 */
-<<<<<<< HEAD
-	PSIClusterNetworkLoader() {
-=======
 	PSIClusterNetworkLoader() :
 			NetworkLoader(), vMin(1000000), maxHe(0), maxI(0), maxV(0), heSectionWidth(
 					1), vSectionWidth(1) {
->>>>>>> ae3cf595
 	}
 
 	/**
@@ -93,17 +99,13 @@
 	 * clusters for that type.
 	 *
 	 * @param numHe The number of helium atoms
+	 * @param numD The number of deuterium atoms
+	 * @param numT The number of tritium atoms
 	 * @param numV The number of atomic vacancies
 	 * @param numI The number of interstitial defects
-	 * @param numD The number of deuterium atoms
-	 * @param numT The number of tritium atoms
 	 * @return The new cluster
 	 */
-<<<<<<< HEAD
-	std::shared_ptr<PSICluster> createPSICluster(int numHe, int numV, int numI,
-			int numD, int numT);
-=======
-	std::unique_ptr<PSICluster> createPSICluster(int numHe, int numV, int numI,
+	std::unique_ptr<PSICluster> createPSICluster(int numHe, int numD, int numT, int numV, int numI,
 			IReactionNetwork& network) const;
 
 	/**
@@ -118,7 +120,6 @@
 			std::unique_ptr<PSIClusterReactionNetwork> & network,
 			std::vector<std::reference_wrapper<Reactant> > & reactants,
 			std::unique_ptr<PSICluster> & cluster);
->>>>>>> ae3cf595
 
 	/**
 	 * This operation computes the formation energy associated to the
@@ -178,15 +179,6 @@
 			override;
 
 	/**
-	 * This operation will generate the reaction network from options.
-	 * The network will be empty if it can not be loaded.
-	 *
-	 * @param options The command line options
-	 * @return network The reaction network
-	 */
-	virtual std::shared_ptr<IReactionNetwork> generate(IOptions &options);
-
-	/**
 	 * This operation will apply a sectional grouping method to the network.
 	 *
 	 * @param The network to be modified.
