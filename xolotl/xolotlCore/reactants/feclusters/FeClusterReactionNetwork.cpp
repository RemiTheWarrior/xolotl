#include <cassert>
#include <iterator>
#include "FeClusterReactionNetwork.h"
#include "FeCluster.h"
#include "FeSuperCluster.h"
#include <xolotlPerf.h>
#include <Constants.h>
#include <MathUtils.h>

namespace xolotlCore {

FeClusterReactionNetwork::FeClusterReactionNetwork(
		std::shared_ptr<xolotlPerf::IHandlerRegistry> registry) :
		ReactionNetwork( { ReactantType::V, ReactantType::I, ReactantType::He,
				ReactantType::HeV, ReactantType::FeSuper }, registry) {

	// Initialize default properties
	dissociationsEnabled = true;

	return;
}

double FeClusterReactionNetwork::calculateDissociationConstant(
		const DissociationReaction& reaction, int i) {

	// If the dissociations are not allowed
	if (!dissociationsEnabled)
		return 0.0;

	// The atomic volume is computed by considering the BCC structure of the
	// iron. In a given lattice cell in iron there are iron atoms
	// at each corner and a iron atom in the center. The iron atoms at
	// the corners are shared across a total of eight cells. The fraction of
	// the volume of the lattice cell that is filled with iron atoms is the
	// atomic volume and is a_0^3/(8*1/8 + 1) = 0.5*a_0^3.
	double atomicVolume = 0.5 * pow(latticeParameter, 3);

	// Get the rate constant from the reverse reaction
	double kPlus = reaction.reverseReaction->kConstant[i];

	// Calculate and return
	double bindingEnergy = computeBindingEnergy(reaction);
	double k_minus_exp = exp(
			-1.0 * bindingEnergy / (xolotlCore::kBoltzmann * temperature));
	double k_minus = (1.0 / atomicVolume) * kPlus * k_minus_exp;

	return k_minus;
}

void FeClusterReactionNetwork::defineProductionReactions(IReactant& r1,
		IReactant& r2, IReactant& product) {

	// Check if the reaction can happen
	auto const& superProd = static_cast<FeCluster const&>(product);
	auto const& heBounds = superProd.getHeBounds();
	auto const& vBounds = superProd.getVBounds();
	int productLoHe = *(heBounds.begin()), productHiHe = *(heBounds.end()) - 1,
			productLoV = *(vBounds.begin()), productHiV = *(vBounds.end()) - 1,
			loHe = 0, hiHe = 0, loV = 0, hiV = 0, singleHeSize = 0,
			singleVSize = 0;

	if (r1.getType() == ReactantType::FeSuper) {
		auto const& super = static_cast<FeSuperCluster const&>(r1);
		auto const& heBounds = super.getHeBounds();
		loHe = *(heBounds.begin());
		hiHe = *(heBounds.end()) - 1;
		auto const& vBounds = super.getVBounds();
		loV = *(vBounds.begin());
		hiV = *(vBounds.end()) - 1;
		auto singleComp = r2.getComposition();
		singleHeSize = singleComp[toCompIdx(Species::He)];
		singleVSize = singleComp[toCompIdx(Species::V)]
				- singleComp[toCompIdx(Species::I)]; // can be < 0
	}
	if (r2.getType() == ReactantType::FeSuper) {
		auto const& super = static_cast<FeSuperCluster const&>(r2);
		auto const& heBounds = super.getHeBounds();
		loHe = *(heBounds.begin());
		hiHe = *(heBounds.end()) - 1;
		auto const& vBounds = super.getVBounds();
		loV = *(vBounds.begin());
		hiV = *(vBounds.end()) - 1;
		auto singleComp = r1.getComposition();
		singleHeSize = singleComp[toCompIdx(Species::He)];
		singleVSize = singleComp[toCompIdx(Species::V)]
				- singleComp[toCompIdx(Species::I)]; // can be < 0
	}

	int heWidth = std::min(productHiHe, hiHe + singleHeSize)
			- std::max(productLoHe, loHe + singleHeSize) + 1;
	int vWidth = std::min(productHiV, hiV + singleVSize)
			- std::max(productLoV, loV + singleVSize) + 1;

	if (heWidth <= 0)
		return;
	if (vWidth <= 0)
		return;

	// Define the production reaction to the network.
	// Do this *once* for the given reactants, since it doesn't
	// depend on the product or the other parameters.
	std::unique_ptr<ProductionReaction> reaction(
			new ProductionReaction(r1, r2));
	auto& prref = add(std::move(reaction));

	// Determine if reverse reaction is allowed.
	auto dissociationAllowed = canDissociate(prref);

	// Tell both reactants they are involved in this reaction
	// with the given parameters.
	prref.first.participateIn(prref, product);
	prref.second.participateIn(prref, product);
	product.resultFrom(prref, product);

	// Determine if reverse reaction is allowed.
	if (dissociationAllowed) {
		// Forward reaction can dissociate.
		// Define all dissociation reactions for this forward reaction
		defineDissociationReactions(prref, product);
	}

	return;
}

void FeClusterReactionNetwork::defineDissociationReactions(
		ProductionReaction& forwardReaction, IReactant& disso) {
	// Add a dissociation reaction to our network.
	// Do this once here for each forward reaction product.
	std::unique_ptr<DissociationReaction> dissociationReaction(
			new DissociationReaction(disso, forwardReaction.first,
					forwardReaction.second, &forwardReaction));
	auto& drref = add(std::move(dissociationReaction));

	// Tell all participants in this reaction of their involvement.
	drref.first.participateIn(drref, disso);
	drref.second.participateIn(drref, disso);
	disso.emitFrom(drref, disso);

	return;
}

void FeClusterReactionNetwork::createReactionConnectivity() {
	// Initial declarations
	IReactant::SizeType firstSize = 0, secondSize = 0, productSize = 0;

	// Single species clustering (He, V, I)
	// We know here that only Xe_1 can cluster so we simplify the search
	// X_(a-i) + X_i --> X_a
	// Make a vector of types
	std::vector<ReactantType> typeVec { ReactantType::He, ReactantType::V,
			ReactantType::I };
	// Loop on it
	for (auto tvIter = typeVec.begin(); tvIter != typeVec.end(); ++tvIter) {

		auto currType = *tvIter;

		// Consider all reactants of the current type.
		auto const& currTypeReactantMap = getAll(currType);
		for (auto firstIt = currTypeReactantMap.begin();
				firstIt != currTypeReactantMap.end(); firstIt++) {

			auto& firstReactant = *(firstIt->second);

			// Get its size
			firstSize = firstReactant.getSize();
			// Loop on the second cluster starting at the same pointer to avoid double counting
			for (auto secondIt = firstIt; secondIt != currTypeReactantMap.end();
					secondIt++) {

				auto& secondReactant = *(secondIt->second);

				// Get its size
				secondSize = secondReactant.getSize();
				productSize = firstSize + secondSize;
				// Get the product
				auto product = get(toSpecies(currType), productSize);
				// Check that the reaction can occur
				if (product
						&& (firstReactant.getDiffusionFactor() > 0.0
								|| secondReactant.getDiffusionFactor() > 0.0)) {

					defineProductionReaction(firstReactant, secondReactant,
							*product);
				}
			}
		}
	}

	// Helium absorption by HeV clusters
	// He_(a) + (He_b)(V_c) --> [He_(a+b)](V_c)
	// Consider each He reactant.
	for (auto const& heMapItem : getAll(ReactantType::He)) {

		auto& heReactant = *(heMapItem.second);

		// Skip if it can't diffuse
		if (xolotlCore::equal(heReactant.getDiffusionFactor(), 0.0))
			continue;
		// Get its size
		firstSize = heReactant.getSize();

		// Consider product with each HeV cluster
		for (auto const& heVMapItem : getAll(ReactantType::HeV)) {

			auto& heVReactant = *(heVMapItem.second);

			// Get its composition
			auto& comp = heVReactant.getComposition();
			// Create the composition of the potential product
			int newNumHe = comp[toCompIdx(Species::He)] + firstSize;
			int newNumV = comp[toCompIdx(Species::V)];

			// Check if product already exists.
			IReactant::Composition newComp;
			newComp[toCompIdx(Species::He)] = newNumHe;
			newComp[toCompIdx(Species::V)] = newNumV;
			auto product = get(ReactantType::HeV, newComp);

			// Check if the product can be a super cluster
			if (!product) {
				// Check if it is a super cluster from the map
				product = getSuperFromComp(newNumHe, newNumV);
			}
			// Check that the reaction can occur
			if (product
					&& (heReactant.getDiffusionFactor() > 0.0
							|| heVReactant.getDiffusionFactor() > 0.0)) {

				int a[4] = { newNumHe, newNumV, 0, 0 };
				defineProductionReaction(heReactant, heVReactant, *product, a);
			}
		}

		// Consider product with each super cluster
		for (auto const& superMapItem : getAll(ReactantType::FeSuper)) {
			// Loop on the potential super products
			for (auto const& superMapItemProd : getAll(ReactantType::FeSuper)) {

				// This method will check if the reaction is possible and then add it to the list
				defineProductionReactions(heReactant, *(superMapItem.second),
						*(superMapItemProd.second));
			}
		}
	}

	// Vacancy absorption by HeV clusters
	// (He_a)(V_b) + V_c --> (He_a)[V_(b+c)]
	// Consider each V cluster.
	for (auto const& vMapItem : getAll(ReactantType::V)) {

		auto& vReactant = *(vMapItem.second);

		// Skip if it can't diffuse
		if (xolotlCore::equal(vReactant.getDiffusionFactor(), 0.0))
			continue;
		// Get the V size
		firstSize = vReactant.getSize();
		// Consider product with every HeV cluster.
		for (auto const& heVMapItem : getAll(ReactantType::HeV)) {

			auto& heVReactant = *(heVMapItem.second);

			// Get its composition
			auto& comp = heVReactant.getComposition();
			// Create the composition of the potential product
			int newNumHe = comp[toCompIdx(Species::He)];
			int newNumV = comp[toCompIdx(Species::V)] + firstSize;

			// Check if product already exists.
			IReactant::Composition newComp;
			newComp[toCompIdx(Species::He)] = newNumHe;
			newComp[toCompIdx(Species::V)] = newNumV;
			auto product = get(ReactantType::HeV, newComp);

			// Check if the product can be a super cluster
			if (!product) {
				product = getSuperFromComp(newNumHe, newNumV);
			}
			// Check that the reaction can occur
			if (product
					&& (vReactant.getDiffusionFactor() > 0.0
							|| heVReactant.getDiffusionFactor() > 0.0)) {

				int a[4] = { newNumHe, newNumV, 0, 0 };
				defineProductionReaction(vReactant, heVReactant, *product, a);
			}
		}

		// Consider product with each super cluster
		for (auto const& superMapItem : getAll(ReactantType::FeSuper)) {
			// Loop on the potential super products
			for (auto const& superMapItemProd : getAll(ReactantType::FeSuper)) {

				// This method will check if the reaction is possible and then add it to the list
				defineProductionReactions(vReactant, *(superMapItem.second),
						*(superMapItemProd.second));
			}
		}
	}

	// Helium-Vacancy clustering
	// He_a + V_b --> (He_a)(V_b)
	// Consider each He cluster.
	for (auto const& heMapItem : getAll(ReactantType::He)) {

		auto& heReactant = *(heMapItem.second);

		// Get its size
		firstSize = heReactant.getSize();
		// Consider product with each V cluster.
		for (auto const& vMapItem : getAll(ReactantType::V)) {

			auto& vReactant = *(vMapItem.second);

			// Get its size
			secondSize = vReactant.getSize();
			// Create the composition of the potential product
			int newNumHe = firstSize;
			int newNumV = secondSize;

			// Get the product
			IReactant::Composition newComp;
			newComp[toCompIdx(Species::He)] = newNumHe;
			newComp[toCompIdx(Species::V)] = newNumV;
			auto product = get(ReactantType::HeV, newComp);

			// Check if the product can be a super cluster
			if (!product) {
				product = getSuperFromComp(newNumHe, newNumV);
			}
			// Check that the reaction can occur
			if (product
					&& (heReactant.getDiffusionFactor() > 0.0
							|| vReactant.getDiffusionFactor() > 0.0)) {

				int a[4] = { newNumHe, newNumV, 0, 0 };
				defineProductionReaction(heReactant, vReactant, *product, a);
			}
		}
	}

	// Vacancy reduction by Interstitial absorption in HeV clusters
	// (He_a)(V_b) + (I_c) --> (He_a)[V_(b-c)]
	// Consider each I cluster
	for (auto const& iMapItem : getAll(ReactantType::I)) {

		auto& iReactant = *(iMapItem.second);

		// Get its size
		firstSize = iReactant.getSize();
		// Consider product with each HeV cluster.
		for (auto const& heVMapItem : getAll(ReactantType::HeV)) {

			auto& heVReactant = *(heVMapItem.second);

			// Get its composition
			auto& comp = heVReactant.getComposition();
			// The product can be He or HeV
			IReactant * product = nullptr;
			if (comp[toCompIdx(Species::V)] == firstSize) {
				// The product is He
				product = get(Species::He, comp[toCompIdx(Species::He)]);
			} else {
				// The product is HeV
				// Create the composition of the potential product
				IReactant::Composition newComp;
				newComp[toCompIdx(Species::He)] = comp[toCompIdx(Species::He)];
				newComp[toCompIdx(Species::V)] = comp[toCompIdx(Species::V)]
						- firstSize;
				// Get the product
				product = get(ReactantType::HeV, newComp);
			}
			// Check that the reaction can occur
			if (product
					&& (iReactant.getDiffusionFactor() > 0.0
							|| heVReactant.getDiffusionFactor() > 0.0)) {

				defineProductionReaction(iReactant, heVReactant, *product);
			}
		}

		// Consider product with each super cluster
		for (auto const& superMapItem : getAll(ReactantType::FeSuper)) {
			// Loop on the potential super products
			for (auto const& superMapItemProd : getAll(ReactantType::FeSuper)) {

				// This method will check if the reaction is possible and then add it to the list
				defineProductionReactions(iReactant, *(superMapItem.second),
						*(superMapItemProd.second));
			}
			// Loop on the potential He products
			for (auto const& heMapItemProd : getAll(ReactantType::He)) {

				// This method will check if the reaction is possible and then add it to the list
				defineProductionReactions(iReactant, *(superMapItem.second),
						*(heMapItemProd.second));
			}
			// Loop on the potential HeV products
			for (auto const& heVMapItemProd : getAll(ReactantType::HeV)) {

				// This method will check if the reaction is possible and then add it to the list
				defineProductionReactions(iReactant, *(superMapItem.second),
						*(heVMapItemProd.second));
			}
		}
	}

	// Vacancy-Interstitial annihilation
	// I_a + V_b
	//        --> I_(a-b), if a > b
	//        --> V_(b-a), if a < b
	//        --> 0, if a = b
	// Consider all I clusters.
	for (auto const& iMapItem : getAll(ReactantType::I)) {

		auto& iReactant = *(iMapItem.second);

		// Get its size
		firstSize = iReactant.getSize();

		// Consider product with each V cluster.
		for (auto const& vMapItem : getAll(ReactantType::V)) {

			auto& vReactant = *(vMapItem.second);

			// Get its size
			secondSize = vReactant.getSize();
			// Check the possibilities
			if (firstSize > secondSize) {
				// Get the product
				productSize = firstSize - secondSize;
				auto product = get(Species::I, productSize);
				// Check that the reaction can occur
				if (product
						&& (iReactant.getDiffusionFactor() > 0.0
								|| vReactant.getDiffusionFactor() > 0.0)) {

					defineAnnihilationReaction(iReactant, vReactant, *product);
				}
			} else if (firstSize < secondSize) {
				// Get the product
				productSize = secondSize - firstSize;
				auto product = get(Species::V, productSize);
				// Check that the reaction can occur
				if (product
						&& (iReactant.getDiffusionFactor() > 0.0
								|| vReactant.getDiffusionFactor() > 0.0)) {

					defineAnnihilationReaction(iReactant, vReactant, *product);
				}

			} else {
				// Annihilation
				// Check that the reaction can occur
				if ((iReactant.getDiffusionFactor() > 0.0
						|| vReactant.getDiffusionFactor() > 0.0)) {

					defineCompleteAnnihilationReaction(iReactant, vReactant);
				}
			}
		}
	}

	return;
}

bool FeClusterReactionNetwork::canDissociate(
		ProductionReaction& reaction) const {
	// Assume reaction can dissociate by default.
	bool ret = true;

	// Check if at least one of the potentially emitted cluster is size one
	if (reaction.first.getSize() != 1 && reaction.second.getSize() != 1) {
		// Don't add the reverse reaction
		ret = false;
	}
	// remove He+He
	else if (reaction.first.getSize() == 1 && reaction.second.getSize() == 1
			&& reaction.first.getType() == ReactantType::He
			&& reaction.second.getType() == ReactantType::He) {
		// Don't add the reverse reaction
		ret = false;
	}

//	// Check for trap mutations (with XOR)
//	else if ((reaction->first.getType() == ReactantType::I)
//			== !(reaction->second.getType() == ReactantType::I)) {
//		// Don't add the reverse reaction
//		return;
//	}

	return ret;
}

void FeClusterReactionNetwork::checkForDissociation(IReactant& emittingReactant,
		ProductionReaction& reaction, int a[4], int b[4]) {

	// Check if reaction can dissociate.
	if (canDissociate(reaction)) {
		// The dissociation can occur, so create a reaction for it.
		defineDissociationReaction(reaction, emittingReactant, a, b);
	}

	return;
}

void FeClusterReactionNetwork::setTemperature(double temp, int i) {
	ReactionNetwork::setTemperature(temp, i);

	computeRateConstants(i);

	return;
}

void FeClusterReactionNetwork::buildSuperClusterMap(
		const std::vector<IReactant::SizeType>& bounds) {

	// Save the bounds to use.
	boundVector = bounds;

	// Since we represent the super cluster lookup map using a dense
	// data structure, we must initialize every entry with something
	// that signifies 'Invalid.'
	auto const& superClusters = clusterTypeMap[ReactantType::FeSuper];
	auto bvSize = boundVector.size();
	superClusterLookupMap.resize(bvSize);
	std::for_each(superClusterLookupMap.begin(), superClusterLookupMap.end(),
			[bvSize,&superClusters](HeVToSuperClusterMap::value_type& currVector) {

				currVector.resize(bvSize, superClusters.end());
			});

	// Build a map of super clusters, keyed by (baseHe, baseV) pairs
	// where base* indicates the lower bound of the super cluster's
	// interval for that species type.
	for (auto iter = superClusters.begin(); iter != superClusters.end();
			++iter) {
		// Add the super cluster to our lookup map based on
		// its He and V intervals.
		auto& currCluster = *(iter->second);
		auto const& comp = currCluster.getComposition();
		auto currHe = comp[toCompIdx(Species::He)];
		auto currV = comp[toCompIdx(Species::V)];
		auto heIntervalIdx = findBoundsIntervalBaseIdx(currHe);
		auto vIntervalIdx = findBoundsIntervalBaseIdx(currV);

		superClusterLookupMap[heIntervalIdx][vIntervalIdx] = iter;
	}
}

void FeClusterReactionNetwork::reinitializeNetwork() {

	// Reset the Ids
	// std::for_each is guaranteed to visit reactants in order for C++11.
	int id = 0;
	std::for_each(allReactants.begin(), allReactants.end(),
			[&id](IReactant& currReactant) {
				id++;
				currReactant.setId(id);
				currReactant.setMomentId(id, 0);
				currReactant.setMomentId(id, 1);
			});

	// Get all the super clusters and loop on them
	// Have to use allReactants again to be sure the ordering is the same across plateforms
	std::for_each(allReactants.begin(), allReactants.end(),
			[&id, this](IReactant& currReactant) {
				if (currReactant.getType() == ReactantType::FeSuper) {

					auto& currCluster = static_cast<FeSuperCluster&>(currReactant);

					id++;
					currCluster.setMomentId(id, 0);
					id++;
					currCluster.setMomentId(id, 1);

					// Update the HeV size
					auto const& heBounds = currCluster.getHeBounds();
					auto const& vBounds = currCluster.getVBounds();
					IReactant::SizeType clusterSize = (*(heBounds.end()) - 1)
					+ (*(vBounds.end()) - 1);
					if (clusterSize > maxClusterSizeMap[ReactantType::HeV]) {
						maxClusterSizeMap[ReactantType::HeV] = clusterSize;
					}
				}
			});

	return;
}

void FeClusterReactionNetwork::reinitializeConnectivities() {

	// Reset connectivities of each reactant.
	std::for_each(allReactants.begin(), allReactants.end(),
			[](IReactant& currReactant) {
				currReactant.resetConnectivities();
			});

	return;
}

void FeClusterReactionNetwork::updateConcentrationsFromArray(
		double * concentrations) {

	// Set the concentration on each reactant.
	std::for_each(allReactants.begin(), allReactants.end(),
			[&concentrations](IReactant& currReactant) {
				auto id = currReactant.getId() - 1;
				currReactant.setConcentration(concentrations[id]);
			});

	// Set the moments
	auto const& superTypeMap = getAll(ReactantType::FeSuper);
	std::for_each(superTypeMap.begin(), superTypeMap.end(),
			[&concentrations](const ReactantMap::value_type& currMapItem) {

				auto& cluster = static_cast<FeSuperCluster&>(*(currMapItem.second));

				cluster.setZerothMoment(concentrations[cluster.getId() - 1]);
				cluster.setHeMoment(concentrations[cluster.getMomentId(0) - 1]);
				cluster.setVMoment(concentrations[cluster.getMomentId(1) - 1]);
			});

	return;
}

std::vector<std::vector<int> > FeClusterReactionNetwork::getCompositionList() const {
	// Create the list that will be returned
	std::vector<std::vector<int> > compList;

	// Loop on all the reactants
	std::for_each(allReactants.begin(), allReactants.end(),
			[&compList](IReactant& currReactant) {
				// Get the composition
				auto comp = currReactant.getComposition();
				std::vector <int> compVec;
				compVec.push_back(comp[toCompIdx(Species::He)]);
				compVec.push_back(comp[toCompIdx(Species::V)]);
				compVec.push_back(comp[toCompIdx(Species::I)]);

				// Save the composition in the list
				compList.push_back(compVec);
			});

	return compList;
}

void FeClusterReactionNetwork::getDiagonalFill(SparseFillMap& fillMap) {
	// Degrees of freedom is the total number of clusters in the network
	const int dof = getDOF();

	// Get the connectivity for each reactant
	std::for_each(allReactants.begin(), allReactants.end(),
			[&fillMap,&dof,this](const IReactant& reactant) {

				// Get the reactant's connectivity
				auto const& connectivity = reactant.getConnectivity();
				auto connectivityLength = connectivity.size();
				// Get the reactant id so that the connectivity can be lined up in
				// the proper column
				auto id = reactant.getId() - 1;
				// Create the vector that will be inserted into the dFill map
				std::vector<int> columnIds;
				// Add it to the diagonal fill block
				for (int j = 0; j < connectivityLength; j++) {
					// Add a column id if the connectivity is equal to 1.
					if (connectivity[j] == 1) {
						fillMap[id].emplace_back(j);
						columnIds.push_back(j);
					}
				}
				// Update the map
				dFillMap[id] = columnIds;
			});

	// Get the connectivity for each moment
	for (auto const& superMapItem : getAll(ReactantType::FeSuper)) {

		auto const& reactant =
				static_cast<FeSuperCluster&>(*(superMapItem.second));

		// Get the reactant and its connectivity
		auto const& connectivity = reactant.getConnectivity();
		auto connectivityLength = connectivity.size();
		// Get the helium moment id so that the connectivity can be lined up in
		// the proper column
		auto id = reactant.getMomentId(0) - 1;

		// Create the vector that will be inserted into the dFill map
		std::vector<int> columnIds;
		// Add it to the diagonal fill block
		for (int j = 0; j < connectivityLength; j++) {
			// Add a column id if the connectivity is equal to 1.
			if (connectivity[j] == 1) {
				fillMap[id].emplace_back(j);
				columnIds.push_back(j);
			}
		}
		// Update the map
		dFillMap[id] = columnIds;

		// Get the vacancy moment id so that the connectivity can be lined up in
		// the proper column
		id = reactant.getMomentId(1) - 1;

		// Add it to the diagonal fill block
		for (int j = 0; j < connectivityLength; j++) {
			if (connectivity[j] == 1) {
				fillMap[id].emplace_back(j);
			}
		}
		// Update the map
		dFillMap[id] = columnIds;
	}
<<<<<<< HEAD

	return;
}

double FeClusterReactionNetwork::getTotalAtomConcentration(int i, int minSize) {
	// Initial declarations
	double heliumConc = 0.0;

	// Sum over all He clusters.
	for (auto const& currMapItem : getAll(ReactantType::He)) {

		// Get the cluster and its composition
		auto const& cluster = *(currMapItem.second);
		double size = cluster.getSize();

		// Add the concentration times the He content to the total helium concentration
		if (size >= minSize)
			heliumConc += cluster.getConcentration() * size;
	}

	// Sum over all HeV clusters.
	for (auto const& currMapItem : getAll(ReactantType::HeV)) {

		// Get the cluster and its composition
		auto const& cluster = *(currMapItem.second);
		auto& comp = cluster.getComposition();
		double size = comp[toCompIdx(Species::He)];

		// Add the concentration times the He content to the total helium concentration
		if (size >= minSize)
			heliumConc += cluster.getConcentration() * size;
	}

	// Sum over all super clusters.
	for (auto const& currMapItem : getAll(ReactantType::FeSuper)) {

		// Get the cluster
		auto const& cluster =
				static_cast<FeSuperCluster&>(*(currMapItem.second));

		// Add its total helium concentration helium concentration
		heliumConc += cluster.getTotalHeliumConcentration(minSize);
	}

	return heliumConc;
}

double FeClusterReactionNetwork::getTotalTrappedAtomConcentration(int i,
		int minSize) {
	// Initial declarations
	double heliumConc = 0.0;

	// Sum over all HeV clusters.
	for (auto const& currMapItem : getAll(ReactantType::HeV)) {
		// Get the cluster and its composition
		auto const& cluster = *(currMapItem.second);
		auto& comp = cluster.getComposition();
		double size = comp[toCompIdx(Species::He)];

		// Add the concentration times the He content to the total helium concentration
		if (size >= minSize)
			heliumConc += cluster.getConcentration() * size;
=======

	return;
}

double FeClusterReactionNetwork::getTotalAtomConcentration(int i) {
	// Initial declarations
	double heliumConc = 0.0;

	// Sum over all He clusters.
	for (auto const& currMapItem : getAll(ReactantType::He)) {

		// Get the cluster and its composition
		auto const& cluster = *(currMapItem.second);
		double size = cluster.getSize();

		// Add the concentration times the He content to the total helium concentration
		heliumConc += cluster.getConcentration() * size;
	}

	// Sum over all HeV clusters.
	for (auto const& currMapItem : getAll(ReactantType::HeV)) {

		// Get the cluster and its composition
		auto const& cluster = *(currMapItem.second);
		auto& comp = cluster.getComposition();

		// Add the concentration times the He content to the total helium concentration
		heliumConc += cluster.getConcentration() * comp[toCompIdx(Species::He)];
	}

	// Sum over all super clusters.
	for (auto const& currMapItem : getAll(ReactantType::FeSuper)) {

		// Get the cluster
		auto const& cluster =
				static_cast<FeSuperCluster&>(*(currMapItem.second));

		// Add its total helium concentration helium concentration
		heliumConc += cluster.getTotalHeliumConcentration();
	}

	return heliumConc;
}

double FeClusterReactionNetwork::getTotalTrappedAtomConcentration(int i) {
	// Initial declarations
	double heliumConc = 0.0;

	// Sum over all HeV clusters.
	for (auto const& currMapItem : getAll(ReactantType::HeV)) {
		// Get the cluster and its composition
		auto const& cluster = *(currMapItem.second);
		auto& comp = cluster.getComposition();

		// Add the concentration times the He content to the total helium concentration
		heliumConc += cluster.getConcentration() * comp[toCompIdx(Species::He)];
>>>>>>> a7ba0fdf
	}

	// Sum over all super clusters.
	for (auto const& currMapItem : getAll(ReactantType::FeSuper)) {
		// Get the cluster
		auto const& cluster =
				static_cast<FeSuperCluster&>(*(currMapItem.second));

		// Add its total helium concentration
<<<<<<< HEAD
		heliumConc += cluster.getTotalHeliumConcentration(minSize);
=======
		heliumConc += cluster.getTotalHeliumConcentration();
>>>>>>> a7ba0fdf
	}

	return heliumConc;
}

double FeClusterReactionNetwork::getTotalVConcentration() {
	// Initial declarations
	double vConc = 0.0;

	// Sum over all V clusters.
	for (auto const& currMapItem : getAll(ReactantType::V)) {
		// Get the cluster and its composition
		auto const& cluster = *(currMapItem.second);
		double size = cluster.getSize();

		// Add the concentration times the V content to the total vacancy concentration
		vConc += cluster.getConcentration() * size;
	}

	// Sum over all HeV clusters
	for (auto const& currMapItem : getAll(ReactantType::HeV)) {
		// Get the cluster and its composition
		auto const& cluster = *(currMapItem.second);
		auto& comp = cluster.getComposition();

		// Add the concentration times the V content to the total vacancy concentration
		vConc += cluster.getConcentration() * comp[toCompIdx(Species::V)];
	}

	// Sum over all super clusters
	for (auto const& currMapItem : getAll(ReactantType::FeSuper)) {
		// Get the cluster
		auto const& cluster =
				static_cast<FeSuperCluster&>(*(currMapItem.second));

		// Add its total vacancy concentration
		vConc += cluster.getTotalVacancyConcentration();
	}

	return vConc;
}

double FeClusterReactionNetwork::getTotalIConcentration() {
	// Initial declarations
	double iConc = 0.0;

	// Sum over all I clusters
	for (auto const& currMapItem : getAll(ReactantType::I)) {
		// Get the cluster and its composition
		auto const& cluster = *(currMapItem.second);
		double size = cluster.getSize();

		// Add the concentration times the I content to the total interstitial concentration
		iConc += cluster.getConcentration() * size;
	}

	return iConc;
}

void FeClusterReactionNetwork::computeAllFluxes(double *updatedConcOffset,
		int i) {

	// ----- Compute all of the new fluxes -----
	std::for_each(allReactants.begin(), allReactants.end(),
			[&updatedConcOffset,&i](IReactant& cluster) {
				// Compute the flux
				auto flux = cluster.getTotalFlux(i);
				// Update the concentration of the cluster
				auto reactantIndex = cluster.getId() - 1;
				updatedConcOffset[reactantIndex] += flux;
			});

	// ---- Moments ----
	for (auto const& currMapItem : getAll(ReactantType::FeSuper)) {

		auto const& superCluster =
				static_cast<FeSuperCluster&>(*(currMapItem.second));

		// Compute the helium moment flux
		auto flux = superCluster.getHeMomentFlux();
		// Update the concentration of the cluster
		auto reactantIndex = superCluster.getMomentId(0) - 1;
		updatedConcOffset[reactantIndex] += flux;

		// Compute the vacancy moment flux
		flux = superCluster.getVMomentFlux();
		// Update the concentration of the cluster
		reactantIndex = superCluster.getMomentId(1) - 1;
		updatedConcOffset[reactantIndex] += flux;
	}

	return;
}

void FeClusterReactionNetwork::computeAllPartials(
		const std::vector<size_t>& startingIdx, const std::vector<int>& indices,
		std::vector<double>& vals, int i) const {
	// Initial declarations
	const int dof = getDOF();
	std::vector<double> clusterPartials(dof, 0.0);

	// Get the super clusters
	auto const& superClusters = getAll(ReactantType::FeSuper);

	// Make a vector of types for the non super clusters
	std::vector<ReactantType> typeVec { ReactantType::He, ReactantType::V,
			ReactantType::I, ReactantType::HeV };
	// Loop on it
	for (auto tvIter = typeVec.begin(); tvIter != typeVec.end(); ++tvIter) {

		auto currType = *tvIter;

		// Consider all reactants of the current type.
		auto const& currTypeReactantMap = getAll(currType);

		// Update the column in the Jacobian that represents each normal reactant
		for (auto const& currMapItem : currTypeReactantMap) {

			auto const& reactant =
					static_cast<FeCluster&>(*(currMapItem.second));

			// Get the reactant index
			auto reactantIndex = reactant.getId() - 1;

			// Get the partial derivatives
			reactant.getPartialDerivatives(clusterPartials, i);
			// Get the list of column ids from the map
			auto const& pdColIdsVector = dFillMap.at(reactantIndex);

			// Loop over the list of column ids
			auto myStartingIdx = startingIdx[reactantIndex];
			for (int j = 0; j < pdColIdsVector.size(); j++) {
				// Get the partial derivative from the array of all of the partials
				vals[myStartingIdx + j] = clusterPartials[pdColIdsVector[j]];

				// Reset the cluster partial value to zero. This is much faster
				// than using memset.
				clusterPartials[pdColIdsVector[j]] = 0.0;
			}
		}
	}

	// Update the column in the Jacobian that represents the moment for the super clusters
	for (auto const& currMapItem : superClusters) {

		auto const& reactant =
				static_cast<FeSuperCluster&>(*(currMapItem.second));

		{
			// Get the super cluster index
			auto reactantIndex = reactant.getId() - 1;

			// Get the partial derivatives
			reactant.getPartialDerivatives(clusterPartials, i);

			// Get the list of column ids from the map
			auto const& pdColIdsVector = dFillMap.at(reactantIndex);

			// Loop over the list of column ids
			auto myStartingIdx = startingIdx[reactantIndex];
			for (int j = 0; j < pdColIdsVector.size(); j++) {
				// Get the partial derivative from the array of all of the partials
				vals[myStartingIdx + j] = clusterPartials[pdColIdsVector[j]];

				// Reset the cluster partial value to zero. This is much faster
				// than using memset.
				clusterPartials[pdColIdsVector[j]] = 0.0;
			}
		}

		{
			// Get the helium moment index
			auto reactantIndex = reactant.getMomentId(0) - 1;

			// Get the partial derivatives
			reactant.getHeMomentPartialDerivatives(clusterPartials);
			// Get the list of column ids from the map
			auto const& pdColIdsVector = dFillMap.at(reactantIndex);

			// Loop over the list of column ids
			auto myStartingIdx = startingIdx[reactantIndex];
			for (int j = 0; j < pdColIdsVector.size(); j++) {
				// Get the partial derivative from the array of all of the partials
				vals[myStartingIdx + j] = clusterPartials[pdColIdsVector[j]];

				// Reset the cluster partial value to zero. This is much faster
				// than using memset.
				clusterPartials[pdColIdsVector[j]] = 0.0;
			}
		}

		{
			// Get the vacancy moment index
			auto reactantIndex = reactant.getMomentId(1) - 1;

			// Get the partial derivatives
			reactant.getVMomentPartialDerivatives(clusterPartials);
			// Get the list of column ids from the map
			auto const& pdColIdsVector = dFillMap.at(reactantIndex);

			// Loop over the list of column ids
			auto myStartingIdx = startingIdx[reactantIndex];
			for (int j = 0; j < pdColIdsVector.size(); j++) {
				// Get the partial derivative from the array of all of the partials
				vals[myStartingIdx + j] = clusterPartials[pdColIdsVector[j]];

				// Reset the cluster partial value to zero. This is much faster
				// than using memset.
				clusterPartials[pdColIdsVector[j]] = 0.0;
			}
		}
	}

	return;
}

double FeClusterReactionNetwork::computeBindingEnergy(
		const DissociationReaction& reaction) const {

	double bindingEnergy = 5.0;
	if (reaction.dissociating.getType() == ReactantType::He
			&& reaction.first.getType() == ReactantType::He) {
		if (reaction.dissociating.getSize() == 2)
			bindingEnergy = 0.5;
		else
			bindingEnergy = 1.0;
	}
	if (reaction.dissociating.getType() == ReactantType::V
			&& reaction.first.getType() == ReactantType::V) {
		int size = reaction.dissociating.getSize();
		bindingEnergy = 1.73
				- 2.59
						* (pow((double) size, 2.0 / 3.0)
								- pow((double) size - 1.0, 2.0 / 3.0));
	}
	if ((reaction.dissociating.getType() == ReactantType::HeV)
			&& (reaction.first.getType() == ReactantType::V
					|| reaction.second.getType() == ReactantType::V)) {
		auto& comp = reaction.dissociating.getComposition();
		bindingEnergy = 1.73
				- 2.59
						* (pow((double) comp[toCompIdx(Species::V)], 2.0 / 3.0)
								- pow(
										(double) comp[toCompIdx(Species::V)]
												- 1.0, 2.0 / 3.0))
				+ 2.5
						* log(
								1.0
										+ ((double) comp[toCompIdx(Species::He)]
												/ (double) comp[toCompIdx(
														Species::V)]));
	}
	if (reaction.dissociating.getType() == ReactantType::FeSuper
			&& (reaction.first.getType() == ReactantType::V
					|| reaction.second.getType() == ReactantType::V)) {
		auto& comp = reaction.dissociating.getComposition();
		double numV = (double) comp[toCompIdx(Species::V)];
		double numHe = (double) comp[toCompIdx(Species::He)];
		bindingEnergy = 1.73
				- 2.59 * (pow(numV, 2.0 / 3.0) - pow(numV - 1.0, 2.0 / 3.0))
				+ 2.5 * log(1.0 + (numHe / numV));
	}
	if (reaction.first.getType() == ReactantType::I
			|| reaction.second.getType() == ReactantType::I) {
		if (reaction.dissociating.getType() == ReactantType::HeV) {
			auto& comp = reaction.dissociating.getComposition();
			bindingEnergy = 4.88
					+ 2.59
							* (pow((double) comp[toCompIdx(Species::V)],
									2.0 / 3.0)
									- pow(
											(double) comp[toCompIdx(Species::V)]
													- 1.0, 2.0 / 3.0))
					- 2.5
							* log(
									1.0
											+ ((double) comp[toCompIdx(
													Species::He)]
													/ (double) comp[toCompIdx(
															Species::V)]));
		} else if (reaction.dissociating.getType() == ReactantType::FeSuper) {
			auto& comp = reaction.dissociating.getComposition();
			double numV = (double) comp[toCompIdx(Species::V)];
			double numHe = (double) comp[toCompIdx(Species::He)];
			bindingEnergy = 4.88
					+ 2.59 * (pow(numV, 2.0 / 3.0) - pow(numV - 1.0, 2.0 / 3.0))
					- 2.5 * log(1.0 + (numHe / numV));
		} else if (reaction.dissociating.getType() == ReactantType::He) {
			int size = reaction.dissociating.getSize();
			switch (size) {
			case 1:
				bindingEnergy = 4.31;
				break;
			case 2:
				bindingEnergy = 2.90;
				break;
			case 3:
				bindingEnergy = 2.02;
				break;
			case 4:
				bindingEnergy = 1.09;
				break;
			case 5:
				bindingEnergy = 0.58;
				break;
			case 6:
				bindingEnergy = 0.13;
				break;
			case 7:
				bindingEnergy = -0.25;
				break;
			case 8:
				bindingEnergy = -0.59;
				break;
			default:
				break;
			}
		}

	}

//	if (bindingEnergy < -5.0)
//	std::cout << "dissociation: " << reaction.dissociating.getName() << " -> "
//			<< reaction.first.getName() << " + "
//			<< reaction.second.getName() << " : " << bindingEnergy
//			<< std::endl;

	return max(bindingEnergy, -5.0);
}

IReactant * FeClusterReactionNetwork::getSuperFromComp(IReactant::SizeType nHe,
		IReactant::SizeType nV) {

	// Requests for finding a particular supercluster have high locality.
	// See if the last supercluster we were asked to find is the right
	// one for this request.
	static IReactant* lastRet = nullptr;
	if (lastRet and static_cast<FeSuperCluster*>(lastRet)->isIn(nHe, nV)) {
		return lastRet;
	}

	// We didn't find the last supercluster in our cache, so do a full lookup.
	IReactant* ret = nullptr;

	auto heBaseIdx = findBoundsIntervalBaseIdx(nHe);
	auto vBaseIdx = findBoundsIntervalBaseIdx(nV);

	if ((heBaseIdx != std::numeric_limits<std::size_t>::max())
			and (vBaseIdx != std::numeric_limits<std::size_t>::max())) {

		auto& superIter = superClusterLookupMap[heBaseIdx][vBaseIdx];
		if (superIter != clusterTypeMap.at(ReactantType::FeSuper).end()) {
			ret = superIter->second.get();
			assert(static_cast<FeSuperCluster*>(ret)->isIn(nHe, nV));
			lastRet = ret;
		}
	}

	return ret;
}

} // namespace xolotlCore
<|MERGE_RESOLUTION|>--- conflicted
+++ resolved
@@ -712,7 +712,6 @@
 		// Update the map
 		dFillMap[id] = columnIds;
 	}
-<<<<<<< HEAD
 
 	return;
 }
@@ -775,64 +774,6 @@
 		// Add the concentration times the He content to the total helium concentration
 		if (size >= minSize)
 			heliumConc += cluster.getConcentration() * size;
-=======
-
-	return;
-}
-
-double FeClusterReactionNetwork::getTotalAtomConcentration(int i) {
-	// Initial declarations
-	double heliumConc = 0.0;
-
-	// Sum over all He clusters.
-	for (auto const& currMapItem : getAll(ReactantType::He)) {
-
-		// Get the cluster and its composition
-		auto const& cluster = *(currMapItem.second);
-		double size = cluster.getSize();
-
-		// Add the concentration times the He content to the total helium concentration
-		heliumConc += cluster.getConcentration() * size;
-	}
-
-	// Sum over all HeV clusters.
-	for (auto const& currMapItem : getAll(ReactantType::HeV)) {
-
-		// Get the cluster and its composition
-		auto const& cluster = *(currMapItem.second);
-		auto& comp = cluster.getComposition();
-
-		// Add the concentration times the He content to the total helium concentration
-		heliumConc += cluster.getConcentration() * comp[toCompIdx(Species::He)];
-	}
-
-	// Sum over all super clusters.
-	for (auto const& currMapItem : getAll(ReactantType::FeSuper)) {
-
-		// Get the cluster
-		auto const& cluster =
-				static_cast<FeSuperCluster&>(*(currMapItem.second));
-
-		// Add its total helium concentration helium concentration
-		heliumConc += cluster.getTotalHeliumConcentration();
-	}
-
-	return heliumConc;
-}
-
-double FeClusterReactionNetwork::getTotalTrappedAtomConcentration(int i) {
-	// Initial declarations
-	double heliumConc = 0.0;
-
-	// Sum over all HeV clusters.
-	for (auto const& currMapItem : getAll(ReactantType::HeV)) {
-		// Get the cluster and its composition
-		auto const& cluster = *(currMapItem.second);
-		auto& comp = cluster.getComposition();
-
-		// Add the concentration times the He content to the total helium concentration
-		heliumConc += cluster.getConcentration() * comp[toCompIdx(Species::He)];
->>>>>>> a7ba0fdf
 	}
 
 	// Sum over all super clusters.
@@ -842,11 +783,7 @@
 				static_cast<FeSuperCluster&>(*(currMapItem.second));
 
 		// Add its total helium concentration
-<<<<<<< HEAD
 		heliumConc += cluster.getTotalHeliumConcentration(minSize);
-=======
-		heliumConc += cluster.getTotalHeliumConcentration();
->>>>>>> a7ba0fdf
 	}
 
 	return heliumConc;
