#include <cassert>
#include <iterator>
#include "FeClusterReactionNetwork.h"
#include "FeCluster.h"
#include "FeSuperCluster.h"
#include <xolotlPerf.h>
#include <Constants.h>
#include <MathUtils.h>

namespace xolotlCore {

FeClusterReactionNetwork::FeClusterReactionNetwork(
		std::shared_ptr<xolotlPerf::IHandlerRegistry> registry) :
		ReactionNetwork( { ReactantType::V, ReactantType::I, ReactantType::He,
				ReactantType::HeV, ReactantType::FeSuper },
				ReactantType::FeSuper, registry) {

	// Initialize default properties
	dissociationsEnabled = true;

	return;
}

double FeClusterReactionNetwork::calculateDissociationConstant(
		const DissociationReaction& reaction) const {

	// If the dissociations are not allowed
	if (!dissociationsEnabled)
		return 0.0;

	// The atomic volume is computed by considering the BCC structure of the
	// iron. In a given lattice cell in iron there are iron atoms
	// at each corner and a iron atom in the center. The iron atoms at
	// the corners are shared across a total of eight cells. The fraction of
	// the volume of the lattice cell that is filled with iron atoms is the
	// atomic volume and is a_0^3/(8*1/8 + 1) = 0.5*a_0^3.
	double atomicVolume = 0.5 * xolotlCore::ironLatticeConstant
			* xolotlCore::ironLatticeConstant * xolotlCore::ironLatticeConstant;

	// Get the rate constant from the reverse reaction
	double kPlus = reaction.reverseReaction->kConstant;

	// Calculate and return
	double bindingEnergy = computeBindingEnergy(reaction);
	double k_minus_exp = exp(
			-1.0 * bindingEnergy / (xolotlCore::kBoltzmann * temperature));
	double k_minus = (1.0 / atomicVolume) * kPlus * k_minus_exp;

	return k_minus;
}

void FeClusterReactionNetwork::defineProductionReactions(IReactant& r1,
		IReactant& r2, IReactant& product) {

	// Check if the reaction can happen
	auto const& superProd = static_cast<FeCluster const&>(product);
	auto const& heBounds = superProd.getHeBounds();
	auto const& vBounds = superProd.getVBounds();
	int productLoHe = *(heBounds.begin()), productHiHe = *(heBounds.end()) - 1,
			productLoV = *(vBounds.begin()), productHiV = *(vBounds.end()) - 1,
			loHe = 0, hiHe = 0, loV = 0, hiV = 0, singleHeSize = 0,
			singleVSize = 0;

	if (r1.getType() == ReactantType::FeSuper) {
		auto const& super = static_cast<FeSuperCluster const&>(r1);
		auto const& heBounds = super.getHeBounds();
		loHe = *(heBounds.begin());
		hiHe = *(heBounds.end()) - 1;
		auto const& vBounds = super.getVBounds();
		loV = *(vBounds.begin());
		hiV = *(vBounds.end()) - 1;
		auto singleComp = r2.getComposition();
		singleHeSize = singleComp[toCompIdx(Species::He)];
		singleVSize = singleComp[toCompIdx(Species::V)]
				- singleComp[toCompIdx(Species::I)]; // can be < 0
	}
	if (r2.getType() == ReactantType::FeSuper) {
		auto const& super = static_cast<FeSuperCluster const&>(r2);
		auto const& heBounds = super.getHeBounds();
		loHe = *(heBounds.begin());
		hiHe = *(heBounds.end()) - 1;
		auto const& vBounds = super.getVBounds();
		loV = *(vBounds.begin());
		hiV = *(vBounds.end()) - 1;
		auto singleComp = r1.getComposition();
		singleHeSize = singleComp[toCompIdx(Species::He)];
		singleVSize = singleComp[toCompIdx(Species::V)]
				- singleComp[toCompIdx(Species::I)]; // can be < 0
	}

	int heWidth = std::min(productHiHe, hiHe + singleHeSize)
			- std::max(productLoHe, loHe + singleHeSize) + 1;
	int vWidth = std::min(productHiV, hiV + singleVSize)
			- std::max(productLoV, loV + singleVSize) + 1;

	if (heWidth <= 0)
		return;
	if (vWidth <= 0)
		return;

	// Define the production reaction to the network.
	// Do this *once* for the given reactants, since it doesn't
	// depend on the product or the other parameters.
	std::unique_ptr<ProductionReaction> reaction(
			new ProductionReaction(r1, r2));
	auto& prref = add(std::move(reaction));

	// Determine if reverse reaction is allowed.
	auto dissociationAllowed = canDissociate(prref);

	// Tell both reactants they are involved in this reaction
	// with the given parameters.
	prref.first.participateIn(prref, product);
	prref.second.participateIn(prref, product);
	product.resultFrom(prref, product);

	// Determine if reverse reaction is allowed.
	if (dissociationAllowed) {
		// Forward reaction can dissociate.
		// Define all dissociation reactions for this forward reaction
		defineDissociationReactions(prref, product);
	}

	return;
}

void FeClusterReactionNetwork::defineDissociationReactions(
		ProductionReaction& forwardReaction, IReactant& disso) {
	// Add a dissociation reaction to our network.
	// Do this once here for each forward reaction product.
	std::unique_ptr<DissociationReaction> dissociationReaction(
			new DissociationReaction(disso, forwardReaction.first,
					forwardReaction.second, &forwardReaction));
	auto& drref = add(std::move(dissociationReaction));

	// Tell all participants in this reaction of their involvement.
	drref.first.participateIn(drref, disso);
	drref.second.participateIn(drref, disso);
	disso.emitFrom(drref, disso);

	return;
}

void FeClusterReactionNetwork::createReactionConnectivity() {
	// Initial declarations
	IReactant::SizeType firstSize = 0, secondSize = 0, productSize = 0;

	// Single species clustering (He, V, I)
	// We know here that only Xe_1 can cluster so we simplify the search
	// X_(a-i) + X_i --> X_a
	// Make a vector of types
	std::vector<ReactantType> typeVec { ReactantType::He, ReactantType::V,
			ReactantType::I };
	// Loop on it
	for (auto tvIter = typeVec.begin(); tvIter != typeVec.end(); ++tvIter) {

		auto currType = *tvIter;

		// Consider all reactants of the current type.
		auto const& currTypeReactantMap = getAll(currType);
		for (auto firstIt = currTypeReactantMap.begin();
				firstIt != currTypeReactantMap.end(); firstIt++) {

			auto& firstReactant = *(firstIt->second);

			// Get its size
			firstSize = firstReactant.getSize();
			// Loop on the second cluster starting at the same pointer to avoid double counting
			for (auto secondIt = firstIt; secondIt != currTypeReactantMap.end();
					secondIt++) {

				auto& secondReactant = *(secondIt->second);

				// Get its size
				secondSize = secondReactant.getSize();
				productSize = firstSize + secondSize;
				// Get the product
				auto product = get(toSpecies(currType), productSize);
				// Check that the reaction can occur
				if (product
						&& (firstReactant.getDiffusionFactor() > 0.0
								|| secondReactant.getDiffusionFactor() > 0.0)) {

					defineProductionReaction(firstReactant, secondReactant,
							*product);
				}
			}
		}
	}

	// Helium absorption by HeV clusters
	// He_(a) + (He_b)(V_c) --> [He_(a+b)](V_c)
	// Consider each He reactant.
	for (auto const& heMapItem : getAll(ReactantType::He)) {

		auto& heReactant = *(heMapItem.second);

		// Skip if it can't diffuse
		if (xolotlCore::equal(heReactant.getDiffusionFactor(), 0.0))
			continue;
		// Get its size
		firstSize = heReactant.getSize();

		// Consider product with each HeV cluster
		for (auto const& heVMapItem : getAll(ReactantType::HeV)) {

			auto& heVReactant = *(heVMapItem.second);

			// Get its composition
			auto& comp = heVReactant.getComposition();
			// Create the composition of the potential product
			auto newNumHe = comp[toCompIdx(Species::He)] + firstSize;
			auto newNumV = comp[toCompIdx(Species::V)];

			// Check if product already exists.
			IReactant::Composition newComp;
			newComp[toCompIdx(Species::He)] = newNumHe;
			newComp[toCompIdx(Species::V)] = newNumV;
			auto product = get(ReactantType::HeV, newComp);

			// Check if the product can be a super cluster
			if (!product) {
				// Check if it is a super cluster from the map
				product = getSuperFromComp(newNumHe, newNumV);
			}
			// Check that the reaction can occur
			if (product
					&& (heReactant.getDiffusionFactor() > 0.0
							|| heVReactant.getDiffusionFactor() > 0.0)) {

				defineProductionReaction(heReactant, heVReactant, *product,
						newNumHe, newNumV);
			}
		}

		// Consider product with each super cluster
		for (auto const& superMapItem : getAll(ReactantType::FeSuper)) {
			// Loop on the potential super products
			for (auto const& superMapItemProd : getAll(ReactantType::FeSuper)) {

				// This method will check if the reaction is possible and then add it to the list
				defineProductionReactions(heReactant, *(superMapItem.second),
						*(superMapItemProd.second));
			}
		}
	}

	// Vacancy absorption by HeV clusters
	// (He_a)(V_b) + V_c --> (He_a)[V_(b+c)]
	// Consider each V cluster.
	for (auto const& vMapItem : getAll(ReactantType::V)) {

		auto& vReactant = *(vMapItem.second);

		// Skip if it can't diffuse
		if (xolotlCore::equal(vReactant.getDiffusionFactor(), 0.0))
			continue;
		// Get the V size
		firstSize = vReactant.getSize();
		// Consider product with every HeV cluster.
		for (auto const& heVMapItem : getAll(ReactantType::HeV)) {

			auto& heVReactant = *(heVMapItem.second);

			// Get its composition
			auto& comp = heVReactant.getComposition();
			// Create the composition of the potential product
			auto newNumHe = comp[toCompIdx(Species::He)];
			auto newNumV = comp[toCompIdx(Species::V)] + firstSize;

			// Check if product already exists.
			IReactant::Composition newComp;
			newComp[toCompIdx(Species::He)] = newNumHe;
			newComp[toCompIdx(Species::V)] = newNumV;
			auto product = get(ReactantType::HeV, newComp);

			// Check if the product can be a super cluster
			if (!product) {
				product = getSuperFromComp(newNumHe, newNumV);
			}
			// Check that the reaction can occur
			if (product
					&& (vReactant.getDiffusionFactor() > 0.0
							|| heVReactant.getDiffusionFactor() > 0.0)) {

				defineProductionReaction(vReactant, heVReactant, *product,
						newNumHe, newNumV);
			}
		}

		// Consider product with each super cluster
		for (auto const& superMapItem : getAll(ReactantType::FeSuper)) {
			// Loop on the potential super products
			for (auto const& superMapItemProd : getAll(ReactantType::FeSuper)) {

				// This method will check if the reaction is possible and then add it to the list
				defineProductionReactions(vReactant, *(superMapItem.second),
						*(superMapItemProd.second));
			}
		}
	}

	// Helium-Vacancy clustering
	// He_a + V_b --> (He_a)(V_b)
	// Consider each He cluster.
	for (auto const& heMapItem : getAll(ReactantType::He)) {

		auto& heReactant = *(heMapItem.second);

		// Get its size
		firstSize = heReactant.getSize();
		// Consider product with each V cluster.
		for (auto const& vMapItem : getAll(ReactantType::V)) {

			auto& vReactant = *(vMapItem.second);

			// Get its size
			secondSize = vReactant.getSize();
			// Create the composition of the potential product
			auto newNumHe = firstSize;
			auto newNumV = secondSize;

			// Get the product
			IReactant::Composition newComp;
			newComp[toCompIdx(Species::He)] = newNumHe;
			newComp[toCompIdx(Species::V)] = newNumV;
			auto product = get(ReactantType::HeV, newComp);

			// Check if the product can be a super cluster
			if (!product) {
				product = getSuperFromComp(newNumHe, newNumV);
			}
			// Check that the reaction can occur
			if (product
					&& (heReactant.getDiffusionFactor() > 0.0
							|| vReactant.getDiffusionFactor() > 0.0)) {

				defineProductionReaction(heReactant, vReactant, *product,
						newNumHe, newNumV);
			}
		}
	}

	// Vacancy reduction by Interstitial absorption in HeV clusters
	// (He_a)(V_b) + (I_c) --> (He_a)[V_(b-c)]
	// Consider each I cluster
	for (auto const& iMapItem : getAll(ReactantType::I)) {

		auto& iReactant = *(iMapItem.second);

		// Get its size
		firstSize = iReactant.getSize();
		// Consider product with each HeV cluster.
		for (auto const& heVMapItem : getAll(ReactantType::HeV)) {

			auto& heVReactant = *(heVMapItem.second);

			// Get its composition
			auto& comp = heVReactant.getComposition();
			// The product can be He or HeV
			IReactant * product = nullptr;
			if (comp[toCompIdx(Species::V)] == firstSize) {
				// The product is He
				product = get(Species::He, comp[toCompIdx(Species::He)]);
			} else {
				// The product is HeV
				// Create the composition of the potential product
				IReactant::Composition newComp;
				newComp[toCompIdx(Species::He)] = comp[toCompIdx(Species::He)];
				newComp[toCompIdx(Species::V)] = comp[toCompIdx(Species::V)]
						- firstSize;
				// Get the product
				product = get(ReactantType::HeV, newComp);
			}
			// Check that the reaction can occur
			if (product
					&& (iReactant.getDiffusionFactor() > 0.0
							|| heVReactant.getDiffusionFactor() > 0.0)) {

				defineProductionReaction(iReactant, heVReactant, *product);
			}
		}

		// Consider product with each super cluster
		for (auto const& superMapItem : getAll(ReactantType::FeSuper)) {
			// Loop on the potential super products
			for (auto const& superMapItemProd : getAll(ReactantType::FeSuper)) {

				// This method will check if the reaction is possible and then add it to the list
				defineProductionReactions(iReactant, *(superMapItem.second),
						*(superMapItemProd.second));
			}
			// Loop on the potential He products
			for (auto const& heMapItemProd : getAll(ReactantType::He)) {

				// This method will check if the reaction is possible and then add it to the list
				defineProductionReactions(iReactant, *(superMapItem.second),
						*(heMapItemProd.second));
			}
			// Loop on the potential HeV products
			for (auto const& heVMapItemProd : getAll(ReactantType::HeV)) {

				// This method will check if the reaction is possible and then add it to the list
				defineProductionReactions(iReactant, *(superMapItem.second),
						*(heVMapItemProd.second));
			}
		}
	}

	// Vacancy-Interstitial annihilation
	// I_a + V_b
	//        --> I_(a-b), if a > b
	//        --> V_(b-a), if a < b
	//        --> 0, if a = b
	// Consider all I clusters.
	for (auto const& iMapItem : getAll(ReactantType::I)) {

		auto& iReactant = *(iMapItem.second);

		// Get its size
		firstSize = iReactant.getSize();

		// Consider product with each V cluster.
		for (auto const& vMapItem : getAll(ReactantType::V)) {

			auto& vReactant = *(vMapItem.second);

			// Get its size
			secondSize = vReactant.getSize();
			// Check the possibilities
			if (firstSize > secondSize) {
				// Get the product
				productSize = firstSize - secondSize;
				auto product = get(Species::I, productSize);
				// Check that the reaction can occur
				if (product
						&& (iReactant.getDiffusionFactor() > 0.0
								|| vReactant.getDiffusionFactor() > 0.0)) {

					defineAnnihilationReaction(iReactant, vReactant, *product);
				}
			} else if (firstSize < secondSize) {
				// Get the product
				productSize = secondSize - firstSize;
				auto product = get(Species::V, productSize);
				// Check that the reaction can occur
				if (product
						&& (iReactant.getDiffusionFactor() > 0.0
								|| vReactant.getDiffusionFactor() > 0.0)) {

					defineAnnihilationReaction(iReactant, vReactant, *product);
				}

			} else {
				// Annihilation
				// Check that the reaction can occur
				if ((iReactant.getDiffusionFactor() > 0.0
						|| vReactant.getDiffusionFactor() > 0.0)) {

					defineCompleteAnnihilationReaction(iReactant, vReactant);
				}
			}
		}
	}

	return;
}

bool FeClusterReactionNetwork::canDissociate(
		ProductionReaction& reaction) const {
	// Assume reaction can dissociate by default.
	bool ret = true;

	// Check if at least one of the potentially emitted cluster is size one
	if (reaction.first.getSize() != 1 && reaction.second.getSize() != 1) {
		// Don't add the reverse reaction
		ret = false;
	}
	// remove He+He
	else if (reaction.first.getSize() == 1 && reaction.second.getSize() == 1
			&& reaction.first.getType() == ReactantType::He
			&& reaction.second.getType() == ReactantType::He) {
		// Don't add the reverse reaction
		ret = false;
	}

//	// Check for trap mutations (with XOR)
//	else if ((reaction->first.getType() == ReactantType::I)
//			== !(reaction->second.getType() == ReactantType::I)) {
//		// Don't add the reverse reaction
//		return;
//	}

	return ret;
}

void FeClusterReactionNetwork::checkForDissociation(IReactant& emittingReactant,
		ProductionReaction& reaction, int a, int b, int c, int d) {

	// Check if reaction can dissociate.
	if (canDissociate(reaction)) {
		// The dissociation can occur, so create a reaction for it.
		defineDissociationReaction(reaction, emittingReactant, a, b, c, d);
	}

	return;
}

void FeClusterReactionNetwork::setTemperature(double temp) {
	ReactionNetwork::setTemperature(temp);

	computeRateConstants();

	return;
}

void FeClusterReactionNetwork::buildSuperClusterMap(
		const std::vector<IReactant::SizeType>& bounds) {

	// Save the bounds to use.
	boundVector = bounds;

	// Since we represent the super cluster lookup map using a dense
	// data structure, we must initialize every entry with something
	// that signifies 'Invalid.'
	auto const& superClusters = clusterTypeMap[ReactantType::FeSuper];
	auto bvSize = boundVector.size();
	superClusterLookupMap.resize(bvSize);
	std::for_each(superClusterLookupMap.begin(), superClusterLookupMap.end(),
			[bvSize,&superClusters](HeVToSuperClusterMap::value_type& currVector) {

				currVector.resize(bvSize, superClusters.end());
			});

	// Build a map of super clusters, keyed by (baseHe, baseV) pairs
	// where base* indicates the lower bound of the super cluster's
	// interval for that species type.
	for (auto iter = superClusters.begin(); iter != superClusters.end();
			++iter) {
		// Add the super cluster to our lookup map based on
		// its He and V intervals.
		auto& currCluster = *(iter->second);
		auto const& comp = currCluster.getComposition();
		auto currHe = comp[toCompIdx(Species::He)];
		auto currV = comp[toCompIdx(Species::V)];
		auto heIntervalIdx = findBoundsIntervalBaseIdx(currHe);
		auto vIntervalIdx = findBoundsIntervalBaseIdx(currV);

		superClusterLookupMap[heIntervalIdx][vIntervalIdx] = iter;
	}
}

void FeClusterReactionNetwork::reinitializeNetwork() {

	// Reset the Ids
	// std::for_each is guaranteed to visit reactants in order for C++11.
	int id = 0;
	std::for_each(allReactants.begin(), allReactants.end(),
			[&id](IReactant& currReactant) {
				id++;
				currReactant.setId(id);
				currReactant.setHeMomentumId(id);
				currReactant.setVMomentumId(id);
			});

	// Get all the super clusters and loop on them
	for (auto const& currMapItem : clusterTypeMap[ReactantType::FeSuper]) {

		auto& currCluster = static_cast<FeSuperCluster&>(*(currMapItem.second));

		id++;
		currCluster.setHeMomentumId(id);
		id++;
		currCluster.setVMomentumId(id);

		// Update the HeV size
		auto const& heBounds = currCluster.getHeBounds();
		auto const& vBounds = currCluster.getVBounds();
		IReactant::SizeType clusterSize = (*(heBounds.end()) - 1)
				+ (*(vBounds.end()) - 1);
		if (clusterSize > maxClusterSizeMap[ReactantType::HeV]) {
			maxClusterSizeMap[ReactantType::HeV] = clusterSize;
		}
	}

	return;
}

void FeClusterReactionNetwork::reinitializeConnectivities() {

	// Reset connectivities of each reactant.
	std::for_each(allReactants.begin(), allReactants.end(),
			[](IReactant& currReactant) {
				currReactant.resetConnectivities();
			});

	return;
}

void FeClusterReactionNetwork::updateConcentrationsFromArray(
		double * concentrations) {

	// Set the concentration on each reactant.
	std::for_each(allReactants.begin(), allReactants.end(),
			[&concentrations](IReactant& currReactant) {
				auto id = currReactant.getId() - 1;
				currReactant.setConcentration(concentrations[id]);
			});

	// Set the moments
	auto const& superTypeMap = getAll(ReactantType::FeSuper);
	std::for_each(superTypeMap.begin(), superTypeMap.end(),
			[&concentrations](const ReactantMap::value_type& currMapItem) {

				auto& cluster = static_cast<FeSuperCluster&>(*(currMapItem.second));

				cluster.setZerothMomentum(concentrations[cluster.getId() - 1]);
				cluster.setHeMomentum(concentrations[cluster.getHeMomentumId() - 1]);
				cluster.setVMomentum(concentrations[cluster.getVMomentumId() - 1]);
			});

	return;
}

std::vector<std::vector<int> > FeClusterReactionNetwork::getCompositionList() const {
	// Create the list that will be returned
	std::vector<std::vector<int> > compList;

	// Loop on all the reactants
	std::for_each(allReactants.begin(), allReactants.end(),
			[&compList](IReactant& currReactant) {
				// Get the composition
				auto comp = currReactant.getComposition();
				std::vector <int> compVec;
				compVec.push_back(comp[toCompIdx(Species::He)]);
				compVec.push_back(comp[toCompIdx(Species::V)]);
				compVec.push_back(comp[toCompIdx(Species::I)]);

				// Save the composition in the list
				compList.push_back(compVec);
			});

	return compList;
}

void FeClusterReactionNetwork::getDiagonalFill(int *diagFill) {
	// Degrees of freedom is the total number of clusters in the network
	const int dof = getDOF();

	// Get the connectivity for each reactant
	std::for_each(allReactants.begin(), allReactants.end(),
			[&diagFill,&dof,this](const IReactant& reactant) {

				// Get the reactant's connectivity
				auto const& connectivity = reactant.getConnectivity();
				auto connectivityLength = connectivity.size();
				// Get the reactant id so that the connectivity can be lined up in
				// the proper column
				auto id = reactant.getId() - 1;
				// Create the vector that will be inserted into the dFill map
				std::vector<int> columnIds;
				// Add it to the diagonal fill block
				for (int j = 0; j < connectivityLength; j++) {
					// The id starts at j*connectivity length and is always offset
					// by the id, which denotes the exact column.
					auto index = id * dof + j;
					diagFill[index] = connectivity[j];
					// Add a column id if the connectivity is equal to 1.
					if (connectivity[j] == 1) {
						columnIds.push_back(j);
					}
				}
				// Update the map
				dFillMap[id] = columnIds;
			});

	// Get the connectivity for each moment
	for (auto const& superMapItem : getAll(ReactantType::FeSuper)) {

		auto const& reactant =
				static_cast<FeSuperCluster&>(*(superMapItem.second));

		// Get the reactant and its connectivity
		auto const& connectivity = reactant.getConnectivity();
		auto connectivityLength = connectivity.size();
		// Get the helium momentum id so that the connectivity can be lined up in
		// the proper column
		auto id = reactant.getHeMomentumId() - 1;

		// Create the vector that will be inserted into the dFill map
		std::vector<int> columnIds;
		// Add it to the diagonal fill block
		for (int j = 0; j < connectivityLength; j++) {
			// The id starts at j*connectivity length and is always offset
			// by the id, which denotes the exact column.
			auto index = (id) * dof + j;
			diagFill[index] = connectivity[j];
			// Add a column id if the connectivity is equal to 1.
			if (connectivity[j] == 1) {
				columnIds.push_back(j);
			}
		}
		// Update the map
		dFillMap[id] = columnIds;

		// Get the vacancy momentum id so that the connectivity can be lined up in
		// the proper column
		id = reactant.getVMomentumId() - 1;

		// Add it to the diagonal fill block
		for (int j = 0; j < connectivityLength; j++) {
			// The id starts at j*connectivity length and is always offset
			// by the id, which denotes the exact column.
			auto index = (id) * dof + j;
			diagFill[index] = connectivity[j];
		}
		// Update the map
		dFillMap[id] = columnIds;
	}

	return;
}

double FeClusterReactionNetwork::getTotalAtomConcentration(int i) {
	// Initial declarations
	double heliumConc = 0.0;

	// Sum over all He clusters.
	for (auto const& currMapItem : getAll(ReactantType::He)) {

		// Get the cluster and its composition
		auto const& cluster = *(currMapItem.second);
		double size = cluster.getSize();

		// Add the concentration times the He content to the total helium concentration
		heliumConc += cluster.getConcentration() * size;
	}

	// Sum over all HeV clusters.
	for (auto const& currMapItem : getAll(ReactantType::HeV)) {

		// Get the cluster and its composition
		auto const& cluster = *(currMapItem.second);
		auto& comp = cluster.getComposition();

		// Add the concentration times the He content to the total helium concentration
		heliumConc += cluster.getConcentration() * comp[toCompIdx(Species::He)];
	}

	// Sum over all super clusters.
	for (auto const& currMapItem : getAll(ReactantType::FeSuper)) {

		// Get the cluster
		auto const& cluster =
				static_cast<FeSuperCluster&>(*(currMapItem.second));

		// Add its total helium concentration helium concentration
		heliumConc += cluster.getTotalHeliumConcentration();
	}

	return heliumConc;
}

double FeClusterReactionNetwork::getTotalTrappedAtomConcentration(int i) {
	// Initial declarations
	double heliumConc = 0.0;

	// Sum over all HeV clusters.
	for (auto const& currMapItem : getAll(ReactantType::HeV)) {
		// Get the cluster and its composition
		auto const& cluster = *(currMapItem.second);
		auto& comp = cluster.getComposition();

		// Add the concentration times the He content to the total helium concentration
		heliumConc += cluster.getConcentration() * comp[toCompIdx(Species::He)];
	}

	// Sum over all super clusters.
	for (auto const& currMapItem : getAll(ReactantType::FeSuper)) {
		// Get the cluster
		auto const& cluster =
				static_cast<FeSuperCluster&>(*(currMapItem.second));

		// Add its total helium concentration
		heliumConc += cluster.getTotalHeliumConcentration();
	}

	return heliumConc;
}

double FeClusterReactionNetwork::getTotalVConcentration() {
	// Initial declarations
	double vConc = 0.0;

	// Sum over all V clusters.
	for (auto const& currMapItem : getAll(ReactantType::V)) {
		// Get the cluster and its composition
		auto const& cluster = *(currMapItem.second);
		double size = cluster.getSize();

		// Add the concentration times the V content to the total vacancy concentration
		vConc += cluster.getConcentration() * size;
	}

	// Sum over all HeV clusters
	for (auto const& currMapItem : getAll(ReactantType::HeV)) {
		// Get the cluster and its composition
		auto const& cluster = *(currMapItem.second);
		auto& comp = cluster.getComposition();

		// Add the concentration times the V content to the total vacancy concentration
		vConc += cluster.getConcentration() * comp[toCompIdx(Species::V)];
	}

	// Sum over all super clusters
	for (auto const& currMapItem : getAll(ReactantType::FeSuper)) {
		// Get the cluster
		auto const& cluster =
				static_cast<FeSuperCluster&>(*(currMapItem.second));

		// Add its total vacancy concentration
		vConc += cluster.getTotalVacancyConcentration();
	}

	return vConc;
}

double FeClusterReactionNetwork::getTotalIConcentration() {
	// Initial declarations
	double iConc = 0.0;

	// Sum over all I clusters
	for (auto const& currMapItem : getAll(ReactantType::I)) {
		// Get the cluster and its composition
		auto const& cluster = *(currMapItem.second);
		double size = cluster.getSize();

		// Add the concentration times the I content to the total interstitial concentration
		iConc += cluster.getConcentration() * size;
	}

	return iConc;
}

void FeClusterReactionNetwork::computeRateConstants() {
	// Local declarations
	double rate = 0.0;
	// Initialize the value for the biggest production rate
	double biggestProductionRate = 0.0;

	// Loop on all the production reactions
	for (auto& currReactionInfo : productionReactionMap) {

		auto& currReaction = currReactionInfo.second;

		// Compute the rate
		rate = calculateReactionRateConstant(*currReaction);
		// Set it in the reaction
		currReaction->kConstant = rate;

		// Check if the rate is the biggest one up to now
		if (rate > biggestProductionRate)
			biggestProductionRate = rate;
	}

	// Loop on all the dissociation reactions
	for (auto& currReactionInfo : dissociationReactionMap) {

		auto& currReaction = currReactionInfo.second;

		// Compute the rate
		rate = calculateDissociationConstant(*currReaction);

		// Set it in the reaction
		currReaction->kConstant = rate;
	}

	// Set the biggest rate
	biggestRate = biggestProductionRate;

	return;
}

void FeClusterReactionNetwork::computeAllFluxes(double *updatedConcOffset) {

	// ----- Compute all of the new fluxes -----
	std::for_each(allReactants.begin(), allReactants.end(),
			[&updatedConcOffset](IReactant& cluster) {
				// Compute the flux
				auto flux = cluster.getTotalFlux();
				// Update the concentration of the cluster
				auto reactantIndex = cluster.getId() - 1;
				updatedConcOffset[reactantIndex] += flux;
			});

	// ---- Moments ----
	for (auto const& currMapItem : getAll(ReactantType::FeSuper)) {

		auto const& superCluster =
				static_cast<FeSuperCluster&>(*(currMapItem.second));

		// Compute the helium momentum flux
		auto flux = superCluster.getHeMomentumFlux();
		// Update the concentration of the cluster
		auto reactantIndex = superCluster.getHeMomentumId() - 1;
		updatedConcOffset[reactantIndex] += flux;

		// Compute the vacancy momentum flux
		flux = superCluster.getVMomentumFlux();
		// Update the concentration of the cluster
		reactantIndex = superCluster.getVMomentumId() - 1;
		updatedConcOffset[reactantIndex] += flux;
	}

	return;
}

<<<<<<< HEAD
size_t
FeClusterReactionNetwork::initPartialsSizes(std::vector<int>& size,
                                    std::vector<size_t>& startingIdx) const {

    // NIY
    assert(false);
    return 0;
}

void
FeClusterReactionNetwork::initPartialsIndices(const std::vector<int>& size,
                                    const std::vector<size_t>& startingIdx,
                                    std::vector<int>& indices) const {

    // NIY
    assert(false);
}

void
FeClusterReactionNetwork::computeAllPartials(const std::vector<int>& size,
                                    const std::vector<size_t>& startingIdx,
                                    const std::vector<int>& indices,
                                    std::vector<double>& vals) const {
#if READY
=======
void FeClusterReactionNetwork::computeAllPartials(const std::vector<int>& size,
                                const std::vector<size_t>& startingIdx,
                                const std::vector<int>& indices,
                                std::vector<double>& vals) const {

>>>>>>> 332ff2f3
	// Initial declarations
	const int dof = getDOF();
	std::vector<double> clusterPartials(dof, 0.0);

	// Get the super clusters
	auto const& superClusters = getAll(ReactantType::FeSuper);

	// Make a vector of types for the non super clusters
	std::vector<ReactantType> typeVec { ReactantType::He, ReactantType::V,
			ReactantType::I, ReactantType::HeV };
	// Loop on it
	for (auto tvIter = typeVec.begin(); tvIter != typeVec.end(); ++tvIter) {

		auto currType = *tvIter;

		// Consider all reactants of the current type.
		auto const& currTypeReactantMap = getAll(currType);

		// Update the column in the Jacobian that represents each normal reactant
		for (auto const& currMapItem : currTypeReactantMap) {

			auto const& reactant =
					static_cast<FeCluster&>(*(currMapItem.second));

			// Get the reactant index
			auto reactantIndex = reactant.getId() - 1;

			// Get the partial derivatives
			reactant.getPartialDerivatives(clusterPartials);
			// Get the list of column ids from the map
			auto const& pdColIdsVector = dFillMap.at(reactantIndex);

			// Loop over the list of column ids
            auto myStartingIdx = startingIdx[reactantIndex];
			for (int j = 0; j < pdColIdsVector.size(); j++) {
				// Get the partial derivative from the array of all of the partials
				vals[myStartingIdx + j] = clusterPartials[pdColIdsVector[j]];

				// Reset the cluster partial value to zero. This is much faster
				// than using memset.
				clusterPartials[pdColIdsVector[j]] = 0.0;
			}
		}
	}

	// Update the column in the Jacobian that represents the moment for the super clusters
	for (auto const& currMapItem : superClusters) {

		auto const& reactant =
				static_cast<FeSuperCluster&>(*(currMapItem.second));

		{
			// Get the super cluster index
			auto reactantIndex = reactant.getId() - 1;

			// Get the partial derivatives
			reactant.getPartialDerivatives(clusterPartials);

			// Get the list of column ids from the map
			auto const& pdColIdsVector = dFillMap.at(reactantIndex);

			// Loop over the list of column ids
            auto myStartingIdx = startingIdx[reactantIndex];
			for (int j = 0; j < pdColIdsVector.size(); j++) {
				// Get the partial derivative from the array of all of the partials
				vals[myStartingIdx + j] = clusterPartials[pdColIdsVector[j]];

				// Reset the cluster partial value to zero. This is much faster
				// than using memset.
				clusterPartials[pdColIdsVector[j]] = 0.0;
			}
		}

		{
			// Get the helium momentum index
			auto reactantIndex = reactant.getHeMomentumId() - 1;

			// Get the partial derivatives
			reactant.getHeMomentPartialDerivatives(clusterPartials);
			// Get the list of column ids from the map
			auto const& pdColIdsVector = dFillMap.at(reactantIndex);

			// Loop over the list of column ids
            auto myStartingIdx = startingIdx[reactantIndex];
			for (int j = 0; j < pdColIdsVector.size(); j++) {
				// Get the partial derivative from the array of all of the partials
				vals[myStartingIdx + j] = clusterPartials[pdColIdsVector[j]];

				// Reset the cluster partial value to zero. This is much faster
				// than using memset.
				clusterPartials[pdColIdsVector[j]] = 0.0;
			}
		}

		{
			// Get the vacancy momentum index
			auto reactantIndex = reactant.getVMomentumId() - 1;

			// Get the partial derivatives
			reactant.getVMomentPartialDerivatives(clusterPartials);
			// Get the list of column ids from the map
			auto const& pdColIdsVector = dFillMap.at(reactantIndex);

			// Loop over the list of column ids
            auto myStartingIdx = startingIdx[reactantIndex];
			for (int j = 0; j < pdColIdsVector.size(); j++) {
				// Get the partial derivative from the array of all of the partials
				vals[myStartingIdx + j] = clusterPartials[pdColIdsVector[j]];

				// Reset the cluster partial value to zero. This is much faster
				// than using memset.
				clusterPartials[pdColIdsVector[j]] = 0.0;
			}
		}
	}
#else
    // NIY
    assert(false);
#endif // READY

	return;
}

double FeClusterReactionNetwork::computeBindingEnergy(
		const DissociationReaction& reaction) const {

	double bindingEnergy = 5.0;
	if (reaction.dissociating.getType() == ReactantType::He
			&& reaction.first.getType() == ReactantType::He) {
		if (reaction.dissociating.getSize() == 2)
			bindingEnergy = 0.5;
		else
			bindingEnergy = 1.0;
	}
	if (reaction.dissociating.getType() == ReactantType::V
			&& reaction.first.getType() == ReactantType::V) {
		int size = reaction.dissociating.getSize();
		bindingEnergy = 1.73
				- 2.59
						* (pow((double) size, 2.0 / 3.0)
								- pow((double) size - 1.0, 2.0 / 3.0));
	}
	if ((reaction.dissociating.getType() == ReactantType::HeV)
			&& (reaction.first.getType() == ReactantType::V
					|| reaction.second.getType() == ReactantType::V)) {
		auto& comp = reaction.dissociating.getComposition();
		bindingEnergy = 1.73
				- 2.59
						* (pow((double) comp[toCompIdx(Species::V)], 2.0 / 3.0)
								- pow(
										(double) comp[toCompIdx(Species::V)]
												- 1.0, 2.0 / 3.0))
				+ 2.5
						* log(
								1.0
										+ ((double) comp[toCompIdx(Species::He)]
												/ (double) comp[toCompIdx(
														Species::V)]));
	}
	if (reaction.dissociating.getType() == ReactantType::FeSuper
			&& (reaction.first.getType() == ReactantType::V
					|| reaction.second.getType() == ReactantType::V)) {
		auto& comp = reaction.dissociating.getComposition();
		double numV = (double) comp[toCompIdx(Species::V)];
		double numHe = (double) comp[toCompIdx(Species::He)];
		bindingEnergy = 1.73
				- 2.59 * (pow(numV, 2.0 / 3.0) - pow(numV - 1.0, 2.0 / 3.0))
				+ 2.5 * log(1.0 + (numHe / numV));
	}
	if (reaction.first.getType() == ReactantType::I
			|| reaction.second.getType() == ReactantType::I) {
		if (reaction.dissociating.getType() == ReactantType::HeV) {
			auto& comp = reaction.dissociating.getComposition();
			bindingEnergy = 4.88
					+ 2.59
							* (pow((double) comp[toCompIdx(Species::V)],
									2.0 / 3.0)
									- pow(
											(double) comp[toCompIdx(Species::V)]
													- 1.0, 2.0 / 3.0))
					- 2.5
							* log(
									1.0
											+ ((double) comp[toCompIdx(
													Species::He)]
													/ (double) comp[toCompIdx(
															Species::V)]));
		} else if (reaction.dissociating.getType() == ReactantType::FeSuper) {
			auto& comp = reaction.dissociating.getComposition();
			double numV = (double) comp[toCompIdx(Species::V)];
			double numHe = (double) comp[toCompIdx(Species::He)];
			bindingEnergy = 4.88
					+ 2.59 * (pow(numV, 2.0 / 3.0) - pow(numV - 1.0, 2.0 / 3.0))
					- 2.5 * log(1.0 + (numHe / numV));
		} else if (reaction.dissociating.getType() == ReactantType::He) {
			int size = reaction.dissociating.getSize();
			switch (size) {
			case 1:
				bindingEnergy = 4.31;
				break;
			case 2:
				bindingEnergy = 2.90;
				break;
			case 3:
				bindingEnergy = 2.02;
				break;
			case 4:
				bindingEnergy = 1.09;
				break;
			case 5:
				bindingEnergy = 0.58;
				break;
			case 6:
				bindingEnergy = 0.13;
				break;
			case 7:
				bindingEnergy = -0.25;
				break;
			case 8:
				bindingEnergy = -0.59;
				break;
			default:
				break;
			}
		}

	}

//	if (bindingEnergy < -5.0)
//	std::cout << "dissociation: " << reaction.dissociating.getName() << " -> "
//			<< reaction.first.getName() << " + "
//			<< reaction.second.getName() << " : " << bindingEnergy
//			<< std::endl;

	return max(bindingEnergy, -5.0);
}

IReactant * FeClusterReactionNetwork::getSuperFromComp(IReactant::SizeType nHe,
		IReactant::SizeType nV) {

	// Requests for finding a particular supercluster have high locality.
	// See if the last supercluster we were asked to find is the right
	// one for this request.
	static IReactant* lastRet = nullptr;
	if (lastRet and static_cast<FeSuperCluster*>(lastRet)->isIn(nHe, nV)) {
		return lastRet;
	}

	// We didn't find the last supercluster in our cache, so do a full lookup.
	IReactant* ret = nullptr;

	auto heBaseIdx = findBoundsIntervalBaseIdx(nHe);
	auto vBaseIdx = findBoundsIntervalBaseIdx(nV);

	if ((heBaseIdx != std::numeric_limits<std::size_t>::max())
			and (vBaseIdx != std::numeric_limits<std::size_t>::max())) {

		auto& superIter = superClusterLookupMap[heBaseIdx][vBaseIdx];
		if (superIter != clusterTypeMap.at(ReactantType::FeSuper).end()) {
			ret = superIter->second.get();
			assert(static_cast<FeSuperCluster*>(ret)->isIn(nHe, nV));
			lastRet = ret;
		}
	}

	return ret;
}

} // namespace xolotlCore
<|MERGE_RESOLUTION|>--- conflicted
+++ resolved
@@ -915,38 +915,11 @@
 	return;
 }
 
-<<<<<<< HEAD
-size_t
-FeClusterReactionNetwork::initPartialsSizes(std::vector<int>& size,
-                                    std::vector<size_t>& startingIdx) const {
-
-    // NIY
-    assert(false);
-    return 0;
-}
-
-void
-FeClusterReactionNetwork::initPartialsIndices(const std::vector<int>& size,
-                                    const std::vector<size_t>& startingIdx,
-                                    std::vector<int>& indices) const {
-
-    // NIY
-    assert(false);
-}
-
 void
 FeClusterReactionNetwork::computeAllPartials(const std::vector<int>& size,
                                     const std::vector<size_t>& startingIdx,
                                     const std::vector<int>& indices,
                                     std::vector<double>& vals) const {
-#if READY
-=======
-void FeClusterReactionNetwork::computeAllPartials(const std::vector<int>& size,
-                                const std::vector<size_t>& startingIdx,
-                                const std::vector<int>& indices,
-                                std::vector<double>& vals) const {
-
->>>>>>> 332ff2f3
 	// Initial declarations
 	const int dof = getDOF();
 	std::vector<double> clusterPartials(dof, 0.0);
@@ -1062,10 +1035,6 @@
 			}
 		}
 	}
-#else
-    // NIY
-    assert(false);
-#endif // READY
 
 	return;
 }
