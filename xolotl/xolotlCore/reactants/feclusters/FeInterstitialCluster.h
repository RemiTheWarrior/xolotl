#ifndef FEINTERSTITIALCLUSTER_H
#define FEINTERSTITIALCLUSTER_H

// Includes
#include <sstream>
#include "FeCluster.h"
#include <Constants.h>

namespace xolotlCore {

/**
 * This class represents a cluster composed entirely of interstitial defects.
 */
class FeInterstitialCluster: public FeCluster {

	static std::string buildName(IReactant::SizeType nI) {
		// Set the reactant name appropriately
		std::stringstream nameStream;
		nameStream << "I_" << nI;
		return nameStream.str();
	}

public:

	/**
	 * Default constructor, deleted because we require info to construct.
	 */
	FeInterstitialCluster() = delete;

	/**
	 * The constructor. All FeInterstitialClusters must be initialized with
	 * a size.
	 *
	 * @param nI The number of interstitial defect in this cluster
	 * @param registry The performance handler registry
	 */
	FeInterstitialCluster(int nI, IReactionNetwork& _network,
			std::shared_ptr<xolotlPerf::IHandlerRegistry> registry) :
			FeCluster(_network, registry, buildName(nI)) {

		// Set the size
		size = nI;
		// Update the composition map
		composition[toCompIdx(Species::I)] = size;

		// Set the typename appropriately
		type = ReactantType::I;

		// Compute the reaction radius
		double EightPi = 8.0 * xolotlCore::pi;
		reactionRadius = xolotlCore::ironLatticeConstant
				* pow((3.0 / EightPi) * size, (1.0 / 3.0));

		// Bounds on He and V
		heBounds = IntegerRange<IReactant::SizeType>(
				static_cast<IReactant::SizeType>(0),
				static_cast<IReactant::SizeType>(1));
		vBounds = IntegerRange<IReactant::SizeType>(
				static_cast<IReactant::SizeType>(0),
				static_cast<IReactant::SizeType>(1));

		return;
	}

	/**
	 * Copy constructor, deleted to prevent use.
	 */
	FeInterstitialCluster(const FeInterstitialCluster& other) = delete;

	/**
	 * The Destructor
	 */
	~FeInterstitialCluster() {
	}

	/**
	 * This operation returns the total change in this cluster due its
	 * own dissociation.
	 *
	 * @param i The location on the grid in the depth direction
	 * @return The flux due to its dissociation
	 */
<<<<<<< HEAD
	double getEmissionFlux(int i) override {
=======
	double getEmissionFlux(int i) const override {
>>>>>>> 5eca44f2
		// Initial declarations
		double flux = FeCluster::getEmissionFlux(i);

		// Compute the loss to dislocation sinks
		if (size < 2) {
			// bias * k^2 * D * C
			flux += sinkBias * sinkStrength * diffusionCoefficient[i]
					* concentration;
		}

		return flux;
	}

	/**
	 * This operation computes the partial derivatives due to emission
	 * reactions.
	 *
	 * @param partials The vector into which the partial derivatives should be
	 * inserted. This vector should have a length equal to the size of the
	 * network.
	 * @param i The location on the grid in the depth direction
	 */
	void getEmissionPartialDerivatives(std::vector<double> & partials,
			int i) const override {
		// Initial declarations
		FeCluster::getEmissionPartialDerivatives(partials, i);

		// Compute the loss to dislocation sinks
		if (size < 2) {
			// bias * k^2 * D * C
			partials[id - 1] -= sinkBias * sinkStrength
					* diffusionCoefficient[i];
		}

		return;
	}

	/**
	 * Add grid points to the vector of diffusion coefficients or remove
	 * them if the value is negative.
	 *
	 * @param i The number of grid point to add or remove
	 */
	void addGridPoints(int i) override {
		if (diffusionFactor > 0.0) {
			Reactant::addGridPoints(i);
		}

		// Don't do anything
		return;
	}

	/**
	 * This operation sets the temperature at which the reactant currently
	 * exists. Temperature-dependent quantities are recomputed when this
	 * operation is called, so the temperature should always be set first.
	 *
	 * @param temp The new cluster temperature
	 * @param i The location on the grid
	 */
	void setTemperature(double temp, int i) override {
		if (diffusionFactor > 0.0) {
			Reactant::setTemperature(temp, i);
		}

		// Don't do anything
		return;
	}

	/**
	 * This operation returns the diffusion coefficient for this reactant and is
	 * calculated from the diffusion factor.
	 *
	 * @param i The position on the grid
	 * @return The diffusion coefficient
	 */
	double getDiffusionCoefficient(int i) const override {
		if (diffusionFactor > 0.0) {
			return Reactant::getDiffusionCoefficient(i);
		}

		return 0.0;
	}

};
//end class FeInterstitialCluster

} /* end namespace xolotlCore */
#endif<|MERGE_RESOLUTION|>--- conflicted
+++ resolved
@@ -80,11 +80,7 @@
 	 * @param i The location on the grid in the depth direction
 	 * @return The flux due to its dissociation
 	 */
-<<<<<<< HEAD
 	double getEmissionFlux(int i) override {
-=======
-	double getEmissionFlux(int i) const override {
->>>>>>> 5eca44f2
 		// Initial declarations
 		double flux = FeCluster::getEmissionFlux(i);
 
