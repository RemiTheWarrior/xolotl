/*
 * FEClusterNetworkLoader.cpp
 */

#include "FeClusterNetworkLoader.h"
#include <FeHeCluster.h>
#include <FeVCluster.h>
#include <FeInterstitialCluster.h>
#include <FeHeVCluster.h>
#include <FeSuperCluster.h>
#include <FeClusterReactionNetwork.h>
#include <xolotlPerf.h>
#include <MathUtils.h>
#include <cassert>
#include "xolotlCore/io/XFile.h"


namespace xolotlCore {

std::unique_ptr<FeCluster> FeClusterNetworkLoader::createFeCluster(int numHe,
		int numV, int numI, IReactionNetwork& network) const {

	// Local Declarations
	FeCluster* cluster = nullptr;

	// Determine the type of the cluster given the number of each species.
	// Create a new cluster by that type and specify the names of the
	// property keys.
	if (numHe > 0 && numV > 0) {
		// Create a new HeVCluster
		cluster = new FeHeVCluster(numHe, numV, network, handlerRegistry);
	} else if (numHe > 0) {
		// Create a new HeCluster
		cluster = new FeHeCluster(numHe, network, handlerRegistry);
	} else if (numV > 0) {
		// Create a new VCluster
		cluster = new FeVCluster(numV, network, handlerRegistry);
	} else if (numI > 0) {
		// Create a new FeICluster
		cluster = new FeInterstitialCluster(numI, network, handlerRegistry);
	}
	assert(cluster != nullptr);

	// TODO Once we have widespread C++14 support, use std::make_unique
	// instead of two steps (and two memory allocations).
	return std::unique_ptr<FeCluster>(cluster);
}

FeClusterNetworkLoader::FeClusterNetworkLoader(
		std::shared_ptr<xolotlPerf::IHandlerRegistry> registry) {
	networkStream = nullptr;
	handlerRegistry = registry;
	fileName = "";
	dummyReactions = false;
	vMin = 1000000;
	heSectionWidth = 1;
	vSectionWidth = 1;
	maxHe = -1;
	maxI = -1;
	maxV = -1;

	return;
}

FeClusterNetworkLoader::FeClusterNetworkLoader(
		const std::shared_ptr<std::istream> stream,
		std::shared_ptr<xolotlPerf::IHandlerRegistry> registry) {
	networkStream = nullptr;
	handlerRegistry = registry;
	fileName = "";
	dummyReactions = false;
	vMin = 1000000;
	heSectionWidth = 1;
	vSectionWidth = 1;
	maxHe = -1;
	maxI = -1;
	maxV = -1;

	return;
}

std::unique_ptr<IReactionNetwork> FeClusterNetworkLoader::load(
		const IOptions& options) {

<<<<<<< HEAD
//	// Get the dataset from the HDF5 files
//	auto networkVector = xolotlCore::HDF5Utils::readNetwork(fileName);
//
//	// Initialization
//	int numHe = 0, numV = 0, numI = 0;
//	double formationEnergy = 0.0, migrationEnergy = 0.0;
//	double diffusionFactor = 0.0;
//	std::vector<std::reference_wrapper<Reactant> > reactants;
=======
	// Get the dataset from the HDF5 files
    XFile networkFile(fileName);
    auto networkGroup = networkFile.getGroup<XFile::NetworkGroup>();
    assert(networkGroup);
    auto networkVector = networkGroup->readNetwork();

	// Initialization
	int numHe = 0, numV = 0, numI = 0;
	double formationEnergy = 0.0, migrationEnergy = 0.0;
	double diffusionFactor = 0.0;
	std::vector<std::reference_wrapper<Reactant> > reactants;
>>>>>>> 090d075a

	// Prepare the network
	std::unique_ptr<FeClusterReactionNetwork> network(
			new FeClusterReactionNetwork(handlerRegistry));

//	// Loop on the networkVector
//	for (auto lineIt = networkVector.begin(); lineIt != networkVector.end();
//			lineIt++) {
//		// Composition of the cluster
//		numHe = (int) (*lineIt)[0];
//		numV = (int) (*lineIt)[1];
//		numI = (int) (*lineIt)[2];
//		// Create the cluster
//		auto nextCluster = createFeCluster(numHe, numV, numI, *network);
//
//		// Energies
//		formationEnergy = (*lineIt)[3];
//		migrationEnergy = (*lineIt)[4];
//		diffusionFactor = (*lineIt)[5];
//
//		// Set the formation energy
//		nextCluster->setFormationEnergy(formationEnergy);
//		// Set the diffusion factor and migration energy
//		nextCluster->setMigrationEnergy(migrationEnergy);
//		nextCluster->setDiffusionFactor(diffusionFactor);
//
//		// Check if we want dummy reactions
//		if (dummyReactions) {
//			// Create a dummy cluster (just a stock Reactant)
//			// from the existing cluster
//			// TODO Once C++11 support is widespread, use std::make_unique.
//			std::unique_ptr<Reactant> dummyCluster(new Reactant(*nextCluster));
//
//			// Keep a ref to it so we can trigger its updates after
//			// we add it to the network.
//			reactants.emplace_back(*dummyCluster);
//
//			// Give the cluster to the network
//			network->add(std::move(dummyCluster));
//
//		} else {
//			// Keep a ref to it so we can trigger its updates after
//			// we add it to the network.
//			reactants.emplace_back(*nextCluster);
//
//			// Give the cluster to the network
//			network->add(std::move(nextCluster));
//		}
//	}
//
//	// Ask reactants to update now that they are in network.
//	for (IReactant& currReactant : reactants) {
//		currReactant.updateFromNetwork();
//	}
//
//	// Check if we want dummy reactions
//	if (!dummyReactions) {
//		// Apply sectional grouping
//		applySectionalGrouping(*network);
//	}
//
//	// Create the reactions
//	network->createReactionConnectivity();
//
//	// Recompute Ids and network size and redefine the connectivities
//	network->reinitializeNetwork();

	// Need to use move() because return type uses smart pointer to base class,
	// not derived class that we created.
	// Some C++11 compilers accept it without the move, but apparently
	// that is not correct behavior until C++14.
	return std::move(network);
}

std::unique_ptr<IReactionNetwork> FeClusterNetworkLoader::generate(
		const IOptions &options) {
	// Initial declarations
	maxI = options.getMaxI(), maxHe = options.getMaxImpurity(), maxV =
			options.getMaxV();
	int numHe = 0, numV = 0, numI = 0;
	double formationEnergy = 0.0, migrationEnergy = 0.0;
	double diffusionFactor = 0.0;

	// Once we have C++14, use std::make_unique.
	std::unique_ptr<FeClusterReactionNetwork> network(
			new FeClusterReactionNetwork(handlerRegistry));
	std::vector<std::reference_wrapper<Reactant> > reactants;

	// I formation energies in eV
	std::vector<double> iFormationEnergies = { 0.0 };
	// I diffusion factors in nm^2/s
	std::vector<double> iDiffusion = { 1.0e+11 };
	// I migration energies in eV
	std::vector<double> iMigration = { 0.34 };

	// He formation energies in eV
	std::vector<double> heFormationEnergies = { 0.0 };
	// He diffusion factors in nm^2/s
	std::vector<double> heDiffusion = { 1.0e+11, 5.0e+10, 3.3e+10 };
	// He migration energies in eV
	std::vector<double> heMigration = { 0.06, 0.06, 0.06 };

	// V formation energies in eV
	std::vector<double> vFormationEnergies = { 0.0 };
	// V diffusion factors in nm^2/s
	std::vector<double> vDiffusion = { 1.0e+11, 5.0e+10, 3.3e+10, 2.5e+10 };
	// V migration energies in eV
	std::vector<double> vMigration = { 0.67, 0.62, 0.37, 0.48 };

	// Generate the I clusters
	for (int i = 1; i <= maxI; ++i) {
		// Set the composition
		numI = i;
		// Create the cluster
		auto nextCluster = createFeCluster(numHe, numV, numI, *network);

		// Set the other attributes
		nextCluster->setFormationEnergy(0.0);
		if (i <= iDiffusion.size()) {
			nextCluster->setDiffusionFactor(iDiffusion[i - 1]);
			nextCluster->setMigrationEnergy(iMigration[i - 1]);
		} else {
			nextCluster->setDiffusionFactor(0.0);
			nextCluster->setMigrationEnergy(
					std::numeric_limits<double>::infinity());
		}

		// Svae access to it so we can trigger updates once all are
		// added to the network.
		reactants.emplace_back(*nextCluster);

		// Give the cluster to the network
		network->add(std::move(nextCluster));
	}

	// Reset the I composition
	numI = 0;

	// Generate the He clusters
	for (int i = 1; i <= 8; ++i) {
		// Set the composition
		numHe = i;
		// Create the cluster
		auto nextCluster = createFeCluster(numHe, numV, numI, *network);

		// Set the other attributes
		nextCluster->setFormationEnergy(0.0);
		if (i <= heDiffusion.size()) {
			nextCluster->setDiffusionFactor(heDiffusion[i - 1]);
			nextCluster->setMigrationEnergy(heMigration[i - 1]);
		} else {
			nextCluster->setDiffusionFactor(0.0);
			nextCluster->setMigrationEnergy(
					std::numeric_limits<double>::infinity());
		}

		// Save access to it so we can trigger updates once
		// added to the network.
		reactants.emplace_back(*nextCluster);

		// Give the cluster to the network
		network->add(std::move(nextCluster));
	}

	// Reset the He composition
	numHe = 0;

	// Loop over vacancies in the outer loop.
	// This creates V and HeV up to the maximum size in the
	// maxHePerV array.
	for (int i = 1; i <= maxV; ++i) {
		// Create the V cluster
		numV = i;
		if (numV < 11) {
			auto nextCluster = createFeCluster(numHe, numV, numI, *network);

			// Set its other attributes
			nextCluster->setFormationEnergy(0.0);
			if (i <= vDiffusion.size()) {
				nextCluster->setDiffusionFactor(vDiffusion[i - 1]);
				nextCluster->setMigrationEnergy(vMigration[i - 1]);
			} else {
				nextCluster->setDiffusionFactor(0.0);
				nextCluster->setMigrationEnergy(
						std::numeric_limits<double>::infinity());
			}

			// Save access to it so we can trigger updates once
			// all are added to the network.
			reactants.emplace_back(*nextCluster);

			// Give the cluster to the network
			network->add(std::move(nextCluster));
		}

		// Loop on the helium number
		for (int j = 1; j <= maxHe; j++) {
			numHe = j;
			// Create the cluster only if it is not going to be grouped
			if (numHe < vMin && numV < vMin) {
				auto nextCluster = createFeCluster(numHe, numV, numI, *network);
				// Set its attributes
				nextCluster->setFormationEnergy(0.0);
				nextCluster->setDiffusionFactor(0.0);
				nextCluster->setMigrationEnergy(
						std::numeric_limits<double>::infinity());

				// Save access to it so we can trigger updates once
				// all are added to the network.
				reactants.emplace_back(*nextCluster);

				// Give the cluster to the network
				network->add(std::move(nextCluster));
			}
		}

		// Reset the helium composition
		numHe = 0;
	}

	// Update reactants now that they are in network.
	for (IReactant& currCluster : reactants) {
		currCluster.updateFromNetwork();
	}

	// Check if we want dummy reactions
	if (!dummyReactions) {
		// Apply sectional grouping
		applySectionalGrouping(*network);
	}

	// Create the reactions
	network->createReactionConnectivity();

	// Recompute Ids and network size and redefine the connectivities
	network->reinitializeNetwork();

//	// Dump the network we've created, if desired.
//	int rank;
//	MPI_Comm_rank(MPI_COMM_WORLD, &rank);
//	if (rank == 0) {
//		// Dump the network we've created for comparison with baseline.
//		std::ofstream networkStream(netDebugOpts.second);
//		network->dumpTo(networkStream);
//	}

	// Need to use move() because return type uses smart pointer to base class,
	// not derived class that we created.
	// Some C++11 compilers accept it without the move, but apparently
	// that is not correct behavior until C++14.
	return std::move(network);
}

void FeClusterNetworkLoader::applySectionalGrouping(
		FeClusterReactionNetwork& network) const {

	// Create a temporary vector for the loop
	std::vector<std::pair<int, int> > tempVector;

	// Initialize variables for the loop
	int count = 0, heIndex = 1, vIndex = 1, heWidth = heSectionWidth, vWidth =
			vSectionWidth;
	double heSize = 0.0, vSize = 0.0;

	// Get the number of groups in the helium and vacancy directions
	int nVGroup = maxV / vSectionWidth + 1;
	int nHeGroup = maxHe / heSectionWidth + 1;

	// Loop on the vacancy groups
	std::vector<IReactant::SizeType> superClusterBounds;
	for (int k = 0; k < nVGroup; k++) {
		// Add the bound the the network vector
		superClusterBounds.emplace_back(vIndex);

		// Loop on the helium groups
		for (int j = 0; j < nHeGroup; j++) {
			// To check if the group is full
			int heLow = maxHe, heHigh = -1, vLow = maxV, vHigh = -1;

			// Loop within the group
			for (int n = vIndex; n < vIndex + vWidth; n++) {
				if (n > maxV)
					continue;
				for (int m = heIndex; m < heIndex + heWidth; m++) {
					if (m > maxHe)
						continue;
					if (m < vMin && n < vMin)
						continue;
					// Get the corresponding cluster coordinates
					auto pair = std::make_pair(m, n);

					// Will be used to know if the group was full
					if (m < heLow)
						heLow = m;
					if (m > heHigh)
						heHigh = m;
					if (n < vLow)
						vLow = n;
					if (n > vHigh)
						vHigh = n;

					// Increment the counter
					count++;

					// Add this cluster to the temporary vector
					tempVector.push_back(pair);
					heSize += (double) m;
					vSize += (double) n;
				}
			}

			// Check if there were clusters in this group
			if (count == 0) {
				// Reinitialize the group indices for the helium direction
				heIndex += heWidth;
				heWidth = std::max(
						(int) std::pow((double) (j * heSectionWidth), 3.0)
								/ 4000, heSectionWidth);
				heWidth -= heWidth % heSectionWidth;
				continue;
			}

			// Average all values
			heSize = heSize / (double) count;
			vSize = vSize / (double) count;
			// Create the super cluster
			FeSuperCluster* rawSuperCluster = nullptr;
			if (count == heWidth * vWidth) {
				// Everything is fine, the cluster is full
				rawSuperCluster = new FeSuperCluster(heSize, vSize, count,
						heWidth, vWidth, network, handlerRegistry);

//				std::cout << "normal: " << rawSuperCluster->getName() << " "
//						<< heWidth << " " << vWidth << std::endl;
			} else {
				// The cluster is smaller than we thought because we are at the edge
				rawSuperCluster = new FeSuperCluster(heSize, vSize, count,
						heHigh - heLow + 1, vHigh - vLow + 1, network,
						handlerRegistry);

//				std::cout << "irregular: " << rawSuperCluster->getName() << " "
//						<< heHigh - heLow + 1 << " " << vHigh - vLow + 1
//						<< std::endl;
			}
			assert(rawSuperCluster != nullptr);
			auto superCluster = std::unique_ptr<FeSuperCluster>(
					rawSuperCluster);

			// Save access to the cluster so we can trigger updates
			// after we give it to the network.
			auto& scref = *superCluster;

			// Give the cluster to the network.
			network.add(std::move(superCluster));

			// Trigger cluster updates now it is in the network.
			scref.updateFromNetwork();

			// Set the HeV vector
			scref.setHeVVector(tempVector);

			// Reinitialize everything
			heSize = 0.0, vSize = 0.0;
			count = 0;
			tempVector.clear();
			// Reinitialize the group indices for the helium direction
			heIndex += heWidth;
			heWidth = std::max(
					(int) std::pow((double) (j * heSectionWidth), 3.0) / 4000,
					heSectionWidth);
			heWidth -= heWidth % heSectionWidth;

			if (heIndex > maxHe)
				break;
		}

		// Reinitialize the group indices for the vacancy direction
		vIndex += vWidth;
		vWidth = std::max(
				(int) std::pow((double) (k * vSectionWidth), 3.0) / 4000,
				vSectionWidth);
		vWidth -= vWidth % vSectionWidth;
		heWidth = heSectionWidth;
		heIndex = 1;

		if (vIndex > maxV)
			break;
	}

	// Add the bound the the network vector
	superClusterBounds.emplace_back(maxV + 1);

	// Now that we have the bound vector defined, tell the network to
	// build its lookup map for super clusters
	network.buildSuperClusterMap(superClusterBounds);

	return;
}

} // namespace xolotlCore
<|MERGE_RESOLUTION|>--- conflicted
+++ resolved
@@ -13,7 +13,6 @@
 #include <MathUtils.h>
 #include <cassert>
 #include "xolotlCore/io/XFile.h"
-
 
 namespace xolotlCore {
 
@@ -82,28 +81,17 @@
 std::unique_ptr<IReactionNetwork> FeClusterNetworkLoader::load(
 		const IOptions& options) {
 
-<<<<<<< HEAD
 //	// Get the dataset from the HDF5 files
-//	auto networkVector = xolotlCore::HDF5Utils::readNetwork(fileName);
-//
-//	// Initialization
-//	int numHe = 0, numV = 0, numI = 0;
-//	double formationEnergy = 0.0, migrationEnergy = 0.0;
-//	double diffusionFactor = 0.0;
-//	std::vector<std::reference_wrapper<Reactant> > reactants;
-=======
-	// Get the dataset from the HDF5 files
-    XFile networkFile(fileName);
-    auto networkGroup = networkFile.getGroup<XFile::NetworkGroup>();
-    assert(networkGroup);
-    auto networkVector = networkGroup->readNetwork();
+//	XFile networkFile(fileName);
+//	auto networkGroup = networkFile.getGroup<XFile::NetworkGroup>();
+//	assert(networkGroup);
+//	auto networkVector = networkGroup->readNetwork();
 
 	// Initialization
 	int numHe = 0, numV = 0, numI = 0;
 	double formationEnergy = 0.0, migrationEnergy = 0.0;
 	double diffusionFactor = 0.0;
 	std::vector<std::reference_wrapper<Reactant> > reactants;
->>>>>>> 090d075a
 
 	// Prepare the network
 	std::unique_ptr<FeClusterReactionNetwork> network(
