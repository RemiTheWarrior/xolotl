#ifndef XGBADVECTIONHANDLER_H
#define XGBADVECTIONHANDLER_H

// Includes
#include "AdvectionHandler.h"
#include <MathUtils.h>

namespace xolotlCore {

/**
 * This class realizes the IAdvectionHandler interface responsible for all
 * the physical parts for the advection of mobile helium cluster.
 * It represents the advection (drift) toward grain boundaries (GB) in the
 * X direction, parallel to the surface. It has been observed that clusters
 * don't diffuse anymore once on the GB, the diffusion is thus cancelled out
 * here on the GB.
 */
class XGBAdvectionHandler: public AdvectionHandler {
public:

	//! The Constructor
	XGBAdvectionHandler() :
			AdvectionHandler() {
	}

	//! The Destructor
	~XGBAdvectionHandler() {
	}

	/**
	 * This function initialize the list of clusters that will move through advection for
	 * grain boundaries.
	 *
	 * \see IAdvectionHandler.h
	 */
	void initialize(const IReactionNetwork& network,
			IReactionNetwork::SparseFillMap& ofillMap) override;

	/**
	 * Initialize an array of the dimension of the physical domain times the number of advecting
	 * clusters. For each location, True means the cluster is moving, False means it is not.
	 * Don't do anything here.
	 *
	 * \see IAdvectionHandler.h
	 */
	void initializeAdvectionGrid(
			std::vector<IAdvectionHandler *> advectionHandlers,
			std::vector<double> grid, int nx, int xs, int ny = 1, double hy =
					0.0, int ys = 0, int nz = 1, double hz = 0.0, int zs = 0)
					override {
		return;
	}

	/**
	 * Compute the flux due to the advection for all the helium clusters,
	 * given the space parameters and the position.
	 * This method is called by the RHSFunction from the PetscSolver.
	 * This method also removes the flux from diffusion of the advecting clusters
	 * on the GB.
	 *
	 * \see IAdvectionHandler.h
	 */
	void computeAdvection(const IReactionNetwork& network, const NDPoint<3>& pos,
			double **concVector, double *updatedConcOffset, double hxLeft,
			double hxRight, int ix, double hy = 0.0, int iy = 0,
			double hz = 0.0, int iz = 0) const override;

	/**
	 * Compute the partials due to the advection of all the helium clusters given
	 * the space parameters and the position.
	 * This method is called by the RHSJacobian from the PetscSolver.
	 * This method also removes the partials from diffusion of the advecting clusters
	 * on the GB.
	 *
	 * \see IAdvectionHandler.h
	 */
	void computePartialsForAdvection(const IReactionNetwork& network,
<<<<<<< HEAD
			double *val, int *indices, const NDPoint<3>& pos, double hxLeft,
			double hxRight, int ix, int xs, double hy = 0.0, int iy = 0,
=======
			double *val, int *indices, const Point<3>& pos, double hxLeft,
			double hxRight, int ix, double hy = 0.0, int iy = 0,
>>>>>>> 5eca44f2
			double hz = 0.0, int iz = 0) const override;

	/**
	 * Compute the indices that will determine where the partial derivatives will
	 * be put in the Jacobian.
	 * This method is called by the RHSJacobian from the PetscSolver.
	 *
	 * Here we consider GB in the X direction.
	 *
	 * \see IAdvectionHandler.h
	 */
	std::array<int, 3> getStencilForAdvection(const NDPoint<3>& pos) const
			override;

	/**
	 * Check whether the grid point is located on the sink surface or not.
	 *
	 * \see IAdvectionHandler.h
	 */
	bool isPointOnSink(const NDPoint<3>& pos) const override {
		// Return true if pos[0] is equal to location
		return fabs(location - pos[0]) < 0.001;
	}

};
//end class XGBAdvectionHandler

} /* end namespace xolotlCore */
#endif<|MERGE_RESOLUTION|>--- conflicted
+++ resolved
@@ -60,10 +60,11 @@
 	 *
 	 * \see IAdvectionHandler.h
 	 */
-	void computeAdvection(const IReactionNetwork& network, const NDPoint<3>& pos,
-			double **concVector, double *updatedConcOffset, double hxLeft,
-			double hxRight, int ix, double hy = 0.0, int iy = 0,
-			double hz = 0.0, int iz = 0) const override;
+	void computeAdvection(const IReactionNetwork& network,
+			const NDPoint<3>& pos, double **concVector,
+			double *updatedConcOffset, double hxLeft, double hxRight, int ix,
+			double hy = 0.0, int iy = 0, double hz = 0.0, int iz = 0) const
+					override;
 
 	/**
 	 * Compute the partials due to the advection of all the helium clusters given
@@ -75,13 +76,8 @@
 	 * \see IAdvectionHandler.h
 	 */
 	void computePartialsForAdvection(const IReactionNetwork& network,
-<<<<<<< HEAD
 			double *val, int *indices, const NDPoint<3>& pos, double hxLeft,
-			double hxRight, int ix, int xs, double hy = 0.0, int iy = 0,
-=======
-			double *val, int *indices, const Point<3>& pos, double hxLeft,
 			double hxRight, int ix, double hy = 0.0, int iy = 0,
->>>>>>> 5eca44f2
 			double hz = 0.0, int iz = 0) const override;
 
 	/**
