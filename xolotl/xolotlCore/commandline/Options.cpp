--- conflicted
+++ resolved
@@ -1,35 +1,6 @@
 #include <cassert>
 #include <limits>
 #include <fstream>
-<<<<<<< HEAD
-#include <TokenizedLineReader.h>
-#include <NetworkOptionHandler.h>
-#include <PetscOptionHandler.h>
-#include <ConstTempOptionHandler.h>
-#include <TempProfileOptionHandler.h>
-#include <HeatOptionHandler.h>
-#include <FluxOptionHandler.h>
-#include <FluxProfileOptionHandler.h>
-#include <PerfOptionHandler.h>
-#include <VizOptionHandler.h>
-#include <MaterialOptionHandler.h>
-#include <VConcentrationOptionHandler.h>
-#include <VoidPortionOptionHandler.h>
-#include <DimensionsOptionHandler.h>
-#include <RegularGridOptionHandler.h>
-#include <ProcessOptionHandler.h>
-#include <GrainBoundariesOptionHandler.h>
-#include <GroupingOptionHandler.h>
-#include <SputteringOptionHandler.h>
-#include <NetworkParamOptionHandler.h>
-#include <GridParamOptionHandler.h>
-#include <BoundaryConditionsOptionHandler.h>
-#include <BurstingDepthOptionHandler.h>
-#include <RNGOptionHandler.h>
-#include <EStoppingPowerOptionHandler.h>
-#include <BurstingMinSizeOptionHandler.h>
-=======
->>>>>>> a7ba0fdf
 #include "Options.h"
 #include "boost/program_options.hpp"
 #include <TokenizedLineReader.h>
@@ -52,98 +23,15 @@
 				false), maxImpurity(8), maxD(0), maxT(0), maxV(20), maxI(6), nX(
 				10), nY(0), nZ(0), xStepSize(0.5), yStepSize(0.0), zStepSize(
 				0.0), leftBoundary(1), rightBoundary(1), bottomBoundary(1), topBoundary(
-<<<<<<< HEAD
-				1), frontBoundary(1), backBoundary(1), burstingDepth(10.0), burstingMinSize(0), rngUseSeed(
-				false), rngSeed(0), rngPrintSeed(false), zeta(0.73) {
-
-	// Create the network option handler
-	auto networkHandler = new NetworkOptionHandler();
-	// Create the PETSc option handler
-	auto petscHandler = new PetscOptionHandler();
-	// Create the constant temperature option handler
-	auto constTempHandler = new ConstTempOptionHandler();
-	// Create the temperature profile option handler
-	auto tempProfileHandler = new TempProfileOptionHandler();
-	// Create the heat equation option handler
-	auto heatHandler = new HeatOptionHandler();
-	// Create the flux option handler
-	auto fluxHandler = new FluxOptionHandler();
-	// Create the flux time profile option handler
-	auto fluxProfileHandler = new FluxProfileOptionHandler();
-	// Create the performance handler option handler
-	auto perfHandler = new PerfOptionHandler();
-	// Create the visualization handler option handler
-	auto vizHandler = new VizOptionHandler();
-	// Create the material option handler
-	auto materialHandler = new MaterialOptionHandler();
-	// Create the initial vacancy concentration option handler
-	auto vConcHandler = new VConcentrationOptionHandler();
-	// Create the void portion option handler
-	auto voidHandler = new VoidPortionOptionHandler();
-	// Create the dimensions option handler
-	auto dimHandler = new DimensionsOptionHandler();
-	// Create the regular grid option handler
-	auto gridHandler = new RegularGridOptionHandler();
-	// Create the physical processes option handler
-	auto procHandler = new ProcessOptionHandler();
-	// Create the GB option handler
-	auto gbHandler = new GrainBoundariesOptionHandler();
-	// Create the grouping option handler
-	auto groupingHandler = new GroupingOptionHandler();
-	// Create the sputtering option handler
-	auto sputteringHandler = new SputteringOptionHandler();
-	// Create the network param option handler
-	auto netParamHandler = new NetworkParamOptionHandler();
-	// Create the grid option handler
-	auto gridParamHandler = new GridParamOptionHandler();
-	// Create the boundary conditions option handler
-	auto boundaryHandler = new BoundaryConditionsOptionHandler();
-	// Create the bursting depth option handler
-	auto burstingHandler = new BurstingDepthOptionHandler();
-	// Create handler for random number generator options.
-	auto rngHandler = new RNGOptionHandler();
-	// Create handler for the electronic stopping power options.
-	auto espHandler = new EStoppingPowerOptionHandler();
-	// Create the bursting size option handler
-	auto burstingSizeHandler = new BurstingMinSizeOptionHandler();
-
-	// Add our notion of which options we support.
-	optionsMap[networkHandler->key] = networkHandler;
-	optionsMap[petscHandler->key] = petscHandler;
-	optionsMap[constTempHandler->key] = constTempHandler;
-	optionsMap[tempProfileHandler->key] = tempProfileHandler;
-	optionsMap[heatHandler->key] = heatHandler;
-	optionsMap[fluxHandler->key] = fluxHandler;
-	optionsMap[fluxProfileHandler->key] = fluxProfileHandler;
-	optionsMap[perfHandler->key] = perfHandler;
-	optionsMap[vizHandler->key] = vizHandler;
-	optionsMap[materialHandler->key] = materialHandler;
-	optionsMap[vConcHandler->key] = vConcHandler;
-	optionsMap[voidHandler->key] = voidHandler;
-	optionsMap[dimHandler->key] = dimHandler;
-	optionsMap[gridHandler->key] = gridHandler;
-	optionsMap[procHandler->key] = procHandler;
-	optionsMap[gbHandler->key] = gbHandler;
-	optionsMap[groupingHandler->key] = groupingHandler;
-	optionsMap[sputteringHandler->key] = sputteringHandler;
-	optionsMap[netParamHandler->key] = netParamHandler;
-	optionsMap[gridParamHandler->key] = gridParamHandler;
-	optionsMap[boundaryHandler->key] = boundaryHandler;
-	optionsMap[burstingHandler->key] = burstingHandler;
-	optionsMap[rngHandler->key] = rngHandler;
-	optionsMap[espHandler->key] = espHandler;
-	optionsMap[burstingSizeHandler->key] = burstingSizeHandler;
-=======
-				1), frontBoundary(1), backBoundary(1), burstingDepth(10.0), rngUseSeed(
-				false), rngSeed(0), rngPrintSeed(false), zeta(0.73), resoMinSize(
-				0), density(10.162795276841), pulseTime(0.0), pulseProportion(
+				1), frontBoundary(1), backBoundary(1), burstingDepth(10.0), burstingMinSize(
+				0), rngUseSeed(false), rngSeed(0), rngPrintSeed(false), zeta(
+				0.73), resoMinSize(0), density(10.162795276841), pulseTime(0.0), pulseProportion(
 				0.0), latticeParameter(-1.0), impurityRadius(-1.0), biasFactor(
 				1.15), hydrogenFactor(0.25), xenonDiffusivity(-1.0), fissionYield(
 				0.25) {
 	radiusMinSizes.Init(0);
 
 	return;
->>>>>>> a7ba0fdf
 }
 
 Options::~Options(void) {
@@ -156,7 +44,7 @@
 	// Parse the command line options.
 	bpo::options_description desc("Command line options");
 	desc.add_options()("help", "show this help message")("parameterFile",
-			bpo::value < std::string > (&param_file), "input file name");
+			bpo::value<std::string>(&param_file), "input file name");
 
 	bpo::positional_options_description p;
 	p.add("parameterFile", -1);
@@ -172,14 +60,13 @@
 	// allowed both on command line and in
 	// config file
 	bpo::options_description config("Parameters");
-	config.add_options()("networkFile",
-			bpo::value < string > (&networkFilename),
+	config.add_options()("networkFile", bpo::value<string>(&networkFilename),
 			"The network will be loaded from this HDF5 file.")("startTemp",
 			bpo::value<string>(),
 			"The temperature (in Kelvin) will be the constant floating point value specified. "
 					"(default = 1000). If two values are given, the second one is interpreted "
 					"as the bulk temperature and a gradient will be used. (NOTE: Use only ONE temperature option)")(
-			"tempFile", bpo::value < string > (&tempProfileFilename),
+			"tempFile", bpo::value<string>(&tempProfileFilename),
 			"A temperature profile is given by the specified file, "
 					"then linear interpolation is used to fit the data."
 					"(NOTE: If a temperature file is given, "
@@ -189,7 +76,7 @@
 			"flux", bpo::value<double>(&fluxAmplitude),
 			"The value of the incoming flux in #/nm2/s. If the Fuel case is used it actually "
 					"corresponds to the fission rate in #/nm3/s.")("fluxFile",
-			bpo::value < string > (&fluxProfileFilename),
+			bpo::value<string>(&fluxProfileFilename),
 			"A time profile for the flux is given by the specified file, "
 					"then linear interpolation is used to fit the data."
 					"(NOTE: If a flux profile file is given, "
@@ -200,7 +87,7 @@
 			"Which set of handlers to use for the visualization. (default = dummy, available std,dummy).")(
 			"dimensions", bpo::value<int>(&dimensionNumber),
 			"Number of dimensions for the simulation.")("material",
-			bpo::value < string > (&materialName),
+			bpo::value<string>(&materialName),
 			"The material options are as follows: {W100, W110, W111, "
 					"W211, Fuel, TRIDYN, Fe, 800H}, where W is for tungsten and "
 					"the numbers correspond to the surface orientation.")(
@@ -212,12 +99,12 @@
 			"The value (in %) of the void portion at the start of the simulation.")(
 			"regularGrid", bpo::value<string>(),
 			"Will the grid be regularly spaced in the x direction? (available yes,no,cheby,<filename>)")(
-			"petscArgs", bpo::value < string > (&petscArg),
+			"petscArgs", bpo::value<string>(&petscArg),
 			"All the arguments that will be given to PETSc.")("process",
 			bpo::value<string>(),
 			"List of all the processes to use in the simulation (reaction, diff, "
 					"advec, modifiedTM, movingSurface, bursting, attenuation, resolution, heterogeneous).")(
-			"grain", bpo::value < string > (&gbList),
+			"grain", bpo::value<string>(&gbList),
 			"This option allows the user to add GB in the X, Y, or Z directions. "
 					"To do so, simply write the direction followed "
 					"by the distance in nm, for instance: X 3.0 Z 2.5 Z 10.0 .")(
@@ -245,7 +132,10 @@
 					"0 means mirror or periodic, 1 means free surface.")(
 			"burstingDepth", bpo::value<double>(&burstingDepth),
 			"This option allows the user to set a depth in nm "
-					"for the bubble bursting.")("rng", bpo::value<string>(),
+					"for the bubble bursting.")("burstingMin",
+			bpo::value<int>(&burstingMinSize),
+			"This option allows the user to set a minimum size for the bubble bursting.")(
+			"rng", bpo::value<string>(),
 			"Allows user to specify seed used to initialize random number "
 					"generator (default = determined from current time) and "
 					"whether each process should print the seed value "
