#ifndef OPTIONS_H
#define OPTIONS_H

#include "IOptions.h"
#include "optionhandlers/IOptionHandler.h"

namespace xolotlCore {

/**
 * Options realizes the IOptions interface.
 * All private members will be accessed through getters and setters.
 */
class Options: public IOptions {

protected:
	/**
	 * Map of options we support, keyed by option switch string.
	 */
	typedef std::map<std::string, IOptionHandler*> OptionsMap;
	OptionsMap optionsMap;

	/**
	 * The flag that says if Xolotl should run.
	 */
	bool shouldRunFlag;

	/**
	 * The value of the exit code. Should be 0 if everything went well.
	 */
	int exitCode;

	/**
	 * The name of the file where the network is stored.
	 */
	std::string networkFilename;

	/**
	 * The number of options that will be given to PETSc.
	 */
	int petscArgc;

	/**
	 * The pointer to the options that will be given to PETSc.
	 */
	char **petscArgv;

	/**
	 * Use the constant temperature set of handlers?
	 */
	bool constTempFlag;

	/**
	 * Value for the constant temperature.
	 */
	double constTemperature;

	/**
	 * Value for the temperature gradient
	 */
	double temperatureGradient;

	/**
	 * Use the temperature profile set of handlers?
	 */
	bool tempProfileFlag;

	/**
	 * Name of the input temperature profile file.
	 */
	std::string tempProfileFilename;

	/**
	 * Use the heat equation set of handlers?
	 */
	bool heatFlag;

	/**
	 * Value for the bulk temperature.
	 */
	double bulkTemperature;

	/**
	 * Use the flux amplitude option?
	 */
	bool fluxFlag;

	/**
	 * Value for the  flux.
	 */
	double fluxAmplitude;

	/**
	 * Use a time profile for the flux?
	 */
	bool fluxProfileFlag;

	/**
	 * Name of the input time profile file for the flux.
	 */
	std::string fluxProfileFilename;

	/**
	 * Which type of performance infrastructure should we use?
	 */
	xolotlPerf::IHandlerRegistry::RegistryType perfRegistryType;

	/**
	 * Use the "standard" set of handlers for the visualization infrastructure?
	 */
	bool vizStandardHandlersFlag;

	/**
	 * Name of the material.
	 */
	std::string materialName;

	/**
	 * Value of the initial vacancy concentration.
	 */
	double initialVConcentration;

	/**
	 * Value of the portion of the void on the grid at the start of the simulation.
	 */
	double voidPortion;

	/**
	 * Number of dimensions for the simulation.
	 */
	int dimensionNumber;

	/**
	 * Use a regular grid on the x direction?
	 */
	bool useRegularGridFlag;

	/**
	 * Use a Chebyshev grid on the x direction?
	 */
	bool useChebyshevGridFlag;

	/**
	 * The map of physical processes to use in the simulation.
	 */
	std::map<std::string, bool> processMap;

	/**
	 * String of the list of wanted GB.
	 */
	std::string gbList;

	/**
	 * Minimum size for the grouping.
	 */
	int groupingMin;

	/**
	 * Width for the grouping in the first direction.
	 */
	int groupingWidthA;

	/**
	 * Width for the grouping in the second direction.
	 */
	int groupingWidthB;

	/**
	 * Value of the sputtering yield.
	 */
	double sputteringYield;

	/**
	 * Use a HDF5 file?
	 */
	bool useHDF5Flag;

	/**
	 * Use the phase cut for the network?
	 */
	bool usePhaseCutFlag;

	/**
	 * Maximum number of He or Xe
	 */
	int maxImpurity;

	/**
<<<<<<< HEAD
=======
	 * Maximum number of D
	 */
	int maxD;

	/**
	 * Maximum number of T
	 */
	int maxT;

	/**
>>>>>>> d721e979
	 * Maximum number of V
	 */
	int maxV;

	/**
	 * Maximum number of I
	 */
	int maxI;

	/**
	 * Number of grid point in the depth direction
	 */
	int nX;

	/**
	 * Step size in the depth direction
	 */
	double xStepSize;

	/**
	 * Number of grid point in the Y direction
	 */
	int nY;

	/**
	 * Step size in the Y direction
	 */
	double yStepSize;

	/**
	 * Number of grid point in the Z direction
	 */
	int nZ;

	/**
	 * Step size in the Z direction
	 */
	double zStepSize;

<<<<<<< HEAD
=======
	/**
	 * The boundary condition on the left side of the X direction.
	 */
	int leftBoundary;

	/**
	 * The boundary condition on the right side of the X direction.
	 */
	int rightBoundary;

	/**
	 * Depth for the bubble bursting in nm.
	 */
	double burstingDepth;

    /**
     * An explicitly-given value to use to seed the random number generator.
     * Only used if rngUseSeed is true.
     */
    unsigned int rngSeed;

    /**
     * Whether to use the rngSeed value to seed the random number generator.
     */
    bool rngUseSeed;

    /**
     * Whether to print the value used to seed the random number generator.
     */
    bool rngPrintSeed;

>>>>>>> d721e979
public:

	/**
	 * The constructor.
	 */
	Options();

	/**
	 * The destructor.
	 */
	~Options();

	/**
	 * Read the parameters from the given file to set the different
	 * xolotl options.
	 * \see IOptions.h
	 */
	void readParams(char* argv[]) override;

	/**
	 * Show our help message.
	 * \see IOptions.h
	 */
	void showHelp(std::ostream& os) const override;

	/**
	 * Should the program run after parsing the parameter file?
	 * \see IOptions.h
	 */
	bool shouldRun() const override {
		return shouldRunFlag;
	}

	/**
	 * Set the shouldRunFlag.
	 * \see IOptions.h
	 */
	void setShouldRunFlag(bool flag) override {
		shouldRunFlag = flag;
	}

	/**
	 * If program shouldn't run, what should its exit code be?
	 * \see IOptions.h
	 */
	int getExitCode() const override {
		return exitCode;
	}

	/**
	 * Set the value for the exit code.
	 * \see IOptions.h
	 */
	void setExitCode(int code) override {
		exitCode = code;
	}

	/**
	 * Get the name of the network file.
	 * \see IOptions.h
	 */
	std::string getNetworkFilename() const override {
		return networkFilename;
	}

	/**
	 * Set the name of the network file.
	 * \see IOptions.h
	 */
	void setNetworkFilename(const std::string& name) override {
		networkFilename = name;
	}

	/**
	 * Get the Argc for PETSc.
	 * \see IOptions.h
	 */
	int getPetscArgc() const override {
		return petscArgc;
	}

	/**
	 * Set the Argc for PETSc.
	 * \see IOptions.h
	 */
	void setPetscArgc(int argc) override {
		petscArgc = argc;
	}

	/**
	 * Get the Argv for PETSc.
	 * \see IOptions.h
	 */
	char** getPetscArgv() const override {
		return petscArgv;
	}

	/**
	 * Set the Argv for PETSc.
	 * \see IOptions.h
	 */
	void setPetscArgv(char** argv) override {
		petscArgv = argv;
	}

	/**
	 * Should we use const temperature handlers?
	 * \see IOptions.h
	 */
	bool useConstTemperatureHandlers() const override {
		return constTempFlag;
	}

	/**
	 * Set the constTempFlag.
	 * \see IOptions.h
	 */
	void setConstTempFlag(bool flag) override {
		constTempFlag = flag;
	}

	/**
	 * Obtain the value of the constant temperature to be used.
	 * \see IOptions.h
	 */
	double getConstTemperature() const override {
		return constTemperature;
	}

	/**
	 * Set the constant temperature.
	 * \see IOptions.h
	 */
	void setConstTemperature(double temp) override {
		constTemperature = temp;
	}

	/**
	 * Obtain the value of the temperature gradient to be used.
	 * \see IOptions.h
	 */
	double getTemperatureGradient() const override {
		return temperatureGradient;
	}

	/**
	 * Set the temperature gradient.
	 * \see IOptions.h
	 */
	void setTemperatureGradient(double grad) override {
		temperatureGradient = grad;
	}

	/**
	 * Should we use temperature profile handlers?
	 * \see IOptions.h
	 */
	bool useTemperatureProfileHandlers() const override {
		return tempProfileFlag;
	}

	/**
	 * Set the tempProfileFlag.
	 * \see IOptions.h
	 */
	void setTempProfileFlag(bool flag) override {
		tempProfileFlag = flag;
	}

	/**
	 * Obtain the name of the file containing the temperature profile data.
	 * \see IOptions.h
	 */
	std::string getTempProfileFilename() const override {
		return tempProfileFilename;
	}

	/**
	 * Set the name of the profile file to use.
	 * \see IOptions.h
	 */
	void setTempProfileFilename(const std::string& name) override {
		tempProfileFilename = name;
	}

	/**
	 * Should we use heat equation handlers?
	 * \see IOptions.h
	 */
	bool useHeatEquationHandlers() const override {
		return heatFlag;
	}

	/**
	 * Set the heatFlag.
	 * \see IOptions.h
	 */
	void setHeatFlag(bool flag) override {
		heatFlag = flag;
	}

	/**
	 * Obtain the value of the temperature to be used in the bulk.
	 * \see IOptions.h
	 */
	double getBulkTemperature() const override {
		return bulkTemperature;
	}

	/**
	 * Set the bulk temperature.
	 * \see IOptions.h
	 */
	void setBulkTemperature(double temp) override {
		bulkTemperature = temp;
	}

	/**
	 * Should we use the flux option?
	 * \see IOptions.h
	 */
	bool useFluxAmplitude() const override {
		return fluxFlag;
	}
	;

	/**
	 * Set the fluxFlag.
	 * \see IOptions.h
	 */
	void setFluxFlag(bool flag) override {
		fluxFlag = flag;
	}

	/**
	 * Obtain the value of the flux intensity to be used.
	 * \see IOptions.h
	 */
	double getFluxAmplitude() const override {
		return fluxAmplitude;
	}

	/**
	 * Set the value for the flux intensity to use.
	 * \see IOptions.h
	 */
	void setFluxAmplitude(double flux) override {
		fluxAmplitude = flux;
	}

	/**
	 * Should we use a time profile for the flux?
	 * \see IOptions.h
	 */
	bool useFluxTimeProfile() const override {
		return fluxProfileFlag;
	}

	/**
	 * Set the fluxProfileFlag.
	 * \see IOptions.h
	 */
	void setFluxProfileFlag(bool flag) override {
		fluxProfileFlag = flag;
	}

	/**
	 * Obtain the name of the file containing the time profile data for the
	 * flux.
	 * \see IOptions.h
	 */
	std::string getFluxProfileName() const override {
		return fluxProfileFilename;
	}

	/**
	 * Set the name of the time profile file to use.
	 * \see IOptions.h
	 */
	void setFluxProfileName(const std::string& name) override {
		fluxProfileFilename = name;
	}

	/**
	 * Which type of performance handlers should we use?
	 * \see IOptions.h
	 */
	xolotlPerf::IHandlerRegistry::RegistryType getPerfHandlerType(void) const override {
		return perfRegistryType;
	}

	/**
	 * Set the type of performance handlers to use.
	 * \see IOptions.h
	 */
	void setPerfHandlerType(xolotlPerf::IHandlerRegistry::RegistryType rtype) override {
		perfRegistryType = rtype;
	}

	/**
	 * Should we use the "standard" set of handlers for the visualization?
	 * If false, use dummy (stub) handlers.
	 * \see IOptions.h
	 */
	bool useVizStandardHandlers() const override {
		return vizStandardHandlersFlag;
	}

	/**
	 * Set the vizStandardHandlersFlag.
	 * \see IOptions.h
	 */
	void setVizStandardHandlers(bool flag) override {
		vizStandardHandlersFlag = flag;
	}

	/**
	 * Obtain the name of the material to be used for simulation.
	 * \see IOptions.h
	 */
	std::string getMaterial() const override {
		return materialName;
	}

	/**
	 * Set the name of the material to be used for the simulation.
	 * \see IOptions.h
	 */
	void setMaterial(const std::string& material) override {
		materialName = material;
	}

	/**
	 * Obtain the value of the concentration for the vacancies.
	 * \see IOptions.h
	 */
	double getInitialVConcentration() const override {
		return initialVConcentration;
	}

	/**
	 * Set the value of the concentration for the vacancies.
	 * \see IOptions.h
	 */
	void setInitialVConcentration(double conc) override {
		initialVConcentration = conc;
	}

	/**
	 * Obtain the number of dimensions for the simulation.
	 * \see IOptions.h
	 */
	int getDimensionNumber() const override {
		return dimensionNumber;
	}

	/**
	 * Set the number of dimensions for the simulation.
	 * \see IOptions.h
	 */
	void setDimensionNumber(int number) override {
		dimensionNumber = number;
	}

	/**
	 * Obtain the value of the void portion for the simulation.
	 * \see IOptions.h
	 */
	double getVoidPortion() const override {
		return voidPortion;
	}

	/**
	 * Set the value of the void portion for the surface to grow.
	 * \see IOptions.h
	 */
	void setVoidPortion(double portion) override {
		voidPortion = portion;
	}

	/**
	 * Should we use a regular grid on the x direction?
	 * \see IOptions.h
	 */
	bool useRegularXGrid() const override {
		return useRegularGridFlag;
	}

	/**
	 * Set the useRegularGridFlag.
	 * \see IOptions.h
	 */
	void setRegularXGrid(bool flag) override {
		useRegularGridFlag = flag;
	}

	/**
	 * Should we use a Chebyshev grid on the x direction?
	 * \see IOptions.h
	 */
	bool useChebyshevGrid() const {
		return useChebyshevGridFlag;
	}

	/**
	 * Set the useChebyshevGridFlag.
	 * \see IOptions.h
	 */
	void setChebyshevGrid(bool flag) {
		useChebyshevGridFlag = flag;
	}

	/**
	 * Obtain the physical process map.
	 *
	 * @return The map
	 */
	std::map<std::string, bool> getProcesses() const override {
		return processMap;
	}

	/**
	 * Set the physical process map.
	 *
	 * @param map The map
	 */
	void setProcesses(std::map<std::string, bool> map) override {
		processMap = map;
	}

	/**
	 * Obtain the string listing the wanted GB.
	 * \see IOptions.h
	 */
	std::string getGbString() const override {
		return gbList;
	}

	/**
	 * Set the string listing the wanted GB.
	 * \see IOptions.h
	 */
	void setGbString(const std::string& gbString) override {
		gbList = gbString;
	}

	/**
	 * Obtain the minimum size for the grouping.
	 * \see IOptions.h
	 */
	int getGroupingMin() const override {
		return groupingMin;
	}

	/**
	 * Set the minimum size for the grouping.
	 * \see IOptions.h
	 */
	void setGroupingMin(int size) override {
		groupingMin = size;
	}

	/**
	 * Obtain the first width for the grouping.
	 * \see IOptions.h
	 */
	int getGroupingWidthA() const override {
		return groupingWidthA;
	}

	/**
	 * Set the first width for the grouping.
	 * \see IOptions.h
	 */
	void setGroupingWidthA(int width) override {
		groupingWidthA = width;
	}

	/**
	 * Obtain the second width for the grouping.
	 * \see IOptions.h
	 */
	int getGroupingWidthB() const override {
		return groupingWidthB;
	}

	/**
	 * Set the second width for the grouping.
	 * \see IOptions.h
	 */
	void setGroupingWidthB(int width) override {
		groupingWidthB = width;
	}

	/**
	 * Obtain the value of the intensity of the sputtering yield to be used.
	 * \see IOptions.h
	 */
	double getSputteringYield() const override {
		return sputteringYield;
	}

	/**
	 * Set the value for the sputtering yield to use.
	 * \see IOptions.h
	 */
<<<<<<< HEAD
	void setSputteringYield(double yield) {
=======
	void setSputteringYield(double yield) override {
>>>>>>> d721e979
		sputteringYield = yield;
	}

	/**
	 * To know if we should use the HDF5 file.
	 * \see IOptions.h
	 */
<<<<<<< HEAD
	bool useHDF5() const {
=======
	bool useHDF5() const override {
>>>>>>> d721e979
		return useHDF5Flag;
	}

	/**
	 * Set the useHDF5Flag.
	 * \see IOptions.h
	 */
<<<<<<< HEAD
	void setHDF5Flag(bool flag) {
=======
	void setHDF5Flag(bool flag) override {
>>>>>>> d721e979
		useHDF5Flag = flag;
	}

	/**
	 * To know if we should use the phase cut.
	 * \see IOptions.h
	 */
<<<<<<< HEAD
	bool usePhaseCut() const {
=======
	bool usePhaseCut() const override {
>>>>>>> d721e979
		return usePhaseCutFlag;
	}

	/**
	 * Set the usePhaseCutFlag.
	 * \see IOptions.h
	 */
<<<<<<< HEAD
	void setPhaseCutFlag(bool flag) {
=======
	void setPhaseCutFlag(bool flag) override {
>>>>>>> d721e979
		usePhaseCutFlag = flag;
	}

	/**
	 * Obtain the maximum value of impurities (He or Xe) to be used.
	 * \see IOptions.h
	 */
<<<<<<< HEAD
	int getMaxImpurity() const {
=======
	int getMaxImpurity() const override {
>>>>>>> d721e979
		return maxImpurity;
	}

	/**
	 * Set the maximum value of impurities to use.
	 * \see IOptions.h
	 */
<<<<<<< HEAD
	void setMaxImpurity(int max) {
=======
	void setMaxImpurity(int max) override {
>>>>>>> d721e979
		maxImpurity = max;
	}

	/**
<<<<<<< HEAD
	 * Obtain the maximum value of vacancies to be used.
	 * \see IOptions.h
	 */
	int getMaxV() const {
=======
	 * Obtain the maximum value of deuterium to be used.
	 * \see IOptions.h
	 */
	int getMaxD() const override {
		return maxD;
	}

	/**
	 * Set the maximum value of deuterium to use.
	 * \see IOptions.h
	 */
	void setMaxD(int max) override {
		maxD = max;
	}

	/**
	 * Obtain the maximum value of tritium to be used.
	 * \see IOptions.h
	 */
	int getMaxT() const override {
		return maxT;
	}

	/**
	 * Set the maximum value of tritium to use.
	 * \see IOptions.h
	 */
	void setMaxT(int max) override {
		maxT = max;
	}

	/**
	 * Obtain the maximum value of vacancies to be used.
	 * \see IOptions.h
	 */
	int getMaxV() const override {
>>>>>>> d721e979
		return maxV;
	}

	/**
	 * Set the maximum value of vacancies to use.
	 * \see IOptions.h
	 */
<<<<<<< HEAD
	void setMaxV(int max) {
=======
	void setMaxV(int max) override {
>>>>>>> d721e979
		maxV = max;
	}

	/**
	 * Obtain the maximum value of interstitials to be used.
	 * \see IOptions.h
	 */
<<<<<<< HEAD
	int getMaxI() const {
=======
	int getMaxI() const override {
>>>>>>> d721e979
		return maxI;
	}

	/**
	 * Set the maximum value of interstitials to use.
	 * \see IOptions.h
	 */
<<<<<<< HEAD
	void setMaxI(int max) {
=======
	void setMaxI(int max) override {
>>>>>>> d721e979
		maxI = max;
	}

	/**
	 * Obtain the number of grid points in the depth direction to be used.
	 * \see IOptions.h
	 */
<<<<<<< HEAD
	int getNX() const {
=======
	int getNX() const override {
>>>>>>> d721e979
		return nX;
	}

	/**
	 * Set the number of grid points in the depth direction to use.
	 * \see IOptions.h
	 */
<<<<<<< HEAD
	void setNX(int n) {
=======
	void setNX(int n) override {
>>>>>>> d721e979
		nX = n;
	}

	/**
	 * Obtain the value of the step size in the depth direction to be used.
	 * \see IOptions.h
	 */
<<<<<<< HEAD
	double getXStepSize() const {
=======
	double getXStepSize() const override {
>>>>>>> d721e979
		return xStepSize;
	}

	/**
	 * Set the value for the step size in the depth direction to use.
	 * \see IOptions.h
	 */
<<<<<<< HEAD
	void setXStepSize(double stepSize) {
=======
	void setXStepSize(double stepSize) override {
>>>>>>> d721e979
		xStepSize = stepSize;
	}

	/**
	 * Obtain the number of grid points in the Y direction to be used.
	 * \see IOptions.h
	 */
<<<<<<< HEAD
	int getNY() const {
=======
	int getNY() const override {
>>>>>>> d721e979
		return nY;
	}

	/**
	 * Set the number of grid points in the Y direction to use.
	 * \see IOptions.h
	 */
<<<<<<< HEAD
	void setNY(int n) {
=======
	void setNY(int n) override {
>>>>>>> d721e979
		nY = n;
	}

	/**
	 * Obtain the value of the step size in the Y direction to be used.
	 * \see IOptions.h
	 */
<<<<<<< HEAD
	double getYStepSize() const {
=======
	double getYStepSize() const override {
>>>>>>> d721e979
		return yStepSize;
	}

	/**
	 * Set the value for the step size in the Y direction to use.
	 * \see IOptions.h
	 */
<<<<<<< HEAD
	void setYStepSize(double stepSize) {
=======
	void setYStepSize(double stepSize) override {
>>>>>>> d721e979
		yStepSize = stepSize;
	}

	/**
	 * Obtain the number of grid points in the Z direction to be used.
	 * \see IOptions.h
	 */
<<<<<<< HEAD
	int getNZ() const {
=======
	int getNZ() const override {
>>>>>>> d721e979
		return nZ;
	}

	/**
	 * Set the number of grid points in the Z direction to use.
	 * \see IOptions.h
	 */
<<<<<<< HEAD
	void setNZ(int n) {
=======
	void setNZ(int n) override {
>>>>>>> d721e979
		nZ = n;
	}

	/**
	 * Obtain the value of the step size in the Z direction to be used.
	 * \see IOptions.h
	 */
<<<<<<< HEAD
	double getZStepSize() const {
=======
	double getZStepSize() const override {
>>>>>>> d721e979
		return zStepSize;
	}

	/**
	 * Set the value for the step size in the Z direction to use.
	 * \see IOptions.h
	 */
<<<<<<< HEAD
	void setZStepSize(double stepSize) {
		zStepSize = stepSize;
	}

=======
	void setZStepSize(double stepSize) override {
		zStepSize = stepSize;
	}

	/**
	 * Obtain the boundary condition on the left side of the grid.
	 * \see IOptions.h
	 */
	int getLeftBoundary() const override {
		return leftBoundary;
	}

	/**
	 * Set the boundary condition on the left side of the grid.
	 * \see IOptions.h
	 */
	void setLeftBoundary(int n) override {
		leftBoundary = n;
	}

	/**
	 * Obtain the boundary condition on the right side of the grid.
	 * \see IOptions.h
	 */
	int getRightBoundary() const override {
		return rightBoundary;
	}

	/**
	 * Set the boundary condition on the right side of the grid.
	 * \see IOptions.h
	 */
	void setRightBoundary(int n) override {
		rightBoundary = n;
	}

	/**
	 * Obtain the value of the depth above which the bursting is happening.
	 * \see IOptions.h
	 */
	double getBurstingDepth() const override {
		return burstingDepth;
	}

	/**
	 * Set the value for the depth above which the bursting is happening.
	 * \see IOptions.h
	 */
	void setBurstingDepth(double depth) override {
		burstingDepth = depth;
	}

    /**
     * Set the seed that should be used for initializing the random
     * number generator.
     * \see IOptions.h
     */
    void setRNGSeed(unsigned int s) override {
        rngSeed = s;
        rngUseSeed = true;
    }

    /**
     * Obtain the seed that should be used for initializing the random
     * number generator.
     * \see IOptions.h
     */
    std::tuple<bool, unsigned int> getRNGSeed(void) const override {
        return std::make_tuple(rngUseSeed, rngSeed);
    }

    /**
     * Specify whether each process should print the value it uses
     * to seed the random number generator.
     *
     * @param b A bool indicating whether to print the RNG seed value.
     */
    void setPrintRNGSeed(bool b) override {
        rngPrintSeed = b;
    }

    /**
     * Determine if we should print the value used to seed the random
     * number generator (regardless if it was given on the command line
     * or generated dynamically).
     * \see IOptions.h
     */
    bool printRNGSeed(void) const override {
        return rngPrintSeed;
    }

>>>>>>> d721e979
};
//end class Options

} /* namespace xolotlCore */

#endif // OPTIONS_H<|MERGE_RESOLUTION|>--- conflicted
+++ resolved
@@ -185,8 +185,6 @@
 	int maxImpurity;
 
 	/**
-<<<<<<< HEAD
-=======
 	 * Maximum number of D
 	 */
 	int maxD;
@@ -197,7 +195,6 @@
 	int maxT;
 
 	/**
->>>>>>> d721e979
 	 * Maximum number of V
 	 */
 	int maxV;
@@ -237,8 +234,6 @@
 	 */
 	double zStepSize;
 
-<<<<<<< HEAD
-=======
 	/**
 	 * The boundary condition on the left side of the X direction.
 	 */
@@ -254,23 +249,22 @@
 	 */
 	double burstingDepth;
 
-    /**
-     * An explicitly-given value to use to seed the random number generator.
-     * Only used if rngUseSeed is true.
-     */
-    unsigned int rngSeed;
-
-    /**
-     * Whether to use the rngSeed value to seed the random number generator.
-     */
-    bool rngUseSeed;
-
-    /**
-     * Whether to print the value used to seed the random number generator.
-     */
-    bool rngPrintSeed;
-
->>>>>>> d721e979
+	/**
+	 * An explicitly-given value to use to seed the random number generator.
+	 * Only used if rngUseSeed is true.
+	 */
+	unsigned int rngSeed;
+
+	/**
+	 * Whether to use the rngSeed value to seed the random number generator.
+	 */
+	bool rngUseSeed;
+
+	/**
+	 * Whether to print the value used to seed the random number generator.
+	 */
+	bool rngPrintSeed;
+
 public:
 
 	/**
@@ -558,7 +552,8 @@
 	 * Which type of performance handlers should we use?
 	 * \see IOptions.h
 	 */
-	xolotlPerf::IHandlerRegistry::RegistryType getPerfHandlerType(void) const override {
+	xolotlPerf::IHandlerRegistry::RegistryType getPerfHandlerType(void) const
+			override {
 		return perfRegistryType;
 	}
 
@@ -566,7 +561,8 @@
 	 * Set the type of performance handlers to use.
 	 * \see IOptions.h
 	 */
-	void setPerfHandlerType(xolotlPerf::IHandlerRegistry::RegistryType rtype) override {
+	void setPerfHandlerType(xolotlPerf::IHandlerRegistry::RegistryType rtype)
+			override {
 		perfRegistryType = rtype;
 	}
 
@@ -671,7 +667,7 @@
 	 * Should we use a Chebyshev grid on the x direction?
 	 * \see IOptions.h
 	 */
-	bool useChebyshevGrid() const {
+	bool useChebyshevGrid() const override {
 		return useChebyshevGridFlag;
 	}
 
@@ -679,7 +675,7 @@
 	 * Set the useChebyshevGridFlag.
 	 * \see IOptions.h
 	 */
-	void setChebyshevGrid(bool flag) {
+	void setChebyshevGrid(bool flag) override {
 		useChebyshevGridFlag = flag;
 	}
 
@@ -777,11 +773,7 @@
 	 * Set the value for the sputtering yield to use.
 	 * \see IOptions.h
 	 */
-<<<<<<< HEAD
-	void setSputteringYield(double yield) {
-=======
 	void setSputteringYield(double yield) override {
->>>>>>> d721e979
 		sputteringYield = yield;
 	}
 
@@ -789,11 +781,7 @@
 	 * To know if we should use the HDF5 file.
 	 * \see IOptions.h
 	 */
-<<<<<<< HEAD
-	bool useHDF5() const {
-=======
 	bool useHDF5() const override {
->>>>>>> d721e979
 		return useHDF5Flag;
 	}
 
@@ -801,11 +789,7 @@
 	 * Set the useHDF5Flag.
 	 * \see IOptions.h
 	 */
-<<<<<<< HEAD
-	void setHDF5Flag(bool flag) {
-=======
 	void setHDF5Flag(bool flag) override {
->>>>>>> d721e979
 		useHDF5Flag = flag;
 	}
 
@@ -813,11 +797,7 @@
 	 * To know if we should use the phase cut.
 	 * \see IOptions.h
 	 */
-<<<<<<< HEAD
-	bool usePhaseCut() const {
-=======
 	bool usePhaseCut() const override {
->>>>>>> d721e979
 		return usePhaseCutFlag;
 	}
 
@@ -825,11 +805,7 @@
 	 * Set the usePhaseCutFlag.
 	 * \see IOptions.h
 	 */
-<<<<<<< HEAD
-	void setPhaseCutFlag(bool flag) {
-=======
 	void setPhaseCutFlag(bool flag) override {
->>>>>>> d721e979
 		usePhaseCutFlag = flag;
 	}
 
@@ -837,11 +813,7 @@
 	 * Obtain the maximum value of impurities (He or Xe) to be used.
 	 * \see IOptions.h
 	 */
-<<<<<<< HEAD
-	int getMaxImpurity() const {
-=======
 	int getMaxImpurity() const override {
->>>>>>> d721e979
 		return maxImpurity;
 	}
 
@@ -849,21 +821,11 @@
 	 * Set the maximum value of impurities to use.
 	 * \see IOptions.h
 	 */
-<<<<<<< HEAD
-	void setMaxImpurity(int max) {
-=======
 	void setMaxImpurity(int max) override {
->>>>>>> d721e979
 		maxImpurity = max;
 	}
 
 	/**
-<<<<<<< HEAD
-	 * Obtain the maximum value of vacancies to be used.
-	 * \see IOptions.h
-	 */
-	int getMaxV() const {
-=======
 	 * Obtain the maximum value of deuterium to be used.
 	 * \see IOptions.h
 	 */
@@ -900,7 +862,6 @@
 	 * \see IOptions.h
 	 */
 	int getMaxV() const override {
->>>>>>> d721e979
 		return maxV;
 	}
 
@@ -908,11 +869,7 @@
 	 * Set the maximum value of vacancies to use.
 	 * \see IOptions.h
 	 */
-<<<<<<< HEAD
-	void setMaxV(int max) {
-=======
 	void setMaxV(int max) override {
->>>>>>> d721e979
 		maxV = max;
 	}
 
@@ -920,11 +877,7 @@
 	 * Obtain the maximum value of interstitials to be used.
 	 * \see IOptions.h
 	 */
-<<<<<<< HEAD
-	int getMaxI() const {
-=======
 	int getMaxI() const override {
->>>>>>> d721e979
 		return maxI;
 	}
 
@@ -932,11 +885,7 @@
 	 * Set the maximum value of interstitials to use.
 	 * \see IOptions.h
 	 */
-<<<<<<< HEAD
-	void setMaxI(int max) {
-=======
 	void setMaxI(int max) override {
->>>>>>> d721e979
 		maxI = max;
 	}
 
@@ -944,11 +893,7 @@
 	 * Obtain the number of grid points in the depth direction to be used.
 	 * \see IOptions.h
 	 */
-<<<<<<< HEAD
-	int getNX() const {
-=======
 	int getNX() const override {
->>>>>>> d721e979
 		return nX;
 	}
 
@@ -956,11 +901,7 @@
 	 * Set the number of grid points in the depth direction to use.
 	 * \see IOptions.h
 	 */
-<<<<<<< HEAD
-	void setNX(int n) {
-=======
 	void setNX(int n) override {
->>>>>>> d721e979
 		nX = n;
 	}
 
@@ -968,11 +909,7 @@
 	 * Obtain the value of the step size in the depth direction to be used.
 	 * \see IOptions.h
 	 */
-<<<<<<< HEAD
-	double getXStepSize() const {
-=======
 	double getXStepSize() const override {
->>>>>>> d721e979
 		return xStepSize;
 	}
 
@@ -980,11 +917,7 @@
 	 * Set the value for the step size in the depth direction to use.
 	 * \see IOptions.h
 	 */
-<<<<<<< HEAD
-	void setXStepSize(double stepSize) {
-=======
 	void setXStepSize(double stepSize) override {
->>>>>>> d721e979
 		xStepSize = stepSize;
 	}
 
@@ -992,11 +925,7 @@
 	 * Obtain the number of grid points in the Y direction to be used.
 	 * \see IOptions.h
 	 */
-<<<<<<< HEAD
-	int getNY() const {
-=======
 	int getNY() const override {
->>>>>>> d721e979
 		return nY;
 	}
 
@@ -1004,11 +933,7 @@
 	 * Set the number of grid points in the Y direction to use.
 	 * \see IOptions.h
 	 */
-<<<<<<< HEAD
-	void setNY(int n) {
-=======
 	void setNY(int n) override {
->>>>>>> d721e979
 		nY = n;
 	}
 
@@ -1016,11 +941,7 @@
 	 * Obtain the value of the step size in the Y direction to be used.
 	 * \see IOptions.h
 	 */
-<<<<<<< HEAD
-	double getYStepSize() const {
-=======
 	double getYStepSize() const override {
->>>>>>> d721e979
 		return yStepSize;
 	}
 
@@ -1028,11 +949,7 @@
 	 * Set the value for the step size in the Y direction to use.
 	 * \see IOptions.h
 	 */
-<<<<<<< HEAD
-	void setYStepSize(double stepSize) {
-=======
 	void setYStepSize(double stepSize) override {
->>>>>>> d721e979
 		yStepSize = stepSize;
 	}
 
@@ -1040,11 +957,7 @@
 	 * Obtain the number of grid points in the Z direction to be used.
 	 * \see IOptions.h
 	 */
-<<<<<<< HEAD
-	int getNZ() const {
-=======
 	int getNZ() const override {
->>>>>>> d721e979
 		return nZ;
 	}
 
@@ -1052,11 +965,7 @@
 	 * Set the number of grid points in the Z direction to use.
 	 * \see IOptions.h
 	 */
-<<<<<<< HEAD
-	void setNZ(int n) {
-=======
 	void setNZ(int n) override {
->>>>>>> d721e979
 		nZ = n;
 	}
 
@@ -1064,11 +973,7 @@
 	 * Obtain the value of the step size in the Z direction to be used.
 	 * \see IOptions.h
 	 */
-<<<<<<< HEAD
-	double getZStepSize() const {
-=======
 	double getZStepSize() const override {
->>>>>>> d721e979
 		return zStepSize;
 	}
 
@@ -1076,12 +981,6 @@
 	 * Set the value for the step size in the Z direction to use.
 	 * \see IOptions.h
 	 */
-<<<<<<< HEAD
-	void setZStepSize(double stepSize) {
-		zStepSize = stepSize;
-	}
-
-=======
 	void setZStepSize(double stepSize) override {
 		zStepSize = stepSize;
 	}
@@ -1134,46 +1033,45 @@
 		burstingDepth = depth;
 	}
 
-    /**
-     * Set the seed that should be used for initializing the random
-     * number generator.
-     * \see IOptions.h
-     */
-    void setRNGSeed(unsigned int s) override {
-        rngSeed = s;
-        rngUseSeed = true;
-    }
-
-    /**
-     * Obtain the seed that should be used for initializing the random
-     * number generator.
-     * \see IOptions.h
-     */
-    std::tuple<bool, unsigned int> getRNGSeed(void) const override {
-        return std::make_tuple(rngUseSeed, rngSeed);
-    }
-
-    /**
-     * Specify whether each process should print the value it uses
-     * to seed the random number generator.
-     *
-     * @param b A bool indicating whether to print the RNG seed value.
-     */
-    void setPrintRNGSeed(bool b) override {
-        rngPrintSeed = b;
-    }
-
-    /**
-     * Determine if we should print the value used to seed the random
-     * number generator (regardless if it was given on the command line
-     * or generated dynamically).
-     * \see IOptions.h
-     */
-    bool printRNGSeed(void) const override {
-        return rngPrintSeed;
-    }
-
->>>>>>> d721e979
+	/**
+	 * Set the seed that should be used for initializing the random
+	 * number generator.
+	 * \see IOptions.h
+	 */
+	void setRNGSeed(unsigned int s) override {
+		rngSeed = s;
+		rngUseSeed = true;
+	}
+
+	/**
+	 * Obtain the seed that should be used for initializing the random
+	 * number generator.
+	 * \see IOptions.h
+	 */
+	std::tuple<bool, unsigned int> getRNGSeed(void) const override {
+		return std::make_tuple(rngUseSeed, rngSeed);
+	}
+
+	/**
+	 * Specify whether each process should print the value it uses
+	 * to seed the random number generator.
+	 *
+	 * @param b A bool indicating whether to print the RNG seed value.
+	 */
+	void setPrintRNGSeed(bool b) override {
+		rngPrintSeed = b;
+	}
+
+	/**
+	 * Determine if we should print the value used to seed the random
+	 * number generator (regardless if it was given on the command line
+	 * or generated dynamically).
+	 * \see IOptions.h
+	 */
+	bool printRNGSeed(void) const override {
+		return rngPrintSeed;
+	}
+
 };
 //end class Options
 
