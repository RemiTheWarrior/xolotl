#ifndef OPTIONS_H
#define OPTIONS_H

#include "IOptions.h"
<<<<<<< HEAD
#include <IOptionHandler.h>
=======
>>>>>>> 5eca44f2

namespace xolotlCore {

/**
 * Options realizes the IOptions interface.
 * All private members will be accessed through getters and setters.
 */
class Options: public IOptions {

protected:

	/**
	 * The flag that says if Xolotl should run.
	 */
	bool shouldRunFlag;

	/**
	 * The value of the exit code. Should be 0 if everything went well.
	 */
	int exitCode;

	/**
	 * The name of the file where the network is stored.
	 */
	std::string networkFilename;

	/**
<<<<<<< HEAD
	 * The string of options that will be given to PETSc.
	 */
	std::string petscArgv;
=======
	 * The options that will be given to PETSc.
	 */
	std::string petscArg;
>>>>>>> 5eca44f2

	/**
	 * Use the constant temperature set of handlers?
	 */
	bool constTempFlag;

	/**
	 * Value for the constant temperature.
	 */
	double constTemperature;

	/**
	 * Use the temperature profile set of handlers?
	 */
	bool tempProfileFlag;

	/**
	 * Name of the input temperature profile file.
	 */
	std::string tempProfileFilename;

	/**
	 * Use the heat equation set of handlers?
	 */
	bool heatFlag;

	/**
	 * Value for the bulk temperature.
	 */
	double bulkTemperature;

	/**
	 * Use the flux amplitude option?
	 */
	bool fluxFlag;

	/**
	 * Value for the  flux.
	 */
	double fluxAmplitude;

	/**
	 * Use a time profile for the flux?
	 */
	bool fluxProfileFlag;

	/**
	 * Name of the input time profile file for the flux.
	 */
	std::string fluxProfileFilename;

	/**
	 * Which type of performance infrastructure should we use?
	 */
	xolotlPerf::IHandlerRegistry::RegistryType perfRegistryType;

	/**
	 * Use the "standard" set of handlers for the visualization infrastructure?
	 */
	bool vizStandardHandlersFlag;

	/**
	 * Name of the material.
	 */
	std::string materialName;

	/**
	 * Value of the initial vacancy concentration.
	 */
	double initialVConcentration;

	/**
	 * Value of the electronic stopping power.
	 */
	double zeta;

	/**
	 * Value of the portion of the void on the grid at the start of the simulation.
	 */
	double voidPortion;

	/**
	 * Number of dimensions for the simulation.
	 */
	int dimensionNumber;

	/**
	 * Use a regular grid on the x direction?
	 */
	bool useRegularGridFlag;

	/**
	 * Use a Chebyshev grid on the x direction?
	 */
	bool useChebyshevGridFlag;

	/**
	 * Read in the grid on the x direction?
	 */
	bool readInGridFlag;

	/**
	 * The name of the file where the grid is stored.
	 */
	std::string gridFilename;

	/**
	 * The map of physical processes to use in the simulation.
	 */
	std::map<std::string, bool> processMap;

	/**
	 * String of the list of wanted GB.
	 */
	std::string gbList;

	/**
	 * Minimum size for the grouping.
	 */
	int groupingMin;

	/**
	 * Width for the grouping in the first direction.
	 */
	int groupingWidthA;

	/**
	 * Width for the grouping in the second direction.
	 */
	int groupingWidthB;

	/**
	 * Value of the sputtering yield.
	 */
	double sputteringYield;

	/**
	 * Use a HDF5 file?
	 */
	bool useHDF5Flag;

	/**
	 * Use the phase cut for the network?
	 */
	bool usePhaseCutFlag;

	/**
	 * Maximum number of He or Xe
	 */
	int maxImpurity;

	/**
	 * Maximum number of D
	 */
	int maxD;

	/**
	 * Maximum number of T
	 */
	int maxT;

	/**
	 * Maximum number of V
	 */
	int maxV;

	/**
	 * Maximum number of I
	 */
	int maxI;

	/**
	 * Number of grid point in the depth direction
	 */
	int nX;

	/**
	 * Step size in the depth direction
	 */
	double xStepSize;

	/**
	 * Number of grid point in the Y direction
	 */
	int nY;

	/**
	 * Step size in the Y direction
	 */
	double yStepSize;

	/**
	 * Number of grid point in the Z direction
	 */
	int nZ;

	/**
	 * Step size in the Z direction
	 */
	double zStepSize;

	/**
	 * The boundary condition on the given side of the grid.
	 */
	int leftBoundary, rightBoundary, bottomBoundary, topBoundary, frontBoundary,
			backBoundary;

	/**
	 * Depth for the bubble bursting in nm.
	 */
	double burstingDepth;

	/**
	 * An explicitly-given value to use to seed the random number generator.
	 * Only used if rngUseSeed is true.
	 */
	unsigned int rngSeed;

	/**
	 * Whether to use the rngSeed value to seed the random number generator.
	 */
	bool rngUseSeed;

	/**
	 * Whether to print the value used to seed the random number generator.
	 */
	bool rngPrintSeed;

	/**
	 * Re-solution minimum size
	 */
	int resoMinSize;

	/**
	 * Average radius computation minimum size
	 */
	Array<int, 4> radiusMinSizes;

	/**
	 * Density of atom in a bubble in nm-3.
	 */
	double density;

	/**
	 * Length of time of the pulse in s.
	 */
	double pulseTime;

	/**
	 * Proportion of the pulse that is on.
	 */
	double pulseProportion;

public:

	/**
	 * The constructor.
	 */
	Options();

	/**
	 * The destructor.
	 */
	~Options();

	/**
	 * Read the parameters from the given file to set the different
	 * xolotl options.
	 * \see IOptions.h
	 */
	void readParams(int argc, char* argv[]) override;

	/**
	 * Should the program run after parsing the parameter file?
	 * \see IOptions.h
	 */
	bool shouldRun() const override {
		return shouldRunFlag;
	}

	/**
	 * Set the shouldRunFlag.
	 * \see IOptions.h
	 */
	void setShouldRunFlag(bool flag) override {
		shouldRunFlag = flag;
	}

	/**
	 * If program shouldn't run, what should its exit code be?
	 * \see IOptions.h
	 */
	int getExitCode() const override {
		return exitCode;
	}

	/**
	 * Set the value for the exit code.
	 * \see IOptions.h
	 */
	void setExitCode(int code) override {
		exitCode = code;
	}

	/**
	 * Get the name of the network file.
	 * \see IOptions.h
	 */
	std::string getNetworkFilename() const override {
		return networkFilename;
	}

	/**
<<<<<<< HEAD
	 * Set the name of the network file.
	 * \see IOptions.h
	 */
	void setNetworkFilename(const std::string& name) override {
		networkFilename = name;
	}

	/**
	 * Get the Argv for PETSc.
	 * \see IOptions.h
	 */
	std::string getPetscArgv() const override {
		return petscArgv;
	}

	/**
	 * Set the Argv for PETSc.
	 * \see IOptions.h
	 */
	void setPetscArgv(std::string argv) override {
		petscArgv = argv;
=======
	 * Get the Arguments for PETSc.
	 * \see IOptions.h
	 */
	std::string getPetscArg() const override {
		return petscArg;
>>>>>>> 5eca44f2
	}

	/**
	 * Should we use const temperature handlers?
	 * \see IOptions.h
	 */
	bool useConstTemperatureHandlers() const override {
		return constTempFlag;
	}

	/**
	 * Obtain the value of the constant temperature to be used.
	 * \see IOptions.h
	 */
	double getConstTemperature() const override {
		return constTemperature;
	}

	/**
	 * Should we use temperature profile handlers?
	 * \see IOptions.h
	 */
	bool useTemperatureProfileHandlers() const override {
		return tempProfileFlag;
	}

	/**
	 * Obtain the name of the file containing the temperature profile data.
	 * \see IOptions.h
	 */
	std::string getTempProfileFilename() const override {
		return tempProfileFilename;
	}

	/**
	 * Should we use heat equation handlers?
	 * \see IOptions.h
	 */
	bool useHeatEquationHandlers() const override {
		return heatFlag;
	}

	/**
	 * Obtain the value of the temperature to be used in the bulk.
	 * \see IOptions.h
	 */
	double getBulkTemperature() const override {
		return bulkTemperature;
	}

	/**
	 * Should we use the flux option?
	 * \see IOptions.h
	 */
	bool useFluxAmplitude() const override {
		return fluxFlag;
	}

	/**
	 * Obtain the value of the flux intensity to be used.
	 * \see IOptions.h
	 */
	double getFluxAmplitude() const override {
		return fluxAmplitude;
	}

	/**
	 * Should we use a time profile for the flux?
	 * \see IOptions.h
	 */
	bool useFluxTimeProfile() const override {
		return fluxProfileFlag;
	}

	/**
	 * Obtain the name of the file containing the time profile data for the
	 * flux.
	 * \see IOptions.h
	 */
	std::string getFluxProfileName() const override {
		return fluxProfileFilename;
	}

	/**
	 * Which type of performance handlers should we use?
	 * \see IOptions.h
	 */
	xolotlPerf::IHandlerRegistry::RegistryType getPerfHandlerType(void) const
			override {
		return perfRegistryType;
	}

	/**
	 * Should we use the "standard" set of handlers for the visualization?
	 * If false, use dummy (stub) handlers.
	 * \see IOptions.h
	 */
	bool useVizStandardHandlers() const override {
		return vizStandardHandlersFlag;
	}

	/**
	 * Obtain the name of the material to be used for simulation.
	 * \see IOptions.h
	 */
	std::string getMaterial() const override {
		return materialName;
	}

	/**
	 * Obtain the value of the concentration for the vacancies.
	 * \see IOptions.h
	 */
	double getInitialVConcentration() const override {
		return initialVConcentration;
	}

	/**
	 * Obtain the value of the electronic stopping power.
	 * \see IOptions.h
	 */
	double getZeta() const override {
		return zeta;
	}

	/**
	 * Obtain the number of dimensions for the simulation.
	 * \see IOptions.h
	 */
	int getDimensionNumber() const override {
		return dimensionNumber;
	}

	/**
	 * Obtain the value of the void portion for the simulation.
	 * \see IOptions.h
	 */
	double getVoidPortion() const override {
		return voidPortion;
	}

	/**
	 * Should we use a regular grid on the x direction?
	 * \see IOptions.h
	 */
	bool useRegularXGrid() const override {
		return useRegularGridFlag;
	}

	/**
	 * Should we use a Chebyshev grid on the x direction?
	 * \see IOptions.h
	 */
	bool useChebyshevGrid() const override {
		return useChebyshevGridFlag;
	}

	/**
	 * Should we read in the grid on the x direction?
	 * \see IOptions.h
	 */
	bool useReadInGrid() const override {
		return readInGridFlag;
	}

	/**
	 * Get the name of the grid file.
	 * \see IOptions.h
	 */
	std::string getGridFilename() const override {
		return gridFilename;
	}

	/**
	 * Obtain the physical process map.
	 *
	 * @return The map
	 */
	std::map<std::string, bool> getProcesses() const override {
		return processMap;
	}

	/**
	 * Obtain the string listing the wanted GB.
	 * \see IOptions.h
	 */
	std::string getGbString() const override {
		return gbList;
	}

	/**
	 * Obtain the minimum size for the grouping.
	 * \see IOptions.h
	 */
	int getGroupingMin() const override {
		return groupingMin;
	}

	/**
	 * Obtain the first width for the grouping.
	 * \see IOptions.h
	 */
	int getGroupingWidthA() const override {
		return groupingWidthA;
	}

	/**
	 * Obtain the second width for the grouping.
	 * \see IOptions.h
	 */
	int getGroupingWidthB() const override {
		return groupingWidthB;
	}

	/**
	 * Obtain the value of the intensity of the sputtering yield to be used.
	 * \see IOptions.h
	 */
	double getSputteringYield() const override {
		return sputteringYield;
	}

	/**
	 * To know if we should use the HDF5 file.
	 * \see IOptions.h
	 */
	bool useHDF5() const override {
		return useHDF5Flag;
	}

	/**
	 * To know if we should use the phase cut.
	 * \see IOptions.h
	 */
	bool usePhaseCut() const override {
		return usePhaseCutFlag;
	}

	/**
	 * Obtain the maximum value of impurities (He or Xe) to be used.
	 * \see IOptions.h
	 */
	int getMaxImpurity() const override {
		return maxImpurity;
	}

	/**
	 * Obtain the maximum value of deuterium to be used.
	 * \see IOptions.h
	 */
	int getMaxD() const override {
		return maxD;
	}

	/**
	 * Obtain the maximum value of tritium to be used.
	 * \see IOptions.h
	 */
	int getMaxT() const override {
		return maxT;
	}

	/**
	 * Obtain the maximum value of vacancies to be used.
	 * \see IOptions.h
	 */
	int getMaxV() const override {
		return maxV;
	}

	/**
	 * Obtain the maximum value of interstitials to be used.
	 * \see IOptions.h
	 */
	int getMaxI() const override {
		return maxI;
	}

	/**
	 * Obtain the number of grid points in the depth direction to be used.
	 * \see IOptions.h
	 */
	int getNX() const override {
		return nX;
	}

	/**
	 * Obtain the value of the step size in the depth direction to be used.
	 * \see IOptions.h
	 */
	double getXStepSize() const override {
		return xStepSize;
	}

	/**
	 * Obtain the number of grid points in the Y direction to be used.
	 * \see IOptions.h
	 */
	int getNY() const override {
		return nY;
	}

	/**
	 * Obtain the value of the step size in the Y direction to be used.
	 * \see IOptions.h
	 */
	double getYStepSize() const override {
		return yStepSize;
	}

	/**
	 * Obtain the number of grid points in the Z direction to be used.
	 * \see IOptions.h
	 */
	int getNZ() const override {
		return nZ;
	}

	/**
	 * Obtain the value of the step size in the Z direction to be used.
	 * \see IOptions.h
	 */
	double getZStepSize() const override {
		return zStepSize;
	}

	/**
	 * Obtain the boundary condition on a given side of the grid.
	 * \see IOptions.h
	 */
	int getLeftBoundary() const override {
		return leftBoundary;
	}
	int getRightBoundary() const override {
		return rightBoundary;
	}
	int getBottomBoundary() const override {
		return bottomBoundary;
	}
	int getTopBoundary() const override {
		return topBoundary;
	}
	int getFrontBoundary() const override {
		return frontBoundary;
	}
	int getBackBoundary() const override {
		return backBoundary;
	}

	/**
	 * Obtain the value of the depth above which the bursting is happening.
	 * \see IOptions.h
	 */
	double getBurstingDepth() const override {
		return burstingDepth;
	}

	/**
	 * Set the seed that should be used for initializing the random
	 * number generator.
	 * \see IOptions.h
	 */
	void setRNGSeed(unsigned int s) override {
		rngSeed = s;
		rngUseSeed = true;
	}

	/**
	 * Obtain the seed that should be used for initializing the random
	 * number generator.
	 * \see IOptions.h
	 */
	std::tuple<bool, unsigned int> getRNGSeed(void) const override {
		return std::make_tuple(rngUseSeed, rngSeed);
	}

	/**
	 * Determine if we should print the value used to seed the random
	 * number generator (regardless if it was given on the command line
	 * or generated dynamically).
	 * \see IOptions.h
	 */
	bool printRNGSeed(void) const override {
		return rngPrintSeed;
	}

	/**
	 * Obtain the minimum size for the re-solution.
	 * \see IOptions.h
	 */
	int getResoMinSize() const override {
		return resoMinSize;
	}

	/**
	 * Obtain the minimum size for the average radius computation.
	 * \see IOptions.h
	 */
	virtual Array<int, 4> getRadiusMinSizes() const override {
		return radiusMinSizes;
	}

	/**
	 * Obtain the value of the density of a bubble.
	 * \see IOptions.h
	 */
	double getDensity() const override {
		return density;
	}

	/**
	 * Obtain the value of the length of the flux pulse.
	 * \see IOptions.h
	 */
	virtual double getPulseTime() const override {
		return pulseTime;
	}

	/**
	 * Obtain the value of the proportion the flux pulse (on).
	 * \see IOptions.h
	 */
	virtual double getPulseProportion() const override {
		return pulseProportion;
	}

};
//end class Options

} /* namespace xolotlCore */

#endif // OPTIONS_H<|MERGE_RESOLUTION|>--- conflicted
+++ resolved
@@ -2,10 +2,6 @@
 #define OPTIONS_H
 
 #include "IOptions.h"
-<<<<<<< HEAD
-#include <IOptionHandler.h>
-=======
->>>>>>> 5eca44f2
 
 namespace xolotlCore {
 
@@ -33,15 +29,9 @@
 	std::string networkFilename;
 
 	/**
-<<<<<<< HEAD
-	 * The string of options that will be given to PETSc.
-	 */
-	std::string petscArgv;
-=======
 	 * The options that will be given to PETSc.
 	 */
 	std::string petscArg;
->>>>>>> 5eca44f2
 
 	/**
 	 * Use the constant temperature set of handlers?
@@ -355,35 +345,11 @@
 	}
 
 	/**
-<<<<<<< HEAD
-	 * Set the name of the network file.
-	 * \see IOptions.h
-	 */
-	void setNetworkFilename(const std::string& name) override {
-		networkFilename = name;
-	}
-
-	/**
-	 * Get the Argv for PETSc.
-	 * \see IOptions.h
-	 */
-	std::string getPetscArgv() const override {
-		return petscArgv;
-	}
-
-	/**
-	 * Set the Argv for PETSc.
-	 * \see IOptions.h
-	 */
-	void setPetscArgv(std::string argv) override {
-		petscArgv = argv;
-=======
 	 * Get the Arguments for PETSc.
 	 * \see IOptions.h
 	 */
 	std::string getPetscArg() const override {
 		return petscArg;
->>>>>>> 5eca44f2
 	}
 
 	/**
