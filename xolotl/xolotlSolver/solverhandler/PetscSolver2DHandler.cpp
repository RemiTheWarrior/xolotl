--- conflicted
+++ resolved
@@ -487,29 +487,6 @@
 	// Loop over grid points
 	for (int yj = bottomOffset; yj < nY - topOffset; yj++) {
 
-<<<<<<< HEAD
-		// Compute the total concentration of atoms contained in bubbles
-		atomConc = 0.0;
-
-		// Loop over grid points
-		for (int xi = surfacePosition[yj] + leftOffset; xi < nX - rightOffset;
-				xi++) {
-			// We are only interested in the helium near the surface
-			if (grid[xi + 1] - grid[surfacePosition[yj] + 1] > 2.0)
-				continue;
-
-			// Check if we are on the right processor
-			if (xi >= localXS && xi < localXS + localXM && yj >= localYS
-					&& yj < localYS + localYM) {
-				// Get the concentrations at this grid point
-				concOffset = concs[yj][xi];
-				// Copy data into the PSIClusterReactionNetwork
-				network.updateConcentrationsFromArray(concOffset);
-
-				// Sum the total atom concentration
-				atomConc += network.getTotalTrappedAtomConcentration()
-						* (grid[xi + 1] - grid[xi]);
-=======
 		// Computing the trapped atom concentration is only needed for the attenuation
 		if (useAttenuation) {
 			// Compute the total concentration of atoms contained in bubbles
@@ -523,7 +500,8 @@
 					continue;
 
 				// Check if we are on the right processor
-				if (xi >= xs && xi < xs + xm && yj >= ys && yj < ys + ym) {
+				if (xi >= localXS && xi < localXS + localXM && yj >= localYS
+						&& yj < localYS + localYM) {
 					// Get the concentrations at this grid point
 					concOffset = concs[yj][xi];
 					// Copy data into the PSIClusterReactionNetwork
@@ -533,21 +511,13 @@
 					atomConc += network.getTotalTrappedAtomConcentration()
 							* (grid[xi + 1] - grid[xi]);
 				}
->>>>>>> 9d4adf20
-			}
-
-<<<<<<< HEAD
-		// Share the concentration with all the processes
-		totalAtomConc = 0.0;
-		auto xolotlComm = xolotlCore::MPIUtils::getMPIComm();
-		MPI_Allreduce(&atomConc, &totalAtomConc, 1, MPI_DOUBLE, MPI_SUM,
-				xolotlComm);
-=======
+			}
+
 			// Share the concentration with all the processes
 			totalAtomConc = 0.0;
+			auto xolotlComm = xolotlCore::MPIUtils::getMPIComm();
 			MPI_Allreduce(&atomConc, &totalAtomConc, 1, MPI_DOUBLE, MPI_SUM,
-			MPI_COMM_WORLD);
->>>>>>> 9d4adf20
+					xolotlComm);
 
 			// Set the disappearing rate in the modified TM handler
 			mutationHandler->updateDisappearingRate(totalAtomConc);
@@ -1010,29 +980,6 @@
 	// Loop over the grid points
 	for (int yj = bottomOffset; yj < nY - topOffset; yj++) {
 
-<<<<<<< HEAD
-		// Compute the total concentration of atoms contained in bubbles
-		atomConc = 0.0;
-
-		// Loop over grid points
-		for (int xi = surfacePosition[yj] + leftOffset; xi < nX - rightOffset;
-				xi++) {
-			// We are only interested in the helium near the surface
-			if (grid[xi + 1] - grid[surfacePosition[yj] + 1] > 2.0)
-				continue;
-
-			// Check if we are on the right processor
-			if (xi >= localXS && xi < localXS + localXM && yj >= localYS
-					&& yj < localYS + localYM) {
-				// Get the concentrations at this grid point
-				concOffset = concs[yj][xi];
-				// Copy data into the PSIClusterReactionNetwork
-				network.updateConcentrationsFromArray(concOffset);
-
-				// Sum the total atom concentration
-				atomConc += network.getTotalTrappedAtomConcentration()
-						* (grid[xi + 1] - grid[xi]);
-=======
 		// Computing the trapped atom concentration is only needed for the attenuation
 		if (useAttenuation) {
 			// Compute the total concentration of atoms contained in bubbles
@@ -1046,7 +993,8 @@
 					continue;
 
 				// Check if we are on the right processor
-				if (xi >= xs && xi < xs + xm && yj >= ys && yj < ys + ym) {
+				if (xi >= localXS && xi < localXS + localXM && yj >= localYS
+						&& yj < localYS + localYM) {
 					// Get the concentrations at this grid point
 					concOffset = concs[yj][xi];
 					// Copy data into the PSIClusterReactionNetwork
@@ -1056,21 +1004,13 @@
 					atomConc += network.getTotalTrappedAtomConcentration()
 							* (grid[xi + 1] - grid[xi]);
 				}
->>>>>>> 9d4adf20
-			}
-
-<<<<<<< HEAD
-		// Share the concentration with all the processes
-		totalAtomConc = 0.0;
-		auto xolotlComm = xolotlCore::MPIUtils::getMPIComm();
-		MPI_Allreduce(&atomConc, &totalAtomConc, 1, MPI_DOUBLE, MPI_SUM,
-				xolotlComm);
-=======
+			}
+
 			// Share the concentration with all the processes
 			totalAtomConc = 0.0;
+			auto xolotlComm = xolotlCore::MPIUtils::getMPIComm();
 			MPI_Allreduce(&atomConc, &totalAtomConc, 1, MPI_DOUBLE, MPI_SUM,
-			MPI_COMM_WORLD);
->>>>>>> 9d4adf20
+					xolotlComm);
 
 			// Set the disappearing rate in the modified TM handler
 			mutationHandler->updateDisappearingRate(totalAtomConc);
