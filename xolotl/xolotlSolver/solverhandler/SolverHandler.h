--- conflicted
+++ resolved
@@ -3,13 +3,9 @@
 
 // Includes
 #include "ISolverHandler.h"
-<<<<<<< HEAD
-#include <HDF5Utils.h>
-#include <Constants.h>
-=======
 #include "RandomNumberGenerator.h"
 #include "xolotlCore/io/XFile.h"
->>>>>>> d721e979
+#include <Constants.h>
 
 namespace xolotlSolver {
 
@@ -112,7 +108,7 @@
 			grid.push_back(0.0);
 
 			// In that case hx correspond to the full length of the grid
-			for (int l = 1; l < nx - 1; l++) {
+			for (int l = 0; l <= nx + 1; l++) {
 				grid.push_back(
 						(hx / 2.0)
 								* (1.0
@@ -124,15 +120,9 @@
 			grid.push_back(hx);
 		}
 		// Check if the user wants a regular grid
-<<<<<<< HEAD
 		else if (useRegularGrid) {
 			// The grid will me made of nx points separated by hx nm
-			for (int l = 0; l < nx; l++) {
-=======
-		if (useRegularGrid) {
-			// The grid will me made of nx + 1 points separated by hx nm
-			for (int l = 0; l <= nx + 1; l++) {
->>>>>>> d721e979
+			for (int l = 0; l <= nx+1; l++) {
 				grid.push_back((double) l * hx);
 			}
 		}
@@ -298,24 +288,6 @@
 		networkName = options.getNetworkFilename();
 
 		// Set the grid options
-<<<<<<< HEAD
-		if (options.useHDF5()) {
-			// Get starting conditions from HDF5 file
-			int nx = 0, ny = 0, nz = 0;
-			double hx = 0.0, hy = 0.0, hz = 0.0;
-			xolotlCore::HDF5Utils::readHeader(networkName, nx, hx, ny, hy, nz,
-					hz);
-			nX = nx, nY = ny, nZ = nz;
-			hX = hx, hY = hy, hZ = hz;
-		} else {
-			nX = options.getNX(), nY = options.getNY(), nZ = options.getNZ();
-			hX = options.getXStepSize(), hY = options.getYStepSize(), hZ =
-					options.getZStepSize();
-		}
-
-		// Set the network
-		network = (xolotlCore::IReactionNetwork *) networkHandler.get();
-=======
 		// Take the parameter file option by default
 		nX = options.getNX(), nY = options.getNY(), nZ = options.getNZ();
 		hX = options.getXStepSize(), hY = options.getYStepSize(), hZ =
@@ -334,7 +306,6 @@
 				hX = hx, hY = hy, hZ = hz;
 			}
 		}
->>>>>>> d721e979
 
 		// Set the flux handler
 		fluxHandler =
@@ -376,14 +347,12 @@
 		// Look at if the user wants to use a regular grid in the x direction
 		useRegularGrid = options.useRegularXGrid();
 
-<<<<<<< HEAD
 		// Look at if the user wants to use a Chebyshev grid in the x direction
 		useChebyshevGrid = options.useChebyshevGrid();
-=======
+
 		// Set the boundary conditions (= 1: free surface; = 0: mirror)
 		leftOffset = options.getLeftBoundary();
 		rightOffset = options.getRightBoundary();
->>>>>>> d721e979
 
 		// Should we be able to move the surface?
 		auto map = options.getProcesses();
