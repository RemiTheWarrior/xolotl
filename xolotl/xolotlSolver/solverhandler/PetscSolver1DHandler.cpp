--- conflicted
+++ resolved
@@ -149,8 +149,8 @@
 
 	// Get the last time step written in the HDF5 file
 	bool hasConcentrations = false;
-	std::unique_ptr < xolotlCore::XFile > xfile;
-	std::unique_ptr < xolotlCore::XFile::ConcentrationGroup > concGroup;
+	std::unique_ptr<xolotlCore::XFile> xfile;
+	std::unique_ptr<xolotlCore::XFile::ConcentrationGroup> concGroup;
 	if (not networkName.empty()) {
 
 		xfile.reset(new xolotlCore::XFile(networkName));
@@ -193,14 +193,9 @@
 		}
 
 		// Temperature
-<<<<<<< HEAD
-		xolotlCore::Point < 3
-				> gridPosition { grid[i + 1] - grid[1], 0.0, 0.0 };
-=======
 		xolotlCore::Point<3> gridPosition { (grid[i + 1]
 				- grid[surfacePosition + 1])
 				/ (grid[grid.size() - 2] - grid[surfacePosition + 1]), 0.0, 0.0 };
->>>>>>> 6bfa0476
 		concOffset[dof - 1] = temperatureHandler->getTemperature(gridPosition,
 				0.0);
 
@@ -320,7 +315,7 @@
 
 	// Declarations for variables used in the loop
 	double **concVector = new double*[3];
-	xolotlCore::Point < 3 > gridPosition { 0.0, 0.0, 0.0 };
+	xolotlCore::Point<3> gridPosition { 0.0, 0.0, 0.0 };
 
 	// Loop over grid points computing ODE terms for each grid point
 	for (PetscInt xi = xs; xi < xs + xm; xi++) {
@@ -493,7 +488,7 @@
 	PetscInt diffIndices[nDiff];
 	PetscScalar advecVals[2 * nAdvec];
 	PetscInt advecIndices[nAdvec];
-	xolotlCore::Point < 3 > gridPosition { 0.0, 0.0, 0.0 };
+	xolotlCore::Point<3> gridPosition { 0.0, 0.0, 0.0 };
 
 	/*
 	 Loop over grid points computing Jacobian terms for diffusion and advection
@@ -736,7 +731,7 @@
 	int pdColIdsVectorSize = 0;
 
 	// Declarations for variables used in the loop
-	xolotlCore::Point < 3 > gridPosition { 0.0, 0.0, 0.0 };
+	xolotlCore::Point<3> gridPosition { 0.0, 0.0, 0.0 };
 
 	// Loop over the grid points
 	for (PetscInt xi = xs; xi < xs + xm; xi++) {
