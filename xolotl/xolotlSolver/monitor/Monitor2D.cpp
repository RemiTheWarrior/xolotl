--- conflicted
+++ resolved
@@ -285,13 +285,6 @@
 			gridPointSolution = solutionArray[yj][xi];
 
 			// Update the concentration in the network
-<<<<<<< HEAD
-			network->updateConcentrationsFromArray(gridPointSolution);
-
-			// Get the total helium concentration at this grid point
-			heConcentration += network->getTotalAtomConcentration()
-					* (grid[xi] - grid[xi - 1]) * hy;
-=======
 			network.updateConcentrationsFromArray(gridPointSolution);
 
 			// Get the total atom concentrations at this grid point
@@ -301,7 +294,6 @@
 					* (grid[xi + 1] - grid[xi]) * hy;
 			tConcentration += network.getTotalAtomConcentration(2)
 					* (grid[xi + 1] - grid[xi]) * hy;
->>>>>>> d721e979
 		}
 	}
 
@@ -1075,16 +1067,10 @@
 /**
  * This is a method that moves the surface or burst bubbles
  */
-<<<<<<< HEAD
-PetscErrorCode monitorBursting2D(TS ts, PetscInt, PetscReal time, Vec solution,
-		void *) {
-	// Initial declarations
-=======
 PetscErrorCode postEventFunction2D(TS ts, PetscInt nevents,
 		PetscInt eventList[], PetscReal time, Vec solution, PetscBool, void*) {
 
 	// Initial declaration
->>>>>>> d721e979
 	PetscErrorCode ierr;
 	double ***solutionArray, *gridPointSolution;
 	PetscInt xs, xm, xi, Mx, ys, ym, yj, My;
@@ -1146,67 +1132,6 @@
 		// Get the distance from the surface
 		double distance = grid[xi + 1] - grid[surfacePos + 1];
 
-<<<<<<< HEAD
-		for (xi = xs; xi < xs + xm; xi++) {
-			// Skip everything before the surface
-			if (xi <= surfacePos)
-				continue;
-
-			// Get the pointer to the beginning of the solution data for this grid point
-			gridPointSolution = solutionArray[yj][xi];
-			// Update the concentration in the network
-			network->updateConcentrationsFromArray(gridPointSolution);
-
-			// Get the distance from the surface
-			double distance = grid[xi] - grid[surfacePos];
-
-			// Compute the helium density at this grid point
-			double heDensity = network->getTotalAtomConcentration();
-
-			// Compute the radius of the bubble from the number of helium
-			double nV = heDensity * (grid[xi] - grid[xi - 1]) * hy / 4.0;
-			double radius =
-					(sqrt(3.0) / 4.0) * xolotlCore::tungstenLatticeConstant
-							+ pow(
-									(3.0
-											* pow(
-													xolotlCore::tungstenLatticeConstant,
-													3.0) * nV)
-											/ (8.0 * xolotlCore::pi),
-									(1.0 / 3.0))
-							- pow(
-									(3.0
-											* pow(
-													xolotlCore::tungstenLatticeConstant,
-													3.0))
-											/ (8.0 * xolotlCore::pi),
-									(1.0 / 3.0));
-
-			// Check if it should burst
-			bool burst = false;
-			// If the radius is larger than the distance to the surface, burst
-			if (radius > distance)
-				burst = true;
-			// Add randomness
-			double prob = prefactor * (1.0 - (distance - radius) / distance);
-			double test = (double) rand() / (double) RAND_MAX;
-			if (prob > test)
-				burst = true;
-
-			// Burst
-			if (burst) {
-				std::cout << "bursting at: " << yj << " " << distance << " "
-						<< prob << " " << test << std::endl;
-
-				// Get all the helium clusters
-				auto clusters = network->getAll(heType);
-				// Loop on them to reset their concentration at this grid point
-				for (int i = 0; i < clusters.size(); i++) {
-					auto cluster = clusters[i];
-					int id = cluster->getId() - 1;
-					gridPointSolution[id] = 0.0;
-				}
-=======
 		std::cout << "bursting at: " << yj * hy << " " << distance << std::endl;
 
 		// Pinhole case
@@ -1306,7 +1231,6 @@
 		// The density of tungsten is 62.8 atoms/nm3, thus the threshold is
 		double threshold = (62.8 - initialVConc) * (grid[xi + 1] - grid[xi])
 				* hy;
->>>>>>> d721e979
 
 		// Move the surface up
 		if (nInterstitial2D[yj] > threshold) {
@@ -1373,25 +1297,6 @@
 					}
 				}
 
-<<<<<<< HEAD
-				// Loop on the super clusters to transfer their concentration to the V cluster of the
-				// same size at this grid point
-				for (int i = 0; i < superClusters.size(); i++) {
-					auto cluster = (PSISuperCluster *) superClusters[i];
-					// Get the V cluster of the same size
-					double numV = cluster->getNumV();
-					int truncV = (int) numV;
-					auto vCluster = network->get(vType, truncV);
-					int vId = vCluster->getId() - 1;
-					int id = cluster->getId() - 1;
-					double conc = cluster->getTotalConcentration();
-					gridPointSolution[vId] = conc * numV / (double) truncV;
-					gridPointSolution[id] = 0.0;
-					id = cluster->getHeMomentId() - 1;
-					gridPointSolution[id] = 0.0;
-					id = cluster->getVMomentId() - 1;
-					gridPointSolution[id] = 0.0;
-=======
 				// Decrease the number of grid points
 				--nGridPoints;
 			}
@@ -1413,7 +1318,6 @@
 					for (int i = 0; i < dof - 1; i++) {
 						gridPointSolution[i] = 0.0;
 					}
->>>>>>> d721e979
 				}
 
 				// Move the surface deeper
@@ -1602,14 +1506,8 @@
 			// Setup step size variables
 			double hy = solverHandler.getStepSizeY();
 
-<<<<<<< HEAD
-		// Save the network in the HDF5 file
-		if (!solverHandler->getNetworkName().empty())
-			xolotlCore::HDF5Utils::fillNetwork(solverHandler->getNetworkName());
-=======
 			// Get the compostion list and save it
 			auto compList = network.getCompositionList();
->>>>>>> d721e979
 
 			// Create and initialize a checkpoint file.
 			// We do this in its own scope so that the file
@@ -1649,18 +1547,8 @@
 				previousIFlux2D.push_back(0.0);
 			}
 
-<<<<<<< HEAD
-		// Get the last time step written in the HDF5 file
-		int tempTimeStep = -2;
-		std::string networkName = solverHandler->getNetworkName();
-		bool hasConcentrations = false;
-		if (!networkName.empty())
-			hasConcentrations = xolotlCore::HDF5Utils::hasConcentrationGroup(
-					networkName, tempTimeStep);
-=======
 			// Get the interstitial information at the surface if concentrations were stored
 			if (hasConcentrations) {
->>>>>>> d721e979
 
 				assert(lastTsGroup);
 
@@ -1687,16 +1575,6 @@
 			// The solver handler has already done it.
 		}
 
-<<<<<<< HEAD
-	// If the user wants bubble bursting
-	if (solverHandler->burstBubbles()) {
-		// Set the monitor on the bubble bursting
-		// monitorBursting2D will be called at each timestep
-		ierr = TSMonitorSet(ts, monitorBursting2D, NULL, NULL);
-		checkPetscError(ierr,
-				"setupPetsc2DMonitor: TSMonitorSet (monitorBursting2D) failed.");
-		std::srand(time(NULL) + procId);
-=======
 		// Set directions and terminate flags for the surface event
 		PetscInt direction[2];
 		PetscBool terminate[2];
@@ -1707,7 +1585,6 @@
 				postEventFunction2D, NULL);
 		checkPetscError(ierr,
 				"setupPetsc2DMonitor: TSSetEventHandler (eventFunction2D) failed.");
->>>>>>> d721e979
 	}
 
 	// Set the monitor to save performance plots (has to be in parallel)
@@ -1743,16 +1620,6 @@
 
 	// Set the monitor to compute the helium fluence for the retention calculation
 	if (flagRetention) {
-<<<<<<< HEAD
-
-		// Get the last time step written in the HDF5 file
-		int tempTimeStep = -2;
-		std::string networkName = solverHandler->getNetworkName();
-		bool hasConcentrations = false;
-		if (!networkName.empty())
-			hasConcentrations = xolotlCore::HDF5Utils::hasConcentrationGroup(
-					networkName, tempTimeStep);
-=======
 		// Check if we have a free surface at the bottom
 		if (solverHandler.getRightOffset() == 1) {
 			// Initialize n2D and previousFlux2D before monitoring the fluxes
@@ -1765,7 +1632,6 @@
 				previousTFlux2D.push_back(0.0);
 			}
 		}
->>>>>>> d721e979
 
 		// Get the previous time if concentrations were stored and initialize the fluence
 		if (hasConcentrations) {
