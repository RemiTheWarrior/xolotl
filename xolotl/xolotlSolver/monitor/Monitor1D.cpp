// Includes
#include "PetscSolver.h"
#include <xolotlPerf.h>
#include <VizHandlerRegistryFactory.h>
#include <PlotType.h>
#include <CvsXDataProvider.h>
#include <CvsXYDataProvider.h>
#include <LabelProvider.h>
#include <Constants.h>
#include <petscts.h>
#include <petscsys.h>
#include <sstream>
#include <fstream>
#include <iostream>
#include <iomanip>
#include <vector>
#include <memory>
#include <NESuperCluster.h>
#include <PSISuperCluster.h>
#include <FeSuperCluster.h>
#include <NEClusterReactionNetwork.h>
#include <PSIClusterReactionNetwork.h>
#include <AlloyClusterReactionNetwork.h>
#include <AlloySuperCluster.h>
#include <FeClusterReactionNetwork.h>
#include <MathUtils.h>
#include "RandomNumberGenerator.h"
#include "xolotlCore/io/XFile.h"
#include "xolotlSolver/monitor/Monitor.h"

namespace xperf = xolotlPerf;

namespace xolotlSolver {

// Declaration of the functions defined in Monitor.cpp
extern PetscErrorCode checkTimeStep(TS ts);
extern PetscErrorCode monitorTime(TS ts, PetscInt timestep, PetscReal time,
		Vec solution, void *ictx);
extern PetscErrorCode computeFluence(TS ts, PetscInt timestep, PetscReal time,
		Vec solution, void *ictx);
extern PetscErrorCode monitorPerf(TS ts, PetscInt timestep, PetscReal time,
		Vec solution, void *ictx);

// Declaration of the variables defined in Monitor.cpp
extern std::shared_ptr<xolotlViz::IPlot> perfPlot;
extern double previousTime;
extern double timeStepThreshold;

//! The pointer to the plot used in monitorScatter1D.
std::shared_ptr<xolotlViz::IPlot> scatterPlot1D;
//! The pointer to the series plot used in monitorSeries1D.
std::shared_ptr<xolotlViz::IPlot> seriesPlot1D;
//! The pointer to the 2D plot used in MonitorSurface.
std::shared_ptr<xolotlViz::IPlot> surfacePlot1D;
//! The variable to store the interstitial flux at the previous time step.
double previousIFlux1D = 0.0;
//! The variable to store the total number of interstitials going through the surface.
double nInterstitial1D = 0.0;
<<<<<<< HEAD
//! The variable to store the particle flux at the previous time step.
double previousHeSurfFlux1D = 0.0, previousHeBulkFlux1D = 0.0,
		previousDSurfFlux1D = 0.0, previousDBulkFlux1D = 0.0,
		previousTSurfFlux1D = 0.0, previousTBulkFlux1D = 0.0;
//! The variable to store the total number of atoms going through the surface or bottom.
double nHeliumSurf1D = 0.0, nHeliumBulk1D = 0.0, nHeliumBurst1D = 0.0,
		nDeuteriumSurf1D = 0.0, nDeuteriumBulk1D = 0.0, nDeuteriumBurst1D = 0.0,
		nTritiumSurf1D = 0.0, nTritiumBulk1D = 0.0, nTritiumBurst1D = 0.0;
//! The variable to store the xenon flux at the previous time step.
double previousXeFlux1D = 0.0;
//! The variable to store the total number of xenon going through the GB.
double nXenon1D = 0.0;
=======
//! The variable to store the helium flux at the previous time step.
double previousHeFlux1D = 0.0;
//! The variable to store the total number of helium going through the bottom.
double nHelium1D = 0.0;
//! The variable to store the deuterium flux at the previous time step.
double previousDFlux1D = 0.0;
//! The variable to store the total number of deuterium going through the bottom.
double nDeuterium1D = 0.0;
//! The variable to store the tritium flux at the previous time step.
double previousTFlux1D = 0.0;
//! The variable to store the total number of tritium going through the bottom.
double nTritium1D = 0.0;
>>>>>>> a7ba0fdf
//! The variable to store the sputtering yield at the surface.
double sputteringYield1D = 0.0;
//! The threshold for the negative concentration
double negThreshold1D = 0.0;
//! How often HDF5 file is written
PetscReal hdf5Stride1D = 0.0;
//! Previous time for HDF5
PetscInt hdf5Previous1D = 0;
//! HDF5 output file name
std::string hdf5OutputName1D = "xolotlStop.h5";
// Declare the vector that will store the Id of the helium clusters
std::vector<int> indices1D;
// Declare the vector that will store the weight of the helium clusters
// (their He composition)
std::vector<int> weights1D;
// Declare the vector that will store the radii of bubbles
std::vector<double> radii1D;
// The vector of depths at which bursting happens
std::vector<int> depthPositions1D;
// Tracks the previous TS number
int previousTSNumber = -1;

// Timers
std::shared_ptr<xperf::ITimer> initTimer;
std::shared_ptr<xperf::ITimer> checkNegativeTimer;
std::shared_ptr<xperf::ITimer> tridynTimer;
std::shared_ptr<xperf::ITimer> startStopTimer;
std::shared_ptr<xperf::ITimer> heRetentionTimer;
std::shared_ptr<xperf::ITimer> xeRetentionTimer;
std::shared_ptr<xperf::ITimer> scatterTimer;
std::shared_ptr<xperf::ITimer> seriesTimer;
std::shared_ptr<xperf::ITimer> surfaceTimer;
std::shared_ptr<xperf::ITimer> eventFuncTimer;
std::shared_ptr<xperf::ITimer> postEventFuncTimer;

#undef __FUNCT__
#define __FUNCT__ Actual__FUNCT__("xolotlSolver", "checkNegative1D")
/**
 * This is a monitoring method that looks at if there are negative concentrations at each time step.
 */
PetscErrorCode checkNegative1D(TS ts, PetscInt timestep, PetscReal time,
		Vec solution, void *) {

	xperf::ScopedTimer myTimer(checkNegativeTimer);

	// Initial declaration
	PetscErrorCode ierr;
	double **solutionArray, *gridPointSolution;
<<<<<<< HEAD
	PetscInt xs, xm, Mx;
=======
	PetscInt xs, xm;
>>>>>>> a7ba0fdf

	PetscFunctionBeginUser;

	// Get the number of processes
	int worldSize;
	MPI_Comm_size(PETSC_COMM_WORLD, &worldSize);

	// Gets the process ID (important when it is running in parallel)
	int procId;
	MPI_Comm_rank(PETSC_COMM_WORLD, &procId);

	// Get the da from ts
	DM da;
	ierr = TSGetDM(ts, &da);
	CHKERRQ(ierr);

<<<<<<< HEAD
// Get the solutionArray
=======
	// Get the solutionArray
>>>>>>> a7ba0fdf
	ierr = DMDAVecGetArrayDOF(da, solution, &solutionArray);
	CHKERRQ(ierr);

	// Get the corners of the grid
	ierr = DMDAGetCorners(da, &xs, NULL, NULL, &xm, NULL, NULL);
	CHKERRQ(ierr);

	// Get the solver handler
	auto& solverHandler = PetscSolver::getSolverHandler();

	// Get the network and dof
	auto& network = solverHandler.getNetwork();
	const int nClusters = network.size();

	// Loop on the local grid
	for (PetscInt i = xs; i < xs + xm; i++) {
		// Get the pointer to the beginning of the solution data for this grid point
		gridPointSolution = solutionArray[i]; // Loop on the concentrations
		for (int l = 0; l < nClusters; l++) {
			if (gridPointSolution[l] < negThreshold1D
					&& gridPointSolution[l] > 0.0) {
				gridPointSolution[l] = negThreshold1D;
			} else if (gridPointSolution[l] > -negThreshold1D
					&& gridPointSolution[l] < 0.0) {
				gridPointSolution[l] = -negThreshold1D;
			}
		}
	}

	// Restore the solutionArray
	ierr = DMDAVecRestoreArrayDOF(da, solution, &solutionArray);
	CHKERRQ(ierr);

	PetscFunctionReturn(0);
}

#undef __FUNCT__
#define __FUNCT__ Actual__FUNCT__("xolotlSolver", "computeTRIDYN1D")
/**
 * This is a monitoring method that will compute the data to send to TRIDYN
 */
PetscErrorCode computeTRIDYN1D(TS ts, PetscInt timestep, PetscReal time,
		Vec solution, void *ictx) {

	xperf::ScopedTimer myTimer(tridynTimer);

	// Initial declarations
	PetscErrorCode ierr;
	PetscInt xs, xm;

	PetscFunctionBeginUser;

	// Get the number of processes
	int worldSize;
	MPI_Comm_size(PETSC_COMM_WORLD, &worldSize);

	// Gets the process ID
	int procId;
	MPI_Comm_rank(PETSC_COMM_WORLD, &procId);

	// Get the solver handler
	auto& solverHandler = PetscSolver::getSolverHandler();

	// Get the network
	auto& network = solverHandler.getNetwork();
	int dof = network.getDOF();

	// Get the position of the surface
	int surfacePos = solverHandler.getSurfacePosition();

	// Get the da from ts
	DM da;
	ierr = TSGetDM(ts, &da);
	CHKERRQ(ierr);

	// Get the corners of the grid
	ierr = DMDAGetCorners(da, &xs, NULL, NULL, &xm, NULL, NULL);
	CHKERRQ(ierr);

	// Get the total size of the grid
	PetscInt Mx;
	ierr = DMDAGetInfo(da, PETSC_IGNORE, &Mx, PETSC_IGNORE, PETSC_IGNORE,
	PETSC_IGNORE, PETSC_IGNORE, PETSC_IGNORE, PETSC_IGNORE,
	PETSC_IGNORE, PETSC_IGNORE, PETSC_IGNORE, PETSC_IGNORE,
	PETSC_IGNORE);
	CHKERRQ(ierr);

	// Get the physical grid
	auto grid = solverHandler.getXGrid();

	// Get the array of concentration
	PetscReal **solutionArray;
	ierr = DMDAVecGetArrayDOFRead(da, solution, &solutionArray);
	CHKERRQ(ierr);

	// Save current concentrations as an HDF5 file.
	//
	// First create the file for parallel file access.
	std::ostringstream tdFileStr;
	tdFileStr << "TRIDYN_" << timestep << ".h5";
	xolotlCore::HDF5File tdFile(tdFileStr.str(),
			xolotlCore::HDF5File::AccessMode::CreateOrTruncateIfExists,
			PETSC_COMM_WORLD, true);

	// Define a dataset for concentrations.
	// Everyone must create the dataset with the same shape.
	constexpr auto numConcSpecies = 5;
	constexpr auto numValsPerGridpoint = numConcSpecies + 2;
	const auto firstIdxToWrite = (surfacePos + solverHandler.getLeftOffset());
	const auto numGridpointsWithConcs = (Mx - solverHandler.getRightOffset()
			- firstIdxToWrite);
	xolotlCore::HDF5File::SimpleDataSpace<2>::Dimensions concsDsetDims = {
			(hsize_t) numGridpointsWithConcs, numValsPerGridpoint };
	xolotlCore::HDF5File::SimpleDataSpace<2> concsDsetSpace(concsDsetDims);

	const std::string concsDsetName = "concs";
	xolotlCore::HDF5File::DataSet<double> concsDset(tdFile, concsDsetName,
			concsDsetSpace);

	// Specify the concentrations we will write.
	// We only consider our own grid points.
	const auto myFirstIdxToWrite = std::max(xs, firstIdxToWrite);
	auto myEndIdx = (xs + xm);  // "end" in the C++ sense; i.e., one-past-last
	auto myNumPointsToWrite =
			(myEndIdx > myFirstIdxToWrite) ? (myEndIdx - myFirstIdxToWrite) : 0;
	xolotlCore::HDF5File::DataSet<double>::DataType2D<numValsPerGridpoint> myConcs(
			myNumPointsToWrite);

	for (auto xi = myFirstIdxToWrite; xi < myEndIdx; ++xi) {

		if (xi >= firstIdxToWrite) {

			// Determine current gridpoint value.
			double x = (grid[xi] + grid[xi + 1]) / 2.0 - grid[1];

			// Access the solution data for this grid point.
			auto gridPointSolution = solutionArray[xi];

			// Update the concentration in the network
			network.updateConcentrationsFromArray(gridPointSolution);

			// Get the total concentrations at this grid point
			auto currIdx = xi - myFirstIdxToWrite;
			myConcs[currIdx][0] = (x - (grid[surfacePos + 1] - grid[1]));
			myConcs[currIdx][1] = network.getTotalAtomConcentration(0);
			myConcs[currIdx][2] = network.getTotalAtomConcentration(1);
			myConcs[currIdx][3] = network.getTotalAtomConcentration(2);
			myConcs[currIdx][4] = network.getTotalVConcentration();
			myConcs[currIdx][5] = network.getTotalIConcentration();
			myConcs[currIdx][6] = gridPointSolution[dof - 1];
		}
	}

	// Write the concs dataset in parallel.
	// (We write only our part.)
	concsDset.parWrite2D<numValsPerGridpoint>(PETSC_COMM_WORLD,
			myFirstIdxToWrite - firstIdxToWrite, myConcs);

	// Restore the solutionArray
	ierr = DMDAVecRestoreArrayDOFRead(da, solution, &solutionArray);
	CHKERRQ(ierr);

	PetscFunctionReturn(0);
}

#undef __FUNCT__
#define __FUNCT__ Actual__FUNCT__("xolotlSolver", "startStop1D")
/**
 * This is a monitoring method that update an hdf5 file at each time step.
 */
PetscErrorCode startStop1D(TS ts, PetscInt timestep, PetscReal time,
		Vec solution, void *) {

	xperf::ScopedTimer myTimer(startStopTimer);

	// Initial declaration
	PetscErrorCode ierr;
	const double **solutionArray, *gridPointSolution;
	PetscInt xs, xm, Mx;

	PetscFunctionBeginUser;

	// Compute the dt
	double dt = time - previousTime;

	// Don't do anything if it is not on the stride
	if (((int) ((time + dt / 10.0) / hdf5Stride1D) <= hdf5Previous1D)
			&& timestep > 0) {
		PetscFunctionReturn(0);
	}

	// Update the previous time
	if ((int) ((time + dt / 10.0) / hdf5Stride1D) > hdf5Previous1D)
		hdf5Previous1D++;

	// Get the number of processes
	int worldSize;
	MPI_Comm_size(PETSC_COMM_WORLD, &worldSize);

	// Gets the process ID (important when it is running in parallel)
	int procId;
	MPI_Comm_rank(PETSC_COMM_WORLD, &procId);

	// Get the da from ts
	DM da;
	ierr = TSGetDM(ts, &da);
	CHKERRQ(ierr);

	// Get the solutionArray
	ierr = DMDAVecGetArrayDOFRead(da, solution, &solutionArray);
	CHKERRQ(ierr);

	// Get the corners of the grid
	ierr = DMDAGetCorners(da, &xs, NULL, NULL, &xm, NULL, NULL);
	CHKERRQ(ierr);
	// Get the size of the total grid
	ierr = DMDAGetInfo(da, PETSC_IGNORE, &Mx, PETSC_IGNORE, PETSC_IGNORE,
	PETSC_IGNORE, PETSC_IGNORE, PETSC_IGNORE, PETSC_IGNORE,
	PETSC_IGNORE, PETSC_IGNORE, PETSC_IGNORE, PETSC_IGNORE,
	PETSC_IGNORE);
	CHKERRQ(ierr);

	// Get the solver handler
	auto& solverHandler = PetscSolver::getSolverHandler();

	// Get the network and dof
	auto& network = solverHandler.getNetwork();
	const int dof = network.getDOF();

	// Create an array for the concentration
	double concArray[dof][2];

	// Get the position of the surface
	int surfacePos = solverHandler.getSurfacePosition();

	// Open the existing HDF5 file
	xolotlCore::XFile checkpointFile(hdf5OutputName1D, PETSC_COMM_WORLD,
			xolotlCore::XFile::AccessMode::OpenReadWrite);

	// Get the current time step
	double currentTimeStep;
	ierr = TSGetTimeStep(ts, &currentTimeStep);
	CHKERRQ(ierr);

	// Add a concentration time step group for the current time step.
	auto concGroup = checkpointFile.getGroup<
			xolotlCore::XFile::ConcentrationGroup>();
	assert(concGroup);
	auto tsGroup = concGroup->addTimestepGroup(timestep, time, previousTime,
			currentTimeStep);

	if (solverHandler.moveSurface() || solverHandler.getLeftOffset() == 1) {
		// Write the surface positions and the associated interstitial quantities
		// in the concentration sub group
		tsGroup->writeSurface1D(surfacePos, nInterstitial1D, previousIFlux1D,
				nHeliumSurf1D, previousHeSurfFlux1D, nDeuteriumSurf1D,
				previousDSurfFlux1D, nTritiumSurf1D, previousTSurfFlux1D);
	}

	// Write the bottom impurity information if the bottom is a free surface
	if (solverHandler.getRightOffset() == 1)
		tsGroup->writeBottom1D(nHeliumBulk1D, previousHeBulkFlux1D,
				nDeuteriumBulk1D, previousDBulkFlux1D, nTritiumBulk1D,
				previousTBulkFlux1D);

	// Write the bursting information if the bubble bursting is used
	if (solverHandler.burstBubbles())
		tsGroup->writeBursting1D(nHeliumBurst1D, nDeuteriumBurst1D,
				nTritiumBurst1D);

	// Determine the concentration values we will write.
	// We only examine and collect the grid points we own.
	// TODO measure impact of us building the flattened representation
	// rather than a ragged 2D representation.
	XFile::TimestepGroup::Concs1DType concs(xm);
	for (auto i = 0; i < xm; ++i) {

		// Access the solution data for the current grid point.
		auto gridPointSolution = solutionArray[xs + i];

		for (auto l = 0; l < dof; ++l) {
			if (std::fabs(gridPointSolution[l]) > 1.0e-16) {
				concs[i].emplace_back(l, gridPointSolution[l]);
			}
		}
	}

	// Write our concentration data to the current timestep group
	// in the HDF5 file.
	// We only write the data for the grid points we own.
	tsGroup->writeConcentrations(checkpointFile, xs, concs);

	// Restore the solutionArray
	ierr = DMDAVecRestoreArrayDOFRead(da, solution, &solutionArray);
	CHKERRQ(ierr);

	ierr = computeTRIDYN1D(ts, timestep, time, solution, NULL);
	CHKERRQ(ierr);

	PetscFunctionReturn(0);
}

#undef __FUNCT__
#define __FUNCT__ Actual__FUNCT__("xolotlSolver", "computeHeliumRetention1D")
/**
 * This is a monitoring method that will compute the helium retention
 */
PetscErrorCode computeHeliumRetention1D(TS ts, PetscInt, PetscReal time,
		Vec solution, void *) {

	xperf::ScopedTimer myTimer(heRetentionTimer);

	// Initial declarations
	PetscErrorCode ierr;
	PetscInt xs, xm;

	PetscFunctionBeginUser;

	// Get the solver handler
	auto& solverHandler = PetscSolver::getSolverHandler();

	// Get the flux handler that will be used to know the fluence
	auto fluxHandler = solverHandler.getFluxHandler();

	// Get the da from ts
	DM da;
	ierr = TSGetDM(ts, &da);
	CHKERRQ(ierr);

	// Get the corners of the grid
	ierr = DMDAGetCorners(da, &xs, NULL, NULL, &xm, NULL, NULL);
	CHKERRQ(ierr);

	// Get the total size of the grid
	PetscInt Mx;
	ierr = DMDAGetInfo(da, PETSC_IGNORE, &Mx, PETSC_IGNORE, PETSC_IGNORE,
	PETSC_IGNORE, PETSC_IGNORE, PETSC_IGNORE, PETSC_IGNORE,
	PETSC_IGNORE, PETSC_IGNORE, PETSC_IGNORE, PETSC_IGNORE,
	PETSC_IGNORE);
	CHKERRQ(ierr);

	// Get the physical grid
	auto grid = solverHandler.getXGrid();
	// Get the position of the surface
	int surfacePos = solverHandler.getSurfacePosition();

	// Get the network
	auto& network = solverHandler.getNetwork();

	// Get the array of concentration
	PetscReal **solutionArray;
	ierr = DMDAVecGetArrayDOFRead(da, solution, &solutionArray);
	CHKERRQ(ierr);

	// Store the concentration over the grid
	double heConcentration = 0.0, dConcentration = 0.0, tConcentration = 0.0;

	// Declare the pointer for the concentrations at a specific grid point
	PetscReal *gridPointSolution;

	// Loop on the grid
	for (PetscInt xi = xs; xi < xs + xm; xi++) {

		// Boundary conditions
		if (xi < surfacePos + solverHandler.getLeftOffset()
				|| xi >= Mx - solverHandler.getRightOffset())
			continue;

		// Get the pointer to the beginning of the solution data for this grid point
		gridPointSolution = solutionArray[xi];

		// Update the concentration in the network
		network.updateConcentrationsFromArray(gridPointSolution);

		double hx = grid[xi + 1] - grid[xi];

		// Get the total atoms concentration at this grid point
		heConcentration += network.getTotalAtomConcentration(0) * hx;
		dConcentration += network.getTotalAtomConcentration(1) * hx;
		tConcentration += network.getTotalAtomConcentration(2) * hx;
	}

	// Get the current process ID
	int procId;
	MPI_Comm_rank(PETSC_COMM_WORLD, &procId);

	// Determine total concentrations for He, D, T.
	std::array<double, 3> myConcData { heConcentration, dConcentration,
			tConcentration };
	std::array<double, 3> totalConcData;

	MPI_Reduce(myConcData.data(), totalConcData.data(), myConcData.size(),
	MPI_DOUBLE,
	MPI_SUM, 0, PETSC_COMM_WORLD);

	// Extract total He, D, T concentrations.  Values are valid only on rank 0.
	double totalHeConcentration = totalConcData[0];
	double totalDConcentration = totalConcData[1];
	double totalTConcentration = totalConcData[2];

	// Look at the fluxes leaving the free surface
	if (solverHandler.getLeftOffset() == 1) {
		// Set the surface position
		int xi = surfacePos + 1;
		;

		// Value to know on which processor is the surface
		int surfaceProc = 0;

		// Check we are on the right proc
		if (xi >= xs && xi < xs + xm) {
			// Get the delta time from the previous timestep to this timestep
			double dt = time - previousTime;

			// Compute the total number of impurities that left at the surface
			nHeliumSurf1D += previousHeSurfFlux1D * dt;
			nDeuteriumSurf1D += previousDSurfFlux1D * dt;
			nTritiumSurf1D += previousTSurfFlux1D * dt;

			// Get the pointer to the beginning of the solution data for this grid point
			gridPointSolution = solutionArray[xi];

			// Factor for finite difference
			double hxLeft = grid[xi + 1] - grid[xi];
			double hxRight = grid[xi + 2] - grid[xi + 1];
			double factor = 2.0 / (hxLeft + hxRight);

			// Initialize the value for the flux
			double newFlux = 0.0;
			// Consider each helium cluster.
			for (auto const& heMapItem : network.getAll(ReactantType::He)) {
				// Get the cluster
				auto const& cluster = *(heMapItem.second);
				// Get its id and concentration
				int id = cluster.getId() - 1;
				double conc = gridPointSolution[id];
				// Get its size and diffusion coefficient
				int size = cluster.getSize();
				double coef = cluster.getDiffusionCoefficient(xi - xs);
				// Compute the flux going to the left
				newFlux += (double) size * factor * coef * conc;
			}
			// Take into account the surface advection
			// Get the surface advection handler
			auto advecHandler = solverHandler.getAdvectionHandler();
			// Get the sink strengths and advecting clusters
			auto sinkStrengths = advecHandler->getSinkStrengths();
			auto advecClusters = advecHandler->getAdvectingClusters();
			// Loop on them
			int advClusterIdx = 0;
			for (IReactant const& currReactant : advecClusters) {
				// Get the cluster, id and concentration
				auto const& cluster =
						static_cast<PSICluster const&>(currReactant);
				int id = cluster.getId() - 1;
				double conc = gridPointSolution[id];
				// Get its size and diffusion coefficient
				int size = cluster.getSize();
				double coef = cluster.getDiffusionCoefficient(xi - xs);
				// Compute the flux going to the left
				if (cluster.getTemperature(xi - xs) > 0)
					newFlux += (double) size * 3.0 * coef
							* sinkStrengths[advClusterIdx] * conc
							/ (xolotlCore::kBoltzmann
									* cluster.getTemperature(xi - xs)
									* pow(hxLeft, 4.0));

				++advClusterIdx;
			}

			// Update the helium flux
			previousHeSurfFlux1D = newFlux;

			// Initialize the value for the flux
			newFlux = 0.0;
			// Consider each deuterium cluster.
			for (auto const& dMapItem : network.getAll(ReactantType::D)) {
				// Get the cluster
				auto const& cluster = *(dMapItem.second);
				// Get its id and concentration
				int id = cluster.getId() - 1;
				double conc = gridPointSolution[id];
				// Get its size and diffusion coefficient
				int size = cluster.getSize();
				double coef = cluster.getDiffusionCoefficient(xi - xs);
				// Compute the flux going to the left
				newFlux += (double) size * factor * coef * conc;
			}
			// Update the deuterium flux
			previousDSurfFlux1D = newFlux;

			// Initialize the value for the flux
			newFlux = 0.0;
			// Consider each tritium cluster.
			for (auto const& tMapItem : network.getAll(ReactantType::T)) {
				// Get the cluster
				auto const& cluster = *(tMapItem.second);
				// Get its id and concentration
				int id = cluster.getId() - 1;
				double conc = gridPointSolution[id];
				// Get its size and diffusion coefficient
				int size = cluster.getSize();
				double coef = cluster.getDiffusionCoefficient(xi - xs);
				// Compute the flux going to the left
				newFlux += (double) size * factor * coef * conc;
			}
			// Update the tritium flux
			previousTSurfFlux1D = newFlux;

			// Set the surface processor
			surfaceProc = procId;
		}

		// Get which processor will send the information
		// TODO do we need to do this allreduce just to figure out
		// who owns the data?
		// And is it supposed to be a sum?   Why not a min?
		int surfaceId = 0;
		MPI_Allreduce(&surfaceProc, &surfaceId, 1, MPI_INT, MPI_SUM,
				PETSC_COMM_WORLD);

		// Send the information about impurities
		// to the other processes
		std::array<double, 6> countFluxData { nHeliumSurf1D,
				previousHeSurfFlux1D, nDeuteriumSurf1D, previousDSurfFlux1D,
				nTritiumSurf1D, previousTSurfFlux1D };
		MPI_Bcast(countFluxData.data(), countFluxData.size(), MPI_DOUBLE,
				surfaceId, PETSC_COMM_WORLD);

		// Extract impurity data from broadcast buffer.
		nHeliumSurf1D = countFluxData[0];
		previousHeSurfFlux1D = countFluxData[1];
		nDeuteriumSurf1D = countFluxData[2];
		previousDSurfFlux1D = countFluxData[3];
		nTritiumSurf1D = countFluxData[4];
		previousTSurfFlux1D = countFluxData[5];
	}

	// Look at the fluxes going in the bulk if the bottom is a free surface
	if (solverHandler.getRightOffset() == 1) {
		// Set the bottom surface position
		int xi = Mx - 2;

		// Value to know on which processor is the bottom
		int bottomProc = 0;

		// Check we are on the right proc
		if (xi >= xs && xi < xs + xm) {
			// Get the delta time from the previous timestep to this timestep
			double dt = time - previousTime;
			// Compute the total number of impurities that went in the bulk
			nHeliumBulk1D += previousHeBulkFlux1D * dt;
			nDeuteriumBulk1D += previousDBulkFlux1D * dt;
			nTritiumBulk1D += previousTBulkFlux1D * dt;

			// Get the pointer to the beginning of the solution data for this grid point
			gridPointSolution = solutionArray[xi];

			// Factor for finite difference
<<<<<<< HEAD
			double hxLeft = grid[xi + 1] - grid[xi];
			double hxRight = grid[xi + 2] - grid[xi + 1];
			double factor = 2.0 / (hxLeft + hxRight);
=======
			double hxLeft = 0.0, hxRight = 0.0;
			if (xi - 1 >= 0 && xi < Mx) {
				hxLeft = (grid[xi + 1] - grid[xi - 1]) / 2.0;
				hxRight = (grid[xi + 2] - grid[xi]) / 2.0;
			} else if (xi - 1 < 0) {
				hxLeft = grid[xi + 1] - grid[xi];
				hxRight = (grid[xi + 2] - grid[xi]) / 2.0;
			} else {
				hxLeft = (grid[xi + 1] - grid[xi - 1]) / 2.0;
				hxRight = grid[xi + 1] - grid[xi];
			}
			double factor = 2.0 / (hxRight * (hxLeft + hxRight));
>>>>>>> a7ba0fdf

			// Initialize the value for the flux
			double newFlux = 0.0;
			// Consider each helium cluster.
			for (auto const& heMapItem : network.getAll(ReactantType::He)) {
				// Get the cluster
				auto const& cluster = *(heMapItem.second);
				// Get its id and concentration
				int id = cluster.getId() - 1;
				double conc = gridPointSolution[id];
				// Get its size and diffusion coefficient
				int size = cluster.getSize();
				double coef = cluster.getDiffusionCoefficient(xi - xs);
				// Compute the flux going to the right
				newFlux += (double) size * factor * coef * conc;
			}
			// Update the helium flux
			previousHeBulkFlux1D = newFlux;

			// Initialize the value for the flux
			newFlux = 0.0;
			// Consider each deuterium cluster.
			for (auto const& dMapItem : network.getAll(ReactantType::D)) {
				// Get the cluster
				auto const& cluster = *(dMapItem.second);
				// Get its id and concentration
				int id = cluster.getId() - 1;
				double conc = gridPointSolution[id];
				// Get its size and diffusion coefficient
				int size = cluster.getSize();
				double coef = cluster.getDiffusionCoefficient(xi - xs);
				// Compute the flux going to the right
				newFlux += (double) size * factor * coef * conc;
			}
			// Update the deuterium flux
			previousDBulkFlux1D = newFlux;

			// Initialize the value for the flux
			newFlux = 0.0;
			// Consider each tritium cluster.
			for (auto const& tMapItem : network.getAll(ReactantType::T)) {
				// Get the cluster
				auto const& cluster = *(tMapItem.second);
				// Get its id and concentration
				int id = cluster.getId() - 1;
				double conc = gridPointSolution[id];
				// Get its size and diffusion coefficient
				int size = cluster.getSize();
				double coef = cluster.getDiffusionCoefficient(xi - xs);
				// Compute the flux going to the right
				newFlux += (double) size * factor * coef * conc;
			}
			// Update the tritium flux
			previousTBulkFlux1D = newFlux;

			// Set the bottom processor
			bottomProc = procId;
		}

		// Get which processor will send the information
		// TODO do we need to do this allreduce just to figure out
		// who owns the data?
		// And is it supposed to be a sum?   Why not a min?
		int bottomId = 0;
		MPI_Allreduce(&bottomProc, &bottomId, 1, MPI_INT, MPI_SUM,
				PETSC_COMM_WORLD);

		// Send the information about impurities
		// to the other processes
		std::array<double, 6> countFluxData { nHeliumBulk1D,
				previousHeBulkFlux1D, nDeuteriumBulk1D, previousDBulkFlux1D,
				nTritiumBulk1D, previousTBulkFlux1D };
		MPI_Bcast(countFluxData.data(), countFluxData.size(), MPI_DOUBLE,
				bottomId, PETSC_COMM_WORLD);

		// Extract impurity data from broadcast buffer.
		nHeliumBulk1D = countFluxData[0];
		previousHeBulkFlux1D = countFluxData[1];
		nDeuteriumBulk1D = countFluxData[2];
		previousDBulkFlux1D = countFluxData[3];
		nTritiumBulk1D = countFluxData[4];
		previousTBulkFlux1D = countFluxData[5];
	}

	// Master process
	if (procId == 0) {
		// Get the fluence
		double fluence = fluxHandler->getFluence();

		// Print the result
		std::cout << "\nTime: " << time << std::endl;
		std::cout << "Helium content = " << totalHeConcentration << std::endl;
		std::cout << "Deuterium content = " << totalDConcentration << std::endl;
		std::cout << "Tritium content = " << totalTConcentration << std::endl;
		std::cout << "Fluence = " << fluence << "\n" << std::endl;

		// Uncomment to write the retention and the fluence in a file
		std::ofstream outputFile;
		outputFile.open("retentionOut.txt", ios::app);
		outputFile << fluence << " " << totalHeConcentration << " "
				<< totalDConcentration << " " << totalTConcentration << " "
				<< nHeliumBulk1D << " " << nDeuteriumBulk1D << " "
				<< nTritiumBulk1D << " " << nHeliumSurf1D << " "
				<< nDeuteriumSurf1D << " " << nTritiumSurf1D << " "
				<< nHeliumBurst1D << " " << nDeuteriumBurst1D << " "
				<< nTritiumBurst1D << std::endl;
		outputFile.close();
	}

	// Restore the solutionArray
	ierr = DMDAVecRestoreArrayDOFRead(da, solution, &solutionArray);
	CHKERRQ(ierr);

	PetscFunctionReturn(0);
}

#undef __FUNCT__
#define __FUNCT__ Actual__FUNCT__("xolotlSolver", "computeXenonRetention1D")
/**
 * This is a monitoring method that will compute the xenon retention
 */
PetscErrorCode computeXenonRetention1D(TS ts, PetscInt, PetscReal time,
		Vec solution, void *) {

	xperf::ScopedTimer myTimer(xeRetentionTimer);

	// Initial declarations
	PetscErrorCode ierr;
	PetscInt xs, xm;

	PetscFunctionBeginUser;

	// Get the solver handler
	auto& solverHandler = PetscSolver::getSolverHandler();

	// Get the da from ts
	DM da;
	ierr = TSGetDM(ts, &da);
	CHKERRQ(ierr);

	// Get the corners of the grid
	ierr = DMDAGetCorners(da, &xs, NULL, NULL, &xm, NULL, NULL);
	CHKERRQ(ierr);

	// Get the total size of the grid
	PetscInt Mx;
	ierr = DMDAGetInfo(da, PETSC_IGNORE, &Mx, PETSC_IGNORE, PETSC_IGNORE,
	PETSC_IGNORE, PETSC_IGNORE, PETSC_IGNORE, PETSC_IGNORE,
	PETSC_IGNORE, PETSC_IGNORE, PETSC_IGNORE, PETSC_IGNORE,
	PETSC_IGNORE);
	CHKERRQ(ierr);

	// Get the physical grid
	auto grid = solverHandler.getXGrid();

	// Get the network
	auto& network = solverHandler.getNetwork();

	// Get the array of concentration
	PetscReal **solutionArray;
	ierr = DMDAVecGetArrayDOFRead(da, solution, &solutionArray);
	CHKERRQ(ierr);

	// Store the concentration and other values over the grid
	double xeConcentration = 0.0, bubbleConcentration = 0.0, radii = 0.0,
			partialBubbleConcentration = 0.0, partialRadii = 0.0;

	// Declare the pointer for the concentrations at a specific grid point
	PetscReal *gridPointSolution;

	// Get the minimum size for the radius
	auto minSizes = solverHandler.getMinSizes();

	// Loop on the grid
	for (PetscInt xi = xs; xi < xs + xm; xi++) {

		// Get the pointer to the beginning of the solution data for this grid point
		gridPointSolution = solutionArray[xi];

		// Update the concentration in the network
		network.updateConcentrationsFromArray(gridPointSolution);

		double hx = grid[xi + 1] - grid[xi];

		// Loop on all the indices
		for (unsigned int i = 0; i < indices1D.size(); i++) {
			// Add the current concentration times the number of xenon in the cluster
			// (from the weight vector)
			double conc = gridPointSolution[indices1D[i]];
			xeConcentration += conc * weights1D[i] * hx;
			bubbleConcentration += conc * hx;
			radii += conc * radii1D[i] * hx;
			if (weights1D[i] >= minSizes[0] && conc > 1.0e-16) {
				partialBubbleConcentration += conc * hx;
				partialRadii += conc * radii1D[i] * hx;
			}
		}

		// Loop on all the super clusters
		for (auto const& superMapItem : network.getAll(ReactantType::NESuper)) {
			auto const& cluster =
					static_cast<NESuperCluster&>(*(superMapItem.second));
			double conc = cluster.getTotalConcentration();
			xeConcentration += cluster.getTotalXenonConcentration() * hx;
			bubbleConcentration += conc * hx;
			radii += conc * cluster.getReactionRadius() * hx;
			if (cluster.getSize() >= minSizes[0] && conc > 1.0e-16) {
				partialBubbleConcentration += conc * hx;
				partialRadii += conc * cluster.getReactionRadius() * hx;
			}
		}
	}

	// Get the current process ID
	int procId;
	MPI_Comm_rank(PETSC_COMM_WORLD, &procId);

	// Sum all the concentrations through MPI reduce
	std::array<double, 5> myConcData { xeConcentration, bubbleConcentration,
			radii, partialBubbleConcentration, partialRadii };
	std::array<double, 5> totalConcData { 0.0, 0.0, 0.0, 0.0, 0.0 };
	MPI_Reduce(myConcData.data(), totalConcData.data(), myConcData.size(),
	MPI_DOUBLE, MPI_SUM, 0, PETSC_COMM_WORLD);

	// Master process
	if (procId == 0) {
		// Print the result
		std::cout << "\nTime: " << time << std::endl;
		std::cout << "Xenon concentration = " << totalConcData[0] << std::endl
				<< std::endl;

		// Make sure the average partial radius makes sense
		double averagePartialRadius = totalConcData[4] / totalConcData[3];
		double minRadius = pow(
				(3.0 * (double) minSizes[0])
						/ (4.0 * xolotlCore::pi * network.getDensity()),
				(1.0 / 3.0));
		if (totalConcData[4] < 1.e-16 || averagePartialRadius < minRadius)
			averagePartialRadius = minRadius;

		// Uncomment to write the retention and the fluence in a file
		std::ofstream outputFile;
		outputFile.open("retentionOut.txt", ios::app);
		outputFile << time << " " << totalConcData[0] << " "
				<< totalConcData[2] / totalConcData[1] << " "
				<< averagePartialRadius << std::endl;
		outputFile.close();
	}

	// Restore the solutionArray
	ierr = DMDAVecRestoreArrayDOFRead(da, solution, &solutionArray);
	CHKERRQ(ierr);

	PetscFunctionReturn(0);
}

#undef __FUNCT__
#define __FUNCT__ Actual__FUNCT__("xolotlSolver", "profileTemperature1D")
/**
 * This is a monitoring method that will store the temperature profile
 */
PetscErrorCode profileTemperature1D(TS ts, PetscInt timestep, PetscReal time,
		Vec solution, void *ictx) {
	// Initial declarations
	PetscErrorCode ierr;
	PetscInt xs, xm;

	PetscFunctionBeginUser;

	// Get the number of processes
	int worldSize;
	MPI_Comm_size(PETSC_COMM_WORLD, &worldSize);

	// Gets the process ID
	int procId;
	MPI_Comm_rank(PETSC_COMM_WORLD, &procId);

	// Get the solver handler
	auto& solverHandler = PetscSolver::getSolverHandler();

	// Get the network and dof
	auto& network = solverHandler.getNetwork();
	const int dof = network.getDOF();

	// Get the position of the surface
	int surfacePos = solverHandler.getSurfacePosition();

	// Get the da from ts
	DM da;
	ierr = TSGetDM(ts, &da);
	CHKERRQ(ierr);

	// Get the corners of the grid
	ierr = DMDAGetCorners(da, &xs, NULL, NULL, &xm, NULL, NULL);
	CHKERRQ(ierr);

	// Get the total size of the grid
	PetscInt Mx;
	ierr = DMDAGetInfo(da, PETSC_IGNORE, &Mx, PETSC_IGNORE, PETSC_IGNORE,
	PETSC_IGNORE, PETSC_IGNORE, PETSC_IGNORE, PETSC_IGNORE,
	PETSC_IGNORE, PETSC_IGNORE, PETSC_IGNORE, PETSC_IGNORE,
	PETSC_IGNORE);
	CHKERRQ(ierr);

	// Get the physical grid
	auto grid = solverHandler.getXGrid();

	// Get the array of concentration
	PetscReal **solutionArray;
	ierr = DMDAVecGetArrayDOFRead(da, solution, &solutionArray);
	CHKERRQ(ierr);

	// Declare the pointer for the concentrations at a specific grid point
	PetscReal *gridPointSolution;

	// Create the output file
	std::ofstream outputFile;
	if (procId == 0) {
		outputFile.open("tempProf.txt", ios::app);
		outputFile << time;
	}

	// Loop on the entire grid
	for (int xi = surfacePos + solverHandler.getLeftOffset();
			xi < Mx - solverHandler.getRightOffset(); xi++) {
		// Set x
		double x = (grid[xi] + grid[xi + 1]) / 2.0 - grid[1];

		double localTemp = 0.0;
		// Check if this process is in charge of xi
		if (xi >= xs && xi < xs + xm) {
			// Get the pointer to the beginning of the solution data for this grid point
			gridPointSolution = solutionArray[xi];

			// Get the local temperature
			localTemp = gridPointSolution[dof - 1];
		}

		// Get the value on procId = 0
		double temperature = 0.0;
		MPI_Reduce(&localTemp, &temperature, 1, MPI_DOUBLE,
		MPI_SUM, 0, PETSC_COMM_WORLD);

		// The master process writes in the file
		if (procId == 0) {
			outputFile << " " << temperature;
		}
	}

	// Close the file
	if (procId == 0) {
		outputFile << std::endl;
		outputFile.close();
	}

	// Restore the solutionArray
	ierr = DMDAVecRestoreArrayDOFRead(da, solution, &solutionArray);
	CHKERRQ(ierr);

	PetscFunctionReturn(0);
}

#undef __FUNCT__
#define __FUNCT__ Actual__FUNCT__("xolotlSolver", "computeAlloy1D")
/**
 * This is a monitoring method that will compute average density and diameter
 */
PetscErrorCode computeAlloy1D(TS ts, PetscInt timestep, PetscReal time,
		Vec solution, void *ictx) {

	// Initial declarations
	PetscErrorCode ierr;
	PetscInt xs, xm;

	PetscFunctionBeginUser;

	// Get the number of processes
	int worldSize;
	MPI_Comm_size(PETSC_COMM_WORLD, &worldSize);

	// Gets the process ID
	int procId;
	MPI_Comm_rank(PETSC_COMM_WORLD, &procId);

	// Get the solver handler
	auto& solverHandler = PetscSolver::getSolverHandler();

	// Get the physical grid and its length
	auto grid = solverHandler.getXGrid();
	int xSize = grid.size();

	// Get the position of the surface
	int surfacePos = solverHandler.getSurfacePosition();

	// Get the da from ts
	DM da;
	ierr = TSGetDM(ts, &da);
	CHKERRQ(ierr);

	// Get the corners of the grid
	ierr = DMDAGetCorners(da, &xs, NULL, NULL, &xm, NULL, NULL);
	CHKERRQ(ierr);

	// Get the total size of the grid
	PetscInt Mx;
	ierr = DMDAGetInfo(da, PETSC_IGNORE, &Mx, PETSC_IGNORE, PETSC_IGNORE,
	PETSC_IGNORE, PETSC_IGNORE, PETSC_IGNORE, PETSC_IGNORE,
	PETSC_IGNORE, PETSC_IGNORE, PETSC_IGNORE, PETSC_IGNORE,
	PETSC_IGNORE);
	CHKERRQ(ierr);

	// Get the array of concentration
	PetscReal **solutionArray;
	ierr = DMDAVecGetArrayDOFRead(da, solution, &solutionArray);
	CHKERRQ(ierr);

	// Get the network
	auto& network = solverHandler.getNetwork();

	// Initial declarations for the density and diameter
	double iDensity = 0.0, vDensity = 0.0, voidDensity = 0.0,
			frankDensity = 0.0, faultedDensity = 0.0, perfectDensity = 0.0,
			voidPartialDensity = 0.0, frankPartialDensity = 0.0,
			faultedPartialDensity = 0.0, perfectPartialDensity = 0.0,
			iDiameter = 0.0, vDiameter = 0.0, voidDiameter = 0.0,
			frankDiameter = 0.0, faultedDiameter = 0.0, perfectDiameter = 0.0,
			voidPartialDiameter = 0.0, frankPartialDiameter = 0.0,
			faultedPartialDiameter = 0.0, perfectPartialDiameter = 0.0;

	// Get the minimum size for the loop densities and diameters
	auto minSizes = solverHandler.getMinSizes();

	// Declare the pointer for the concentrations at a specific grid point
	PetscReal *gridPointSolution;

	// Loop on the grid
	for (PetscInt xi = xs; xi < xs + xm; xi++) {

		// Boundary conditions
		if (xi < surfacePos + solverHandler.getLeftOffset()
				|| xi == Mx - solverHandler.getRightOffset())
			continue;

		// Get the pointer to the beginning of the solution data for this grid point
		gridPointSolution = solutionArray[xi];

		// Update the concentration in the network
		network.updateConcentrationsFromArray(gridPointSolution);

		// Loop on I
		for (auto const& iMapItem : network.getAll(ReactantType::I)) {
			// Get the cluster
			auto const& cluster = *(iMapItem.second);
			iDensity += gridPointSolution[cluster.getId() - 1];
			iDiameter += gridPointSolution[cluster.getId() - 1]
					* cluster.getReactionRadius() * 2.0;
		}

		// Loop on V
		for (auto const& vMapItem : network.getAll(ReactantType::V)) {
			// Get the cluster
			auto const& cluster = *(vMapItem.second);
			vDensity += gridPointSolution[cluster.getId() - 1];
			vDiameter += gridPointSolution[cluster.getId() - 1]
					* cluster.getReactionRadius() * 2.0;
		}

		// Loop on Void
		for (auto const& voidMapItem : network.getAll(ReactantType::Void)) {
			// Get the cluster
			auto const& cluster = *(voidMapItem.second);
			voidDensity += gridPointSolution[cluster.getId() - 1];
			voidDiameter += gridPointSolution[cluster.getId() - 1]
					* cluster.getReactionRadius() * 2.0;
			if (cluster.getSize() >= minSizes[0]) {
				voidPartialDensity += gridPointSolution[cluster.getId() - 1];
				voidPartialDiameter += gridPointSolution[cluster.getId() - 1]
						* cluster.getReactionRadius() * 2.0;
			}
		}
		for (auto const& voidMapItem : network.getAll(ReactantType::VoidSuper)) {
			// Get the cluster
			auto const& cluster =
					static_cast<AlloySuperCluster&>(*(voidMapItem.second));
			voidDensity += cluster.getTotalConcentration();
			voidDiameter += cluster.getTotalConcentration()
					* cluster.getReactionRadius() * 2.0;
			if (cluster.getSize() >= minSizes[0]) {
				voidPartialDensity += cluster.getTotalConcentration();
				voidPartialDiameter += cluster.getTotalConcentration()
						* cluster.getReactionRadius() * 2.0;
			}
		}

		// Loop on Faulted
		for (auto const& faultedMapItem : network.getAll(ReactantType::Faulted)) {
			// Get the cluster
			auto const& cluster = *(faultedMapItem.second);
			faultedDensity += gridPointSolution[cluster.getId() - 1];
			faultedDiameter += gridPointSolution[cluster.getId() - 1]
					* cluster.getReactionRadius() * 2.0;
			if (cluster.getSize() >= minSizes[1]) {
				faultedPartialDensity += gridPointSolution[cluster.getId() - 1];
				faultedPartialDiameter += gridPointSolution[cluster.getId() - 1]
						* cluster.getReactionRadius() * 2.0;
			}
		}
		for (auto const& faultedMapItem : network.getAll(
				ReactantType::FaultedSuper)) {
			// Get the cluster
			auto const& cluster =
					static_cast<AlloySuperCluster&>(*(faultedMapItem.second));
			faultedDensity += cluster.getTotalConcentration();
			faultedDiameter += cluster.getTotalConcentration()
					* cluster.getReactionRadius() * 2.0;
			if (cluster.getSize() >= minSizes[1]) {
				faultedPartialDensity += cluster.getTotalConcentration();
				faultedPartialDiameter += cluster.getTotalConcentration()
						* cluster.getReactionRadius() * 2.0;
			}
		}

		// Loop on Perfect
		for (auto const& perfectMapItem : network.getAll(ReactantType::Perfect)) {
			// Get the cluster
			auto const& cluster = *(perfectMapItem.second);
			perfectDensity += gridPointSolution[cluster.getId() - 1];
			perfectDiameter += gridPointSolution[cluster.getId() - 1]
					* cluster.getReactionRadius() * 2.0;
			if (cluster.getSize() >= minSizes[2]) {
				perfectPartialDensity += gridPointSolution[cluster.getId() - 1];
				perfectPartialDiameter += gridPointSolution[cluster.getId() - 1]
						* cluster.getReactionRadius() * 2.0;
			}
		}
		for (auto const& perfectMapItem : network.getAll(
				ReactantType::PerfectSuper)) {
			// Get the cluster
			auto const& cluster =
					static_cast<AlloySuperCluster&>(*(perfectMapItem.second));
			perfectDensity += cluster.getTotalConcentration();
			perfectDiameter += cluster.getTotalConcentration()
					* cluster.getReactionRadius() * 2.0;
			if (cluster.getSize() >= minSizes[2]) {
				perfectPartialDensity += cluster.getTotalConcentration();
				perfectPartialDiameter += cluster.getTotalConcentration()
						* cluster.getReactionRadius() * 2.0;
			}
		}

		// Loop on Frank
		for (auto const& frankMapItem : network.getAll(ReactantType::Frank)) {
			// Get the cluster
			auto const& cluster = *(frankMapItem.second);
			frankDensity += gridPointSolution[cluster.getId() - 1];
			frankDiameter += gridPointSolution[cluster.getId() - 1]
					* cluster.getReactionRadius() * 2.0;
			if (cluster.getSize() >= minSizes[3]) {
				frankPartialDensity += gridPointSolution[cluster.getId() - 1];
				frankPartialDiameter += gridPointSolution[cluster.getId() - 1]
						* cluster.getReactionRadius() * 2.0;
			}
		}
		for (auto const& frankMapItem : network.getAll(ReactantType::FrankSuper)) {
			// Get the cluster
			auto const& cluster =
					static_cast<AlloySuperCluster&>(*(frankMapItem.second));
			frankDensity += cluster.getTotalConcentration();
			frankDiameter += cluster.getTotalConcentration()
					* cluster.getReactionRadius() * 2.0;
			if (cluster.getSize() >= minSizes[3]) {
				frankPartialDensity += cluster.getTotalConcentration();
				frankPartialDiameter += cluster.getTotalConcentration()
						* cluster.getReactionRadius() * 2.0;
			}
		}
	}

	// Sum all the concentrations through MPI reduce
	double iTotalDensity = 0.0, vTotalDensity = 0.0, voidTotalDensity = 0.0,
			frankTotalDensity = 0.0, faultedTotalDensity = 0.0,
			perfectTotalDensity = 0.0, voidPartialTotalDensity = 0.0,
			frankPartialTotalDensity = 0.0, faultedPartialTotalDensity = 0.0,
			perfectPartialTotalDensity = 0.0, iTotalDiameter = 0.0,
			vTotalDiameter = 0.0, voidTotalDiameter = 0.0, frankTotalDiameter =
					0.0, faultedTotalDiameter = 0.0, perfectTotalDiameter = 0.0,
			voidPartialTotalDiameter = 0.0, frankPartialTotalDiameter = 0.0,
			faultedPartialTotalDiameter = 0.0,
			perfectPartialTotalDiameter = 0.0;
	MPI_Reduce(&iDensity, &iTotalDensity, 1, MPI_DOUBLE, MPI_SUM, 0,
			PETSC_COMM_WORLD);
	MPI_Reduce(&vDensity, &vTotalDensity, 1, MPI_DOUBLE, MPI_SUM, 0,
			PETSC_COMM_WORLD);
	MPI_Reduce(&voidDensity, &voidTotalDensity, 1, MPI_DOUBLE, MPI_SUM, 0,
			PETSC_COMM_WORLD);
	MPI_Reduce(&perfectDensity, &perfectTotalDensity, 1, MPI_DOUBLE, MPI_SUM, 0,
			PETSC_COMM_WORLD);
	MPI_Reduce(&frankDensity, &frankTotalDensity, 1, MPI_DOUBLE, MPI_SUM, 0,
			PETSC_COMM_WORLD);
	MPI_Reduce(&faultedDensity, &faultedTotalDensity, 1, MPI_DOUBLE, MPI_SUM, 0,
			PETSC_COMM_WORLD);
	MPI_Reduce(&voidPartialDensity, &voidPartialTotalDensity, 1, MPI_DOUBLE,
	MPI_SUM, 0, PETSC_COMM_WORLD);
	MPI_Reduce(&perfectPartialDensity, &perfectPartialTotalDensity, 1,
	MPI_DOUBLE, MPI_SUM, 0, PETSC_COMM_WORLD);
	MPI_Reduce(&frankPartialDensity, &frankPartialTotalDensity, 1, MPI_DOUBLE,
	MPI_SUM, 0, PETSC_COMM_WORLD);
	MPI_Reduce(&faultedPartialDensity, &faultedPartialTotalDensity, 1,
	MPI_DOUBLE, MPI_SUM, 0, PETSC_COMM_WORLD);
	MPI_Reduce(&iDiameter, &iTotalDiameter, 1, MPI_DOUBLE, MPI_SUM, 0,
			PETSC_COMM_WORLD);
	MPI_Reduce(&vDiameter, &vTotalDiameter, 1, MPI_DOUBLE, MPI_SUM, 0,
			PETSC_COMM_WORLD);
	MPI_Reduce(&voidDiameter, &voidTotalDiameter, 1, MPI_DOUBLE, MPI_SUM, 0,
			PETSC_COMM_WORLD);
	MPI_Reduce(&perfectDiameter, &perfectTotalDiameter, 1, MPI_DOUBLE, MPI_SUM,
			0, PETSC_COMM_WORLD);
	MPI_Reduce(&frankDiameter, &frankTotalDiameter, 1, MPI_DOUBLE, MPI_SUM, 0,
			PETSC_COMM_WORLD);
	MPI_Reduce(&faultedDiameter, &faultedTotalDiameter, 1, MPI_DOUBLE, MPI_SUM,
			0, PETSC_COMM_WORLD);
	MPI_Reduce(&voidPartialDiameter, &voidPartialTotalDiameter, 1, MPI_DOUBLE,
	MPI_SUM, 0, PETSC_COMM_WORLD);
	MPI_Reduce(&perfectPartialDiameter, &perfectPartialTotalDiameter, 1,
	MPI_DOUBLE, MPI_SUM, 0, PETSC_COMM_WORLD);
	MPI_Reduce(&frankPartialDiameter, &frankPartialTotalDiameter, 1, MPI_DOUBLE,
	MPI_SUM, 0, PETSC_COMM_WORLD);
	MPI_Reduce(&faultedPartialDiameter, &faultedPartialTotalDiameter, 1,
	MPI_DOUBLE, MPI_SUM, 0, PETSC_COMM_WORLD);

	// Average the data
	if (procId == 0) {
		iTotalDensity = iTotalDensity / (grid[Mx] - grid[surfacePos + 1]);
		vTotalDensity = vTotalDensity / (grid[Mx] - grid[surfacePos + 1]);
		voidTotalDensity = voidTotalDensity / (grid[Mx] - grid[surfacePos + 1]);
		perfectTotalDensity = perfectTotalDensity
				/ (grid[Mx] - grid[surfacePos + 1]);
		faultedTotalDensity = faultedTotalDensity
				/ (grid[Mx] - grid[surfacePos + 1]);
		frankTotalDensity = frankTotalDensity
				/ (grid[Mx] - grid[surfacePos + 1]);
		voidPartialTotalDensity = voidPartialTotalDensity
				/ (grid[Mx] - grid[surfacePos + 1]);
		perfectPartialTotalDensity = perfectPartialTotalDensity
				/ (grid[Mx] - grid[surfacePos + 1]);
		faultedPartialTotalDensity = faultedPartialTotalDensity
				/ (grid[Mx] - grid[surfacePos + 1]);
		frankPartialTotalDensity = frankPartialTotalDensity
				/ (grid[Mx] - grid[surfacePos + 1]);
		iTotalDiameter = iTotalDiameter
				/ (iTotalDensity * (grid[Mx] - grid[surfacePos + 1]));
		vTotalDiameter = vTotalDiameter
				/ (vTotalDensity * (grid[Mx] - grid[surfacePos + 1]));
		voidTotalDiameter = voidTotalDiameter
				/ (voidTotalDensity * (grid[Mx] - grid[surfacePos + 1]));
		perfectTotalDiameter = perfectTotalDiameter
				/ (perfectTotalDensity * (grid[Mx] - grid[surfacePos + 1]));
		faultedTotalDiameter = faultedTotalDiameter
				/ (faultedTotalDensity * (grid[Mx] - grid[surfacePos + 1]));
		frankTotalDiameter = frankTotalDiameter
				/ (frankTotalDensity * (grid[Mx] - grid[surfacePos + 1]));
		voidPartialTotalDiameter = voidPartialTotalDiameter
				/ (voidPartialTotalDensity * (grid[Mx] - grid[surfacePos + 1]));
		perfectPartialTotalDiameter = perfectPartialTotalDiameter
				/ (perfectPartialTotalDensity
						* (grid[Mx] - grid[surfacePos + 1]));
		faultedPartialTotalDiameter = faultedPartialTotalDiameter
				/ (faultedPartialTotalDensity
						* (grid[Mx] - grid[surfacePos + 1]));
		frankPartialTotalDiameter =
				frankPartialTotalDiameter
						/ (frankPartialTotalDensity
								* (grid[Mx] - grid[surfacePos + 1]));

		// Set the output precision
		const int outputPrecision = 5;

		// Open the output file
		std::fstream outputFile;
		outputFile.open("Alloy.dat", std::fstream::out | std::fstream::app);
		outputFile << std::setprecision(outputPrecision);

		// Output the data
		outputFile << timestep << " " << time << " " << iTotalDensity << " "
				<< iTotalDiameter << " " << vTotalDensity << " "
				<< vTotalDiameter << " " << voidTotalDensity << " "
				<< voidTotalDiameter << " " << faultedTotalDensity << " "
				<< faultedTotalDiameter << " " << perfectTotalDensity << " "
				<< perfectTotalDiameter << " " << frankTotalDensity << " "
				<< frankTotalDiameter << " " << voidPartialTotalDensity << " "
				<< voidPartialTotalDiameter << " " << faultedPartialTotalDensity
				<< " " << faultedPartialTotalDiameter << " "
				<< perfectPartialTotalDensity << " "
				<< perfectPartialTotalDiameter << " "
				<< frankPartialTotalDensity << " " << frankPartialTotalDiameter
				<< std::endl;

		// Close the output file
		outputFile.close();
	}

	// Restore the PETSC solution array
	ierr = DMDAVecRestoreArrayDOFRead(da, solution, &solutionArray);
	CHKERRQ(ierr);

	PetscFunctionReturn(0);

}

#undef __FUNCT__
#define __FUNCT__ Actual__FUNCT__("xolotlSolver", "monitorScatter1D")
/**
 * This is a monitoring method that will save 1D plots of the xenon concentration
 * distribution at the middle of the grid.
 */
PetscErrorCode monitorScatter1D(TS ts, PetscInt timestep, PetscReal time,
		Vec solution, void *) {
	xperf::ScopedTimer myTimer(scatterTimer);

	// Initial declarations
	PetscErrorCode ierr;
	double **solutionArray, *gridPointSolution;
	PetscInt xs, xm, xi, Mx;

	PetscFunctionBeginUser;

	// Don't do anything if it is not on the stride
	if (timestep % 200 != 0)
		PetscFunctionReturn(0);

	// Get the number of processes
	int worldSize;
	MPI_Comm_size(PETSC_COMM_WORLD, &worldSize);

	// Gets the process ID (important when it is running in parallel)
	int procId;
	MPI_Comm_rank(MPI_COMM_WORLD, &procId);

	// Get the da from ts
	DM da;
	ierr = TSGetDM(ts, &da);
	CHKERRQ(ierr);

	// Get the solutionArray
	ierr = DMDAVecGetArrayDOFRead(da, solution, &solutionArray);
	CHKERRQ(ierr);

	// Get the corners of the grid
	ierr = DMDAGetCorners(da, &xs, NULL, NULL, &xm, NULL, NULL);
	CHKERRQ(ierr);

	// Get the size of the total grid
	ierr = DMDAGetInfo(da, PETSC_IGNORE, &Mx, PETSC_IGNORE, PETSC_IGNORE,
	PETSC_IGNORE, PETSC_IGNORE, PETSC_IGNORE, PETSC_IGNORE,
	PETSC_IGNORE, PETSC_IGNORE, PETSC_IGNORE, PETSC_IGNORE,
	PETSC_IGNORE);
	CHKERRQ(ierr);

	// Get the solver handler
	auto& solverHandler = PetscSolver::getSolverHandler();

	// Get the network and its size
	auto& network = solverHandler.getNetwork();
	int networkSize = network.size();
	auto& superClusters = network.getAll(ReactantType::NESuper);

	// Get the index of the middle of the grid
	PetscInt ix = Mx / 2;

	if (procId == 0) {
		// Create a Point vector to store the data to give to the data provider
		// for the visualization
		auto myPoints = std::make_shared<std::vector<xolotlViz::Point> >();

		// If the middle is on this process
		if (ix >= xs && ix < xs + xm) {
			// Get the pointer to the beginning of the solution data for this grid point
			gridPointSolution = solutionArray[ix];

			// Update the concentration in the network
			network.updateConcentrationsFromArray(gridPointSolution);

			for (int i = 0; i < networkSize - superClusters.size(); i++) {
				// Create a Point with the concentration[i] as the value
				// and add it to myPoints
				xolotlViz::Point aPoint;
				aPoint.value = gridPointSolution[i];
				aPoint.t = time;
				aPoint.x = (double) i + 1.0;
				myPoints->push_back(aPoint);
			}

			// Loop on the super clusters
			auto& allReactants = network.getAll();
			std::for_each(allReactants.begin(), allReactants.end(),
					[&time,&myPoints](IReactant& currReactant) {

						if (currReactant.getType() == ReactantType::NESuper) {
							auto& cluster = static_cast<NESuperCluster&>(currReactant);
							// Get the width and average
							int width = cluster.getSectionWidth();
							double nXe = cluster.getAverage();
							// Loop on the width
							for (int k = nXe + 1.0 - (double) width / 2.0;
									k < nXe + (double) width / 2.0; k++) {
								// Compute the distance
								double dist = cluster.getDistance(k);
								// Create a Point with the concentration[i] as the value
								// and add it to myPoints
								xolotlViz::Point aPoint;
								aPoint.value = cluster.getConcentration(dist);
								aPoint.t = time;
								aPoint.x = (double) k;
								myPoints->push_back(aPoint);
							}
						}
					});
		}

		// else receive the values from another process
		else {
			for (int i = 0; i < networkSize - superClusters.size(); i++) {
				double conc = 0.0;
				MPI_Recv(&conc, 1, MPI_DOUBLE, MPI_ANY_SOURCE, 10,
						MPI_COMM_WORLD, MPI_STATUS_IGNORE);
				// Create a Point with conc as the value
				// and add it to myPoints
				xolotlViz::Point aPoint;
				aPoint.value = conc;
				aPoint.t = time;
				aPoint.x = (double) i + 1.0;
				myPoints->push_back(aPoint);
			}

			// Loop on the super clusters
			auto& allReactants = network.getAll();
			std::for_each(allReactants.begin(), allReactants.end(),
					[&time,&myPoints](IReactant& currReactant) {

						if (currReactant.getType() == ReactantType::NESuper) {
							auto& cluster = static_cast<NESuperCluster&>(currReactant);
							// Get the width and average
							int width = cluster.getSectionWidth();
							double nXe = cluster.getAverage();
							// Loop on the width
							for (int k = nXe + 1.0 - (double) width / 2.0;
									k < nXe + (double) width / 2.0; k++) {
								double conc = 0.0;
								MPI_Recv(&conc, 1, MPI_DOUBLE, MPI_ANY_SOURCE, 11,
										MPI_COMM_WORLD, MPI_STATUS_IGNORE);
								// Create a Point with conc as the value
								// and add it to myPoints
								xolotlViz::Point aPoint;
								aPoint.value = conc;
								aPoint.t = time;
								aPoint.x = (double) k;
								myPoints->push_back(aPoint);
							}
						}
					});
		}

		// Get the data provider and give it the points
		scatterPlot1D->getDataProvider()->setPoints(myPoints);

		// Change the title of the plot and the name of the data
		std::stringstream title;
		title << "Size Distribution";
		scatterPlot1D->getDataProvider()->setDataName(title.str());
		scatterPlot1D->plotLabelProvider->titleLabel = title.str();
		// Give the time to the label provider
		std::stringstream timeLabel;
		timeLabel << "time: " << std::setprecision(4) << time << "s";
		scatterPlot1D->plotLabelProvider->timeLabel = timeLabel.str();
		// Get the current time step
		PetscReal currentTimeStep;
		ierr = TSGetTimeStep(ts, &currentTimeStep);
		CHKERRQ(ierr);
		// Give the timestep to the label provider
		std::stringstream timeStepLabel;
		timeStepLabel << "dt: " << std::setprecision(4) << currentTimeStep
				<< "s";
		scatterPlot1D->plotLabelProvider->timeStepLabel = timeStepLabel.str();

		// Render and save in file
		std::stringstream fileName;
		fileName << "Scatter_TS" << timestep << ".png";
		scatterPlot1D->write(fileName.str());
	}

	else {
		// If the middle is on this process
		if (ix >= xs && ix < xs + xm) {
			// Get the pointer to the beginning of the solution data for this grid point
			gridPointSolution = solutionArray[ix];

			for (int i = 0; i < networkSize - superClusters.size(); i++) {
				// Send the value of each concentration to the master process
				MPI_Send(&gridPointSolution[i], 1, MPI_DOUBLE, 0, 10,
						MPI_COMM_WORLD);
			}

			// Loop on the super clusters
			auto& allReactants = network.getAll();
			std::for_each(allReactants.begin(), allReactants.end(),
					[](IReactant& currReactant) {

						if (currReactant.getType() == ReactantType::NESuper) {
							auto& cluster = static_cast<NESuperCluster&>(currReactant);
							// Get the width and average
							int width = cluster.getSectionWidth();
							double nXe = cluster.getAverage();
							// Loop on the width
							for (int k = nXe + 1.0 - (double) width / 2.0; k < nXe + (double) width / 2.0; k++) {
								// Compute the distance
								double dist = cluster.getDistance(k);
								double conc = cluster.getConcentration(dist);
								// Send the value of each concentration to the master process
								MPI_Send(&conc, 1, MPI_DOUBLE, 0, 11, MPI_COMM_WORLD);
							}
						}
					});
		}
	}

	// Restore the solutionArray
	ierr = DMDAVecRestoreArrayDOFRead(da, solution, &solutionArray);
	CHKERRQ(ierr);

	PetscFunctionReturn(0);
}

#undef __FUNCT__
#define __FUNCT__ Actual__FUNCT__("xolotlSolver", "monitorSeries1D")
/**
 * This is a monitoring method that will save 1D plots of many concentrations
 */
PetscErrorCode monitorSeries1D(TS ts, PetscInt timestep, PetscReal time,
		Vec solution, void *) {

	xperf::ScopedTimer myTimer(seriesTimer);

	// Initial declarations
	PetscErrorCode ierr;
	const double **solutionArray, *gridPointSolution;
	PetscInt xs, xm, xi;
	double x = 0.0;

	PetscFunctionBeginUser;

	// Don't do anything if it is not on the stride
	if (timestep % 10 != 0)
		PetscFunctionReturn(0);

	// Get the number of processes
	int worldSize;
	MPI_Comm_size(PETSC_COMM_WORLD, &worldSize);

	// Gets the process ID (important when it is running in parallel)
	int procId;
	MPI_Comm_rank(PETSC_COMM_WORLD, &procId);

	// Get the da from ts
	DM da;
	ierr = TSGetDM(ts, &da);
	CHKERRQ(ierr);

	// Get the solutionArray
	ierr = DMDAVecGetArrayDOFRead(da, solution, &solutionArray);
	CHKERRQ(ierr);

	// Get the corners of the grid
	ierr = DMDAGetCorners(da, &xs, NULL, NULL, &xm, NULL, NULL);
	CHKERRQ(ierr);

	// Get the solver handler
	auto& solverHandler = PetscSolver::getSolverHandler();

	// Get the network and its size
	auto& network = solverHandler.getNetwork();
	const int networkSize = network.size();

	// Get the physical grid
	auto grid = solverHandler.getXGrid();

	// To plot a maximum of 18 clusters of the whole benchmark
	const int loopSize = std::min(18, networkSize);

	if (procId == 0) {
		// Create a Point vector to store the data to give to the data provider
		// for the visualization
		std::vector<std::vector<xolotlViz::Point> > myPoints(loopSize);

		// Loop on the grid
		for (xi = xs; xi < xs + xm; xi++) {
			// Get the pointer to the beginning of the solution data for this grid point
			gridPointSolution = solutionArray[xi];

			for (int i = 0; i < loopSize; i++) {
				// Create a Point with the concentration[i] as the value
				// and add it to myPoints
				xolotlViz::Point aPoint;
				aPoint.value = gridPointSolution[i];
				aPoint.t = time;
				aPoint.x = (grid[xi] + grid[xi + 1]) / 2.0 - grid[1];
				myPoints[i].push_back(aPoint);
			}
		}

		// Loop on the other processes
		for (int i = 1; i < worldSize; i++) {
			// Get the size of the local grid of that process
			int localSize = 0;
			MPI_Recv(&localSize, 1, MPI_INT, i, 20, PETSC_COMM_WORLD,
					MPI_STATUS_IGNORE);

			// Loop on their grid
			for (int k = 0; k < localSize; k++) {
				// Get the position
				MPI_Recv(&x, 1, MPI_DOUBLE, i, 21, PETSC_COMM_WORLD,
						MPI_STATUS_IGNORE);

				for (int j = 0; j < loopSize; j++) {
					// and the concentrations
					double conc = 0.0;
					MPI_Recv(&conc, 1, MPI_DOUBLE, i, 22, PETSC_COMM_WORLD,
							MPI_STATUS_IGNORE);

					// Create a Point with the concentration[i] as the value
					// and add it to myPoints
					xolotlViz::Point aPoint;
					aPoint.value = conc;						// He
					aPoint.t = time;
					aPoint.x = x;
					myPoints[j].push_back(aPoint);
				}
			}
		}

		// Get all the reactants to have access to their names
		auto const& reactants = network.getAll();

		for (int i = 0; i < loopSize; i++) {
			IReactant const& cluster = reactants.at(i);
			// Get the data provider and give it the points
			auto thePoints = std::make_shared<std::vector<xolotlViz::Point> >(
					myPoints[i]);
			seriesPlot1D->getDataProvider(i)->setPoints(thePoints);
			seriesPlot1D->getDataProvider(i)->setDataName(cluster.getName());
		}

		// Change the title of the plot
		std::stringstream title;
		title << "Concentrations";
		seriesPlot1D->plotLabelProvider->titleLabel = title.str();
		// Give the time to the label provider
		std::stringstream timeLabel;
		timeLabel << "time: " << std::setprecision(4) << time << "s";
		seriesPlot1D->plotLabelProvider->timeLabel = timeLabel.str();
		// Get the current time step
		PetscReal currentTimeStep;
		ierr = TSGetTimeStep(ts, &currentTimeStep);
		CHKERRQ(ierr);
		// Give the timestep to the label provider
		std::stringstream timeStepLabel;
		timeStepLabel << "dt: " << std::setprecision(4) << currentTimeStep
				<< "s";
		seriesPlot1D->plotLabelProvider->timeStepLabel = timeStepLabel.str();

		// Render and save in file
		std::stringstream fileName;
		fileName << "log_series_TS" << timestep << ".png";
		seriesPlot1D->write(fileName.str());
	}

	else {
		// Send the value of the local grid size to the master process
		MPI_Send(&xm, 1, MPI_DOUBLE, 0, 20, PETSC_COMM_WORLD);

		// Loop on the grid
		for (xi = xs; xi < xs + xm; xi++) {
			// Dump x
			x = (grid[xi] + grid[xi + 1]) / 2.0 - grid[1];

			// Get the pointer to the beginning of the solution data for this grid point
			gridPointSolution = solutionArray[xi];

			// Send the value of the local position to the master process
			MPI_Send(&x, 1, MPI_DOUBLE, 0, 21, PETSC_COMM_WORLD);

			for (int i = 0; i < loopSize; i++) {
				// Send the value of the concentrations to the master process
				MPI_Send(&gridPointSolution[i], 1, MPI_DOUBLE, 0, 22,
						PETSC_COMM_WORLD);
			}
		}
	}

	// Restore the solutionArray
	ierr = DMDAVecRestoreArrayDOFRead(da, solution, &solutionArray);
	CHKERRQ(ierr);

	PetscFunctionReturn(0);
}

#undef __FUNCT__
#define __FUNCT__ Actual__FUNCT__("xolotlSolver", "monitorSurface1D")
/**
 * This is a monitoring method that will save 2D plots for each depths of
 * the concentration as a function of the cluster composition.
 */
PetscErrorCode monitorSurface1D(TS ts, PetscInt timestep, PetscReal time,
		Vec solution, void *) {

	xperf::ScopedTimer myTimer(surfaceTimer);

	// Initial declarations
	PetscErrorCode ierr;
	const double **solutionArray, *gridPointSolution;
	PetscInt xs, xm, xi;

	PetscFunctionBeginUser;

	// Don't do anything if it is not on the stride
	if (timestep % 10 != 0)
		PetscFunctionReturn(0);

	// Get the da from ts
	DM da;
	ierr = TSGetDM(ts, &da);
	CHKERRQ(ierr);

	// Get the solutionArray
	ierr = DMDAVecGetArrayDOFRead(da, solution, &solutionArray);
	CHKERRQ(ierr);

	// Get the corners of the grid
	ierr = DMDAGetCorners(da, &xs, NULL, NULL, &xm, NULL, NULL);
	CHKERRQ(ierr);

	// Get the solver handler
	auto& solverHandler = PetscSolver::getSolverHandler();

	// Get the network
	auto& network = solverHandler.getNetwork();

	// Get the physical grid
	auto grid = solverHandler.getXGrid();

	// Get the maximum size of HeV clusters
	auto const& psiNetwork =
			dynamic_cast<PSIClusterReactionNetwork const&>(network);
	auto maxHeVClusterSize = psiNetwork.getMaxClusterSize(
			ReactantType::PSIMixed);
	auto maxVClusterSize = psiNetwork.getMaxClusterSize(ReactantType::V);

	// Loop on the grid points
	for (xi = xs; xi < xs + xm; xi++) {

		if (xi != 20)
			continue;

		// Create a Point vector to store the data to give to the data provider
		// for the visualization
		auto myPoints = std::make_shared<std::vector<xolotlViz::Point> >();

		// Get the pointer to the beginning of the solution data for this grid point
		gridPointSolution = solutionArray[xi];

		// A pointer for the clusters used below
		IReactant * cluster;

		// Loop on Y = V number
		for (int i = 0; i <= maxVClusterSize; i++) {
			// Loop on X = He number
			for (int j = 0; j <= maxHeVClusterSize - maxVClusterSize; j++) {
				double conc = 0.0;
				// V clusters
				if (j == 0) {
					cluster = network.get(Species::V, i);
					if (cluster) {
						// Get the ID of the cluster
						int id = cluster->getId() - 1;
						conc = gridPointSolution[id];
					}
				}
				// He clusters
				else if (i == 0) {
					cluster = network.get(Species::He, j);
					if (cluster) {
						// Get the ID of the cluster
						int id = cluster->getId() - 1;
						conc = gridPointSolution[id];
					}
				}
				// HeV clusters
				else {
					IReactant::Composition testComp;
					testComp[toCompIdx(Species::He)] = j;
					testComp[toCompIdx(Species::V)] = i;
					cluster = network.get(ReactantType::PSIMixed, testComp);
					if (cluster) {
						// Get the ID of the cluster
						int id = cluster->getId() - 1;
						conc = gridPointSolution[id];
					}

					else {
						// Look for superClusters !
						for (auto const& superMapItem : network.getAll(
								ReactantType::PSISuper)) {
							// Get the super cluster
							auto const& superCluster =
									static_cast<PSISuperCluster&>(*(superMapItem.second));
							// Get its boundaries
							auto const& heBounds = superCluster.getBounds(0);
							auto const& vBounds = superCluster.getBounds(3);
							// Is it the right one?
							if (heBounds.contains(j) and vBounds.contains(i)) {
								conc = superCluster.getConcentration(
										superCluster.getDistance(j, 0), 0, 0,
										superCluster.getDistance(i, 3));
								break;
							}
						}
					}
				}

				// Create a Point with the concentration as the value
				// and add it to myPoints
				xolotlViz::Point aPoint;
				aPoint.value = conc;
				aPoint.t = time;
				aPoint.x = (double) j;
				aPoint.y = (double) i;
				myPoints->push_back(aPoint);
			}
		}

		// Get the data provider and give it the points
		surfacePlot1D->getDataProvider()->setPoints(myPoints);
		surfacePlot1D->getDataProvider()->setDataName("brian");

		// Change the title of the plot
		std::stringstream title;
		title << "Concentration at Depth: "
				<< (grid[xi] + grid[xi + 1]) / 2.0 - grid[1] << " nm";
		surfacePlot1D->plotLabelProvider->titleLabel = title.str();
		// Give the time to the label provider
		std::stringstream timeLabel;
		timeLabel << "time: " << std::setprecision(4) << time << "s";
		surfacePlot1D->plotLabelProvider->timeLabel = timeLabel.str();
		// Get the current time step
		PetscReal currentTimeStep;
		ierr = TSGetTimeStep(ts, &currentTimeStep);
		CHKERRQ(ierr);
		// Give the timestep to the label provider
		std::stringstream timeStepLabel;
		timeStepLabel << "dt: " << std::setprecision(4) << currentTimeStep
				<< "s";
		surfacePlot1D->plotLabelProvider->timeStepLabel = timeStepLabel.str();

		// Render and save in file
		std::stringstream fileName;
		fileName << "Brian_TS" << timestep << "_D" << xi << ".png";
		surfacePlot1D->write(fileName.str());
	}

	// Restore the solutionArray
	ierr = DMDAVecRestoreArrayDOFRead(da, solution, &solutionArray);
	CHKERRQ(ierr);

	PetscFunctionReturn(0);
}

#undef __FUNCT__
#define __FUNCT__ Actual__FUNCT__("xolotlSolver", "eventFunction1D")
/**
 * This is a method that checks if the surface should move or bursting happen
 */
PetscErrorCode eventFunction1D(TS ts, PetscReal time, Vec solution,
		PetscScalar *fvalue, void *) {

	xperf::ScopedTimer myTimer(eventFuncTimer);

	// Initial declaration
	PetscErrorCode ierr;
	double **solutionArray, *gridPointSolution;
	PetscInt xs, xm, xi, Mx;
	depthPositions1D.clear();
	fvalue[0] = 1.0, fvalue[1] = 1.0, fvalue[2] = 1.0;

	PetscFunctionBeginUser;

	PetscInt TSNumber = -1;
	ierr = TSGetStepNumber(ts, &TSNumber);

	// Skip if it is the same TS as before
	if (TSNumber == previousTSNumber)
		PetscFunctionReturn(0);

	// Set the previous TS number
	previousTSNumber = TSNumber;

	// Gets the process ID
	int procId;
	MPI_Comm_rank(PETSC_COMM_WORLD, &procId);

	// Get the da from ts
	DM da;
	ierr = TSGetDM(ts, &da);
	CHKERRQ(ierr);

	// Get the solutionArray
	ierr = DMDAVecGetArrayDOFRead(da, solution, &solutionArray);
	CHKERRQ(ierr);

	// Get the corners of the grid
	ierr = DMDAGetCorners(da, &xs, NULL, NULL, &xm, NULL, NULL);
	CHKERRQ(ierr);

	// Get the size of the total grid
	ierr = DMDAGetInfo(da, PETSC_IGNORE, &Mx, PETSC_IGNORE, PETSC_IGNORE,
	PETSC_IGNORE, PETSC_IGNORE, PETSC_IGNORE, PETSC_IGNORE,
	PETSC_IGNORE, PETSC_IGNORE, PETSC_IGNORE, PETSC_IGNORE,
	PETSC_IGNORE);
	CHKERRQ(ierr);

	// Get the solver handler
	auto& solverHandler = PetscSolver::getSolverHandler();

	// Get the position of the surface
	int surfacePos = solverHandler.getSurfacePosition();
	xi = surfacePos + solverHandler.getLeftOffset();

	// Get the network
	auto& network = solverHandler.getNetwork();

	// Get the physical grid
	auto grid = solverHandler.getXGrid();

	// Get the flux handler to know the flux amplitude.
	auto fluxHandler = solverHandler.getFluxHandler();
	double heliumFluxAmplitude = fluxHandler->getFluxAmplitude();

	// Get the delta time from the previous timestep to this timestep
	double dt = time - previousTime;

	// Work of the moving surface first
	if (solverHandler.moveSurface()) {
		// Write the initial surface position
		if (procId == 0 && xolotlCore::equal(time, 0.0)) {
			std::ofstream outputFile;
			outputFile.open("surface.txt", ios::app);
			outputFile << time << " " << grid[surfacePos + 1] - grid[1]
					<< std::endl;
			outputFile.close();
		}

		// Value to know on which processor is the location of the surface,
		// for MPI usage
		int surfaceProc = 0;

		// if xi is on this process
		if (xi >= xs && xi < xs + xm) {
			// Get the concentrations at xi = surfacePos + 1
			gridPointSolution = solutionArray[xi];

			// Compute the total density of intersitials that escaped from the
			// surface since last timestep using the stored flux
			nInterstitial1D += previousIFlux1D * dt;

			// Remove the sputtering yield since last timestep
			nInterstitial1D -= sputteringYield1D * heliumFluxAmplitude * dt;

			// Initialize the value for the flux
			double newFlux = 0.0;

			// Consider each interstitial cluster.
			for (auto const& iMapItem : network.getAll(ReactantType::I)) {
				// Get the cluster
				auto const& cluster = *(iMapItem.second);
				// Get its id and concentration
				int id = cluster.getId() - 1;
				double conc = gridPointSolution[id];
				// Get its size and diffusion coefficient
				int size = cluster.getSize();
				double coef = cluster.getDiffusionCoefficient(xi - xs);

				// Factor for finite difference
<<<<<<< HEAD
				double hxLeft = grid[xi + 1] - grid[xi];
				double hxRight = grid[xi + 2] - grid[xi + 1];
				double factor = 2.0 / (hxLeft + hxRight);
=======
				double hxLeft = 0.0, hxRight = 0.0;
				if (xi - 1 >= 0 && xi < Mx) {
					hxLeft = (grid[xi + 1] - grid[xi - 1]) / 2.0;
					hxRight = (grid[xi + 2] - grid[xi]) / 2.0;
				} else if (xi - 1 < 0) {
					hxLeft = grid[xi + 1] - grid[xi];
					hxRight = (grid[xi + 2] - grid[xi]) / 2.0;
				} else {
					hxLeft = (grid[xi + 1] - grid[xi - 1]) / 2.0;
					hxRight = grid[xi + 1] - grid[xi];
				}
				double factor = 2.0 / (hxLeft * (hxLeft + hxRight));
>>>>>>> a7ba0fdf
				// Compute the flux going to the left
				newFlux += (double) size * factor * coef * conc;
			}

			// Update the previous flux
			previousIFlux1D = newFlux;

			// Set the surface processor
			surfaceProc = procId;
		}

		// Get which processor will send the information
		int surfaceId = 0;
		MPI_Allreduce(&surfaceProc, &surfaceId, 1, MPI_INT, MPI_SUM,
				PETSC_COMM_WORLD);

		// Send the information about nInterstitial1D and previousFlux1D
		// to the other processes
		MPI_Bcast(&nInterstitial1D, 1, MPI_DOUBLE, surfaceId, PETSC_COMM_WORLD);
		MPI_Bcast(&previousIFlux1D, 1, MPI_DOUBLE, surfaceId, PETSC_COMM_WORLD);

		// Now that all the processes have the same value of nInterstitials, compare
		// it to the threshold to now if we should move the surface

		// Get the initial vacancy concentration
		double initialVConc = solverHandler.getInitialVConc();

		// The density of tungsten is 62.8 atoms/nm3, thus the threshold is
		double threshold = (62.8 - initialVConc) * (grid[xi] - grid[xi - 1]);
		if (nInterstitial1D > threshold) {
			// The surface is moving
			fvalue[0] = 0;
		}

		// Moving the surface back
		else if (nInterstitial1D < -threshold / 10.0) {
			// The surface is moving
			fvalue[1] = 0;
		}
	}

	// Now work on the bubble bursting
	if (solverHandler.burstBubbles()) {
		// Compute the prefactor for the probability (arbitrary)
		double prefactor = heliumFluxAmplitude * dt * 0.1;

		// The depth parameter to know where the bursting should happen
		double depthParam = solverHandler.getTauBursting();			// nm
		// The minimum size at which the bursting could start
		int minSizeBursting = solverHandler.getMinSizeBursting();

		// For now we are not bursting
		bool burst = false;

		// Loop on the full grid of interest
		for (xi = surfacePos + solverHandler.getLeftOffset();
				xi < Mx - solverHandler.getRightOffset(); xi++) {

			// If this is the locally owned part of the grid
			if (xi >= xs && xi < xs + xm) {

				// Get the pointer to the beginning of the solution data for this grid point
				gridPointSolution = solutionArray[xi];
				// Update the concentration in the network
				network.updateConcentrationsFromArray(gridPointSolution);

				// Get the distance from the surface
				double distance = (grid[xi] + grid[xi + 1]) / 2.0
						- grid[surfacePos + 1];

				// Hard cut-off of 5 tau, no bursting deeper
				if (distance > 5.0 * depthParam)
					continue;

				// To know if this location is bursting
				bool localBurst = false;

				// Compute the helium density at this grid point
				double heDensity = network.getTotalTrappedAtomConcentration(0,
						minSizeBursting) / network.getTotalBubbleConcentration(minSizeBursting);

				// Compute the radius of the bubble from the number of helium
				double nV = heDensity * (grid[xi + 1] - grid[xi]) / 4.0;
//			double nV = pow(heDensity / 5.0, 1.163) * (grid[xi + 1] - grid[xi]);
				double latticeParam = network.getLatticeParameter();
				double tlcCubed = latticeParam * latticeParam * latticeParam;
				double radius = (sqrt(3.0) / 4) * latticeParam
						+ cbrt((3.0 * tlcCubed * nV) / (8.0 * xolotlCore::pi))
						- cbrt((3.0 * tlcCubed) / (8.0 * xolotlCore::pi));

				// If the radius is larger than the distance to the surface, burst
				if (radius > distance) {
					burst = true;
					localBurst = true;
					depthPositions1D.push_back(xi);
					// Exit the loop
					continue;
				}
				// Add randomness
				double prob = prefactor * (1.0 - (distance - radius) / distance)
						* min(1.0,
								exp(
										-(distance - depthParam)
												/ (depthParam * 2.0)));
				double test = solverHandler.getRNG().GetRandomDouble();

				if (prob > test) {
					burst = true;
					localBurst = true;
					depthPositions1D.push_back(xi);
				}

				if (localBurst) {
					// Write the bursting information
					std::ofstream outputFile;
					outputFile.open("bursting.txt", ios::app);
					outputFile << time << " " << distance << " " << radius
							<< " " << heDensity << std::endl;
					outputFile.close();
				}
			}
		}

		// If at least one grid point is bursting
		int localFlag = 1;
		if (burst) {
			// The event is happening
			localFlag = 0;
		}
		// All the processes should call post event
		int flag = -1;
		MPI_Allreduce(&localFlag, &flag, 1, MPI_INT, MPI_MIN, PETSC_COMM_WORLD);
		fvalue[2] = flag;
	}

	// Restore the solutionArray
	ierr = DMDAVecRestoreArrayDOFRead(da, solution, &solutionArray);
	CHKERRQ(ierr);

	PetscFunctionReturn(0);
}

#undef __FUNCT__
#define __FUNCT__ Actual__FUNCT__("xolotlSolver", "postEventFunction1D")
/**
 * This is a method that moves the surface or burst bubbles
 */
PetscErrorCode postEventFunction1D(TS ts, PetscInt nevents,
		PetscInt eventList[], PetscReal time, Vec solution, PetscBool, void*) {

	xperf::ScopedTimer myTimer(postEventFuncTimer);

	// Initial declaration
	PetscErrorCode ierr;
	double **solutionArray, *gridPointSolution;
	PetscInt xs, xm, xi;

	PetscFunctionBeginUser;

	// Check if the surface has moved or a bubble burst
	if (nevents == 0) {
		PetscFunctionReturn(0);
	}

	// Check if both events happened
	if (nevents == 3)
		throw std::string(
				"\nxolotlSolver::Monitor1D: This is not supposed to happen, the surface cannot "
						"move in both directions at the same time!!");

	// Gets the process ID
	int procId;
	MPI_Comm_rank(PETSC_COMM_WORLD, &procId);

	// Get the da from ts
	DM da;
	ierr = TSGetDM(ts, &da);
	CHKERRQ(ierr);

	// Get the solutionArray
	ierr = DMDAVecGetArrayDOF(da, solution, &solutionArray);
	CHKERRQ(ierr);

	// Get the corners of the grid
	ierr = DMDAGetCorners(da, &xs, NULL, NULL, &xm, NULL, NULL);
	CHKERRQ(ierr);

	// Get the solver handler
	auto& solverHandler = PetscSolver::getSolverHandler();

	// Get the position of the surface
	int surfacePos = solverHandler.getSurfacePosition();

	// Get the network
	auto& network = solverHandler.getNetwork();
	int dof = network.getDOF();

	// Get the physical grid
	auto grid = solverHandler.getXGrid();

	// The minimum size at which the bursting could start
	int minSizeBursting = solverHandler.getMinSizeBursting();

	// Take care of bursting
	double localNHe = 0.0, localND = 0.0, localNT = 0.0;

	// Loop on each bursting depth
	for (int i = 0; i < depthPositions1D.size(); i++) {
		// Get the pointer to the beginning of the solution data for this grid point
		gridPointSolution = solutionArray[depthPositions1D[i]];
		// Update the concentration in the network
		network.updateConcentrationsFromArray(gridPointSolution);

<<<<<<< HEAD
		// Get the distance from the surface and the left grid size
		double distance = grid[depthPositions1D[i] + 1] - grid[surfacePos + 1];
		double hxLeft = grid[depthPositions1D[i] + 1]
				- grid[depthPositions1D[i]];
=======
		// Get the distance from the surface
		double distance = (grid[depthPositions1D[i]]
				+ grid[depthPositions1D[i] + 1]) / 2.0 - grid[surfacePos + 1];

		// Write the bursting information
		std::ofstream outputFile;
		outputFile.open("bursting.txt", ios::app);
		outputFile << time << " " << distance << std::endl;
		outputFile.close();
>>>>>>> a7ba0fdf

		// Pinhole case
		// Consider each He with size larger than minSizeBursting to reset
		// their concentration at this grid point

		// Consider each HeV cluster to transfer their concentration to the V cluster of the
		// same size at this grid point
		for (auto const& heVMapItem : network.getAll(ReactantType::PSIMixed)) {
			auto const& cluster = *(heVMapItem.second);

			// Get the composition
			auto const & comp = cluster.getComposition();
			int heSize = comp[toCompIdx(Species::He)];

			// Check the size
			if (heSize >= minSizeBursting) {
				// Get the V cluster of the same size
				auto vCluster = network.get(Species::V,
						comp[toCompIdx(Species::V)]);
				int vId = vCluster->getId() - 1;
				int id = cluster.getId() - 1;
				// Compute the number of atoms released
				localNHe += gridPointSolution[id] * (double) heSize * hxLeft;
				localND += gridPointSolution[id]
						* (double) comp[toCompIdx(Species::D)] * hxLeft;
				localNT += gridPointSolution[id]
						* (double) comp[toCompIdx(Species::T)] * hxLeft;

				// Transfer the concentration
				gridPointSolution[vId] += gridPointSolution[id];
				gridPointSolution[id] = 0.0;
			}
		}

		// Loop on the super clusters to transfer their concentration to the V cluster of the
		// same size at this grid point
		for (auto const& superMapItem : network.getAll(ReactantType::PSISuper)) {
			auto const& cluster =
					static_cast<PSISuperCluster&>(*(superMapItem.second));

			// Check the size
			int heSize = *(cluster.getBounds(0).begin());
			if (heSize >= minSizeBursting) {
				// Compute the number of atoms released
				localNHe += cluster.getTotalAtomConcentration(0) * hxLeft;
				localND += cluster.getTotalAtomConcentration(1) * hxLeft;
				localNT += cluster.getTotalAtomConcentration(2) * hxLeft;

				// Loop on the V boundaries
				for (auto const& j : cluster.getBounds(3)) {
					// Get the total concentration at this v
					double conc = cluster.getIntegratedVConcentration(j);
					// Get the corresponding V cluster and its Id
					auto vCluster = network.get(Species::V, j);
					int vId = vCluster->getId() - 1;
					// Add the concentration
					gridPointSolution[vId] += conc;
				}

				// Reset the super cluster concentration
				int id = cluster.getId() - 1;
				gridPointSolution[id] = 0.0;
				id = cluster.getMomentId(0) - 1;
				gridPointSolution[id] = 0.0;
				id = cluster.getMomentId(1) - 1;
				gridPointSolution[id] = 0.0;
				id = cluster.getMomentId(2) - 1;
				gridPointSolution[id] = 0.0;
				id = cluster.getMomentId(3) - 1;
				gridPointSolution[id] = 0.0;
			}
		}
	}

	// Add up the local quantities
	double nHe = 0.0, nD = 0.0, nT = 0.0;
	MPI_Allreduce(&localNHe, &nHe, 1, MPI_DOUBLE, MPI_SUM, PETSC_COMM_WORLD);
	nHeliumBurst1D += nHe;
	MPI_Allreduce(&localND, &nD, 1, MPI_DOUBLE, MPI_SUM, PETSC_COMM_WORLD);
	nDeuteriumBurst1D += nD;
	MPI_Allreduce(&localNT, &nT, 1, MPI_DOUBLE, MPI_SUM, PETSC_COMM_WORLD);
	nTritiumBurst1D += nT;

	// Now takes care of moving surface
	bool moving = false;
	bool movingUp = false;
	for (int i = 0; i < nevents; i++) {
		if (eventList[i] < 2)
			moving = true;
		if (eventList[i] == 0)
			movingUp = true;
	}

	// Skip if nothing is moving
	if (!moving) {
		// Restore the solutionArray
		ierr = DMDAVecRestoreArrayDOF(da, solution, &solutionArray);
		CHKERRQ(ierr);

		PetscFunctionReturn(0);
	}

	// Set the surface position
	xi = surfacePos + solverHandler.getLeftOffset();

	// Get the initial vacancy concentration
	double initialVConc = solverHandler.getInitialVConc();

	// The density of tungsten is 62.8 atoms/nm3, thus the threshold is
	double threshold = (62.8 - initialVConc) * (grid[xi] - grid[xi - 1]);

	if (movingUp) {
		int nGridPoints = 0;
		// Move the surface up until it is smaller than the next threshold
		while (nInterstitial1D > threshold) {
			// Move the surface higher
			surfacePos--;
			xi = surfacePos + solverHandler.getLeftOffset();
			nGridPoints++;
			// Update the number of interstitials
			nInterstitial1D -= threshold;
			// Update the thresold
			threshold = (62.8 - initialVConc) * (grid[xi] - grid[xi - 1]);
		}

		// Throw an exception if the position is negative
		if (surfacePos < 0) {
			PetscBool flagCheck;
			ierr = PetscOptionsHasName(NULL, NULL, "-check_collapse",
					&flagCheck);
			CHKERRQ(ierr);
			if (flagCheck) {
				// Write the convergence reason
				std::ofstream outputFile;
				outputFile.open("solverStatus.txt");
				outputFile << "overgrid" << std::endl;
				outputFile.close();
			}
			throw std::string(
					"\nxolotlSolver::Monitor1D: The surface is trying to go outside of the grid!!");
		}

		// Printing information about the extension of the material
		if (procId == 0) {
			std::cout << "Adding " << nGridPoints
					<< " points to the grid at time: " << time << " s."
					<< std::endl;
		}

		// Set it in the solver
		solverHandler.setSurfacePosition(surfacePos);

		// Initialize the vacancy concentration and the temperature on the new grid points
		// Get the single vacancy ID
		auto singleVacancyCluster = network.get(Species::V, 1);
		int vacancyIndex = -1;
		if (singleVacancyCluster)
			vacancyIndex = singleVacancyCluster->getId() - 1;
		// Get the surface temperature
		double temp = 0.0;
		if (xi >= xs && xi < xs + xm) {
			temp = solutionArray[xi][dof - 1];
		}
		double surfTemp = 0.0;
		MPI_Allreduce(&temp, &surfTemp, 1, MPI_DOUBLE, MPI_SUM,
				PETSC_COMM_WORLD);

		// Loop on the new grid points
		while (nGridPoints >= 0) {
			// Position of the newly created grid point
			xi = surfacePos + nGridPoints;

			// If xi is on this process
			if (xi >= xs && xi < xs + xm) {
				// Get the concentrations
				gridPointSolution = solutionArray[xi];

				// Set the new surface temperature
				gridPointSolution[dof - 1] = surfTemp;

				if (vacancyIndex > 0 && nGridPoints > 0) {
					// Initialize the vacancy concentration
					gridPointSolution[vacancyIndex] = initialVConc;
				}
			}

			// Decrease the number of grid points
			--nGridPoints;
		}
	}

	// Moving the surface back
	else {
		// Move it back as long as the number of interstitials in negative
		while (nInterstitial1D < 0.0) {
			// Compute the threshold to a deeper grid point
			threshold = (62.8 - initialVConc) * (grid[xi + 1] - grid[xi]);
			// Set all the concentrations to 0.0 at xi = surfacePos + 1
			// if xi is on this process
			if (xi >= xs && xi < xs + xm) {
				// Get the concentrations at xi = surfacePos + 1
				gridPointSolution = solutionArray[xi];
				// Loop on DOF
				for (int i = 0; i < dof - 1; i++) {
					gridPointSolution[i] = 0.0;
				}
			}

			// Move the surface deeper
			surfacePos++;
			xi = surfacePos + solverHandler.getLeftOffset();
			// Update the number of interstitials
			nInterstitial1D += threshold;
		}

		// Printing information about the extension of the material
		if (procId == 0) {
			std::cout << "Removing grid points to the grid at time: " << time
					<< " s." << std::endl;
		}

		// Set it in the solver
		solverHandler.setSurfacePosition(surfacePos);
	}

	// Set the new surface location in the surface advection handler
	auto advecHandler = solverHandler.getAdvectionHandler();
	advecHandler->setLocation(grid[surfacePos + 1] - grid[1]);

	// Set the new surface in the temperature handler
	auto tempHandler = solverHandler.getTemperatureHandler();
	tempHandler->updateSurfacePosition(surfacePos);

	// Get the flux handler to reinitialize it
	auto fluxHandler = solverHandler.getFluxHandler();
	fluxHandler->initializeFluxHandler(network, surfacePos, grid);

	// Get the modified trap-mutation handler to reinitialize it
	auto mutationHandler = solverHandler.getMutationHandler();
	auto advecHandlers = solverHandler.getAdvectionHandlers();
	mutationHandler->initializeIndex1D(surfacePos, network, advecHandlers, grid,
			xm, xs);

	// Write the updated surface position
	if (procId == 0) {
		std::ofstream outputFile;
		outputFile.open("surface.txt", ios::app);
		outputFile << time << " " << grid[surfacePos + 1] - grid[1]
				<< std::endl;
		outputFile.close();
	}

	// Restore the solutionArray
	ierr = DMDAVecRestoreArrayDOF(da, solution, &solutionArray);
	CHKERRQ(ierr);

	PetscFunctionReturn(0);
}

/**
 * This operation sets up different monitors
 *  depending on the options.
 * @param ts The time stepper
 * @return A standard PETSc error code
 */
PetscErrorCode setupPetsc1DMonitor(TS ts,
		std::shared_ptr<xolotlPerf::IHandlerRegistry> handlerRegistry) {

	PetscErrorCode ierr;

	// Initialize the timers, including the one for this function.
	initTimer = handlerRegistry->getTimer("monitor1D:init");
	xperf::ScopedTimer myTimer(initTimer);
	checkNegativeTimer = handlerRegistry->getTimer("monitor1D:checkNeg");
	tridynTimer = handlerRegistry->getTimer("monitor1D:tridyn");
	startStopTimer = handlerRegistry->getTimer("monitor1D:startStop");
	heRetentionTimer = handlerRegistry->getTimer("monitor1D:heRet");
	xeRetentionTimer = handlerRegistry->getTimer("monitor1D:xeRet");
	scatterTimer = handlerRegistry->getTimer("monitor1D:scatter");
	seriesTimer = handlerRegistry->getTimer("monitor1D:series");
	surfaceTimer = handlerRegistry->getTimer("monitor1D:surface");
	eventFuncTimer = handlerRegistry->getTimer("monitor1D:event");
	postEventFuncTimer = handlerRegistry->getTimer("monitor1D:postEvent");

	// Get the process ID
	int procId;
	MPI_Comm_rank(PETSC_COMM_WORLD, &procId);

	// Get xolotlViz handler registry
	auto vizHandlerRegistry = xolotlFactory::getVizHandlerRegistry();

	// Flags to launch the monitors or not
	PetscBool flagNeg, flagCollapse, flag2DPlot, flag1DPlot, flagSeries,
			flagPerf, flagHeRetention, flagStatus, flagXeRetention, flagTRIDYN,
			flagAlloy, flagTemp;

	// Check the option -check_negative
	ierr = PetscOptionsHasName(NULL, NULL, "-check_negative", &flagNeg);
	checkPetscError(ierr,
			"setupPetsc1DMonitor: PetscOptionsHasName (-check_negative) failed.");

	// Check the option -check_collapse
	ierr = PetscOptionsHasName(NULL, NULL, "-check_collapse", &flagCollapse);
	checkPetscError(ierr,
			"setupPetsc1DMonitor: PetscOptionsHasName (-check_collapse) failed.");

	// Check the option -plot_perf
	ierr = PetscOptionsHasName(NULL, NULL, "-plot_perf", &flagPerf);
	checkPetscError(ierr,
			"setupPetsc1DMonitor: PetscOptionsHasName (-plot_perf) failed.");

	// Check the option -plot_series
	ierr = PetscOptionsHasName(NULL, NULL, "-plot_series", &flagSeries);
	checkPetscError(ierr,
			"setupPetsc1DMonitor: PetscOptionsHasName (-plot_series) failed.");

	// Check the option -plot_1d
	ierr = PetscOptionsHasName(NULL, NULL, "-plot_1d", &flag1DPlot);
	checkPetscError(ierr,
			"setupPetsc1DMonitor: PetscOptionsHasName (-plot_1d) failed.");

	// Check the option -plot_2d
	ierr = PetscOptionsHasName(NULL, NULL, "-plot_2d", &flag2DPlot);
	checkPetscError(ierr,
			"setupPetsc1DMonitor: PetscOptionsHasName (-plot_2d) failed.");

	// Check the option -helium_retention
	ierr = PetscOptionsHasName(NULL, NULL, "-helium_retention",
			&flagHeRetention);
	checkPetscError(ierr,
			"setupPetsc1DMonitor: PetscOptionsHasName (-helium_retention) failed.");

	// Check the option -xenon_retention
	ierr = PetscOptionsHasName(NULL, NULL, "-xenon_retention",
			&flagXeRetention);
	checkPetscError(ierr,
			"setupPetsc1DMonitor: PetscOptionsHasName (-xenon_retention) failed.");

	// Check the option -start_stop
	ierr = PetscOptionsHasName(NULL, NULL, "-start_stop", &flagStatus);
	checkPetscError(ierr,
			"setupPetsc1DMonitor: PetscOptionsHasName (-start_stop) failed.");

	// Check the option -tridyn
	ierr = PetscOptionsHasName(NULL, NULL, "-tridyn", &flagTRIDYN);
	checkPetscError(ierr,
			"setupPetsc1DMonitor: PetscOptionsHasName (-tridyn) failed.");

	// Check the option -alloy
	ierr = PetscOptionsHasName(NULL, NULL, "-alloy", &flagAlloy);
	checkPetscError(ierr,
			"setupPetsc1DMonitor: PetscOptionsHasName (-alloy) failed.");

	// Check the option -temp_profile
	ierr = PetscOptionsHasName(NULL, NULL, "-temp_profile", &flagTemp);
	checkPetscError(ierr,
			"setupPetsc1DMonitor: PetscOptionsHasName (-temp_profile) failed.");

	// Get the solver handler
	auto& solverHandler = PetscSolver::getSolverHandler();

	// Get the network and its size
	auto& network = solverHandler.getNetwork();
	const int networkSize = network.size();

	// Determine if we have an existing restart file,
	// and if so, it it has had timesteps written to it.
	std::unique_ptr<xolotlCore::XFile> networkFile;
	std::unique_ptr<xolotlCore::XFile::TimestepGroup> lastTsGroup;
	std::string networkName = solverHandler.getNetworkName();
	bool hasConcentrations = false;
	if (not networkName.empty()) {
		networkFile.reset(new xolotlCore::XFile(networkName));
		auto concGroup = networkFile->getGroup<
				xolotlCore::XFile::ConcentrationGroup>();
		hasConcentrations = (concGroup and concGroup->hasTimesteps());
		if (hasConcentrations) {
			lastTsGroup = concGroup->getLastTimestepGroup();
		}
	}

	// Set the post step processing to stop the solver if the time step collapses
	if (flagCollapse) {
		// Find the threshold
		PetscBool flag;
		ierr = PetscOptionsGetReal(NULL, NULL, "-check_collapse",
				&timeStepThreshold, &flag);
		checkPetscError(ierr,
				"setupPetsc1DMonitor: PetscOptionsGetInt (-check_collapse) failed.");
		if (!flag)
			timeStepThreshold = 1.0e-16;

		// Set the post step process that tells the solver when to stop if the time step collapse
		ierr = TSSetPostStep(ts, checkTimeStep);
		checkPetscError(ierr,
				"setupPetsc1DMonitor: TSSetPostStep (checkTimeStep) failed.");
	}

	// Set the monitor to check the negative concentrations
	if (flagNeg) {
		// Find the stride to know how often we want to check
		PetscBool flag;
		ierr = PetscOptionsGetReal(NULL, NULL, "-check_negative",
				&negThreshold1D, &flag);
		checkPetscError(ierr,
				"setupPetsc1DMonitor: PetscOptionsGetInt (-check_negative) failed.");
		if (!flag)
			negThreshold1D = 1.0e-30;

		// checkNegative1D will be called at each timestep
		ierr = TSMonitorSet(ts, checkNegative1D, NULL, NULL);
		checkPetscError(ierr,
				"setupPetsc1DMonitor: TSMonitorSet (checkNegative1D) failed.");
	}

	// Set the monitor to save the status of the simulation in hdf5 file
	if (flagStatus) {
		// Find the stride to know how often the HDF5 file has to be written
		PetscBool flag;
		ierr = PetscOptionsGetReal(NULL, NULL, "-start_stop", &hdf5Stride1D,
				&flag);
		checkPetscError(ierr,
				"setupPetsc1DMonitor: PetscOptionsGetInt (-start_stop) failed.");
		if (!flag)
			hdf5Stride1D = 1.0;

		// Compute the correct hdf5Previous1D for a restart
		// Get the last time step written in the HDF5 file
		if (hasConcentrations) {

			assert(lastTsGroup);

			// Get the previous time from the HDF5 file
			previousTime = lastTsGroup->readPreviousTime();
			hdf5Previous1D = (int) (previousTime / hdf5Stride1D);
		}

		// Don't do anything if both files have the same name
		if (hdf5OutputName1D != solverHandler.getNetworkName()) {

			PetscInt Mx;
			PetscErrorCode ierr;

			// Get the da from ts
			DM da;
			ierr = TSGetDM(ts, &da);
			checkPetscError(ierr, "setupPetsc1DMonitor: TSGetDM failed.");

			// Get the size of the total grid
			ierr = DMDAGetInfo(da, PETSC_IGNORE, &Mx, PETSC_IGNORE,
			PETSC_IGNORE, PETSC_IGNORE, PETSC_IGNORE, PETSC_IGNORE,
			PETSC_IGNORE, PETSC_IGNORE, PETSC_IGNORE, PETSC_IGNORE,
			PETSC_IGNORE, PETSC_IGNORE);
			checkPetscError(ierr, "setupPetsc1DMonitor: DMDAGetInfo failed.");

			// Get the solver handler
			auto& solverHandler = PetscSolver::getSolverHandler();

			// Get the physical grid
			auto grid = solverHandler.getXGrid();

			// Get the compostion list and save it
			auto compList = network.getCompositionList();

			// Create and initialize a checkpoint file.
			// We do this in its own scope so that the file
			// is closed when the file object goes out of scope.
			// We want it to close before we (potentially) copy
			// the network from another file using a single-process
			// MPI communicator.
			{
				xolotlCore::XFile checkpointFile(hdf5OutputName1D, grid,
						compList, PETSC_COMM_WORLD);
			}

			// Copy the network group from the given file (if it has one).
			// We open the files using a single-process MPI communicator
			// because it is faster for a single process to do the
			// copy with HDF5's H5Ocopy implementation than it is
			// when all processes call the copy function.
			// The checkpoint file must be closed before doing this.
			writeNetwork(PETSC_COMM_WORLD, solverHandler.getNetworkName(),
					hdf5OutputName1D, network);
		}

		// startStop1D will be called at each timestep
		ierr = TSMonitorSet(ts, startStop1D, NULL, NULL);
		checkPetscError(ierr,
				"setupPetsc1DMonitor: TSMonitorSet (startStop1D) failed.");
	}

// If the user wants the surface to be able to move or bursting
	if (solverHandler.moveSurface() || solverHandler.burstBubbles()) {
		// Surface
		if (solverHandler.moveSurface()) {

			// Get the interstitial information at the surface if concentrations were stored
			if (hasConcentrations) {

				assert(lastTsGroup);

				// Get the interstitial quantity from the HDF5 file
				nInterstitial1D = lastTsGroup->readData1D("nInterstitial");
				// Get the previous I flux from the HDF5 file
				previousIFlux1D = lastTsGroup->readData1D("previousIFlux");
				// Get the previous time from the HDF5 file
				previousTime = lastTsGroup->readPreviousTime();
			}

			// Get the sputtering yield
			sputteringYield1D = solverHandler.getSputteringYield();

			// Master process
			if (procId == 0) {
				// Clear the file where the surface will be written
				std::ofstream outputFile;
				outputFile.open("surface.txt");
				outputFile.close();
			}
		}

		// Set directions and terminate flags for the surface event
		PetscInt direction[3];
		PetscBool terminate[3];
		direction[0] = 0, direction[1] = 0, direction[2] = 0;
		terminate[0] = PETSC_FALSE, terminate[1] = PETSC_FALSE, terminate[2] =
				PETSC_FALSE;
		// Set the TSEvent
		ierr = TSSetEventHandler(ts, 3, direction, terminate, eventFunction1D,
				postEventFunction1D, NULL);
		checkPetscError(ierr,
				"setupPetsc1DMonitor: TSSetEventHandler (eventFunction1D) failed.");

		// Master process
		if (procId == 0) {
			// Uncomment to clear the file where the bursting info will be written
			std::ofstream outputFile;
			outputFile.open("bursting.txt");
			outputFile.close();
		}
	}

// Set the monitor to save 1D plot of xenon distribution
	if (flag1DPlot) {
		// Only the master process will create the plot
		if (procId == 0) {
			// Create a ScatterPlot
			scatterPlot1D = vizHandlerRegistry->getPlot("scatterPlot1D",
					xolotlViz::PlotType::SCATTER);

			scatterPlot1D->setLogScale();

			// Create and set the label provider
			auto labelProvider = std::make_shared<xolotlViz::LabelProvider>(
					"labelProvider");
			labelProvider->axis1Label = "Xenon Size";
			labelProvider->axis2Label = "Concentration";

			// Give it to the plot
			scatterPlot1D->setLabelProvider(labelProvider);

			// Create the data provider
			auto dataProvider = std::make_shared<xolotlViz::CvsXDataProvider>(
					"dataProvider");

			// Give it to the plot
			scatterPlot1D->setDataProvider(dataProvider);
		}

		// monitorScatter1D will be called at each timestep
		ierr = TSMonitorSet(ts, monitorScatter1D, NULL, NULL);
		checkPetscError(ierr,
				"setupPetsc1DMonitor: TSMonitorSet (monitorScatter1D) failed.");
	}

// Set the monitor to save 1D plot of many concentrations
	if (flagSeries) {
		// Only the master process will create the plot
		if (procId == 0) {
			// Create a ScatterPlot
			seriesPlot1D = vizHandlerRegistry->getPlot("seriesPlot1D",
					xolotlViz::PlotType::SERIES);

			// set the log scale
//			seriesPlot1D->setLogScale();

			// Create and set the label provider
			auto labelProvider = std::make_shared<xolotlViz::LabelProvider>(
					"labelProvider");
			labelProvider->axis1Label = "x Position on the Grid";
			labelProvider->axis2Label = "Concentration";

			// Give it to the plot
			seriesPlot1D->setLabelProvider(labelProvider);

			// To plot a maximum of 18 clusters of the whole benchmark
			const int loopSize = std::min(18, networkSize);

			// Create a data provider for each cluster in the network
			for (int i = 0; i < loopSize; i++) {
				// Set the name for Identifiable
				std::stringstream dataProviderName;
				dataProviderName << "dataprovider" << i;
				// Create the data provider
				auto dataProvider =
						std::make_shared<xolotlViz::CvsXDataProvider>(
								dataProviderName.str());

				// Give it to the plot
				seriesPlot1D->addDataProvider(dataProvider);
			}
		}

		// monitorSeries1D will be called at each timestep
		ierr = TSMonitorSet(ts, monitorSeries1D, NULL, NULL);
		checkPetscError(ierr,
				"setupPetsc1DMonitor: TSMonitorSet (monitorSeries1D) failed.");
	}

// Set the monitor to save surface plots of clusters concentration
// for each depth
	if (flag2DPlot) {
		// Create a SurfacePlot
		surfacePlot1D = vizHandlerRegistry->getPlot("surfacePlot1D",
				xolotlViz::PlotType::SURFACE);

		// Create and set the label provider
		auto labelProvider = std::make_shared<xolotlViz::LabelProvider>(
				"labelProvider");
		labelProvider->axis1Label = "He number";
		labelProvider->axis2Label = "V number";
		labelProvider->axis3Label = "Concentration";

		// Give it to the plot
		surfacePlot1D->setLabelProvider(labelProvider);

		// Create the data provider
		auto dataProvider = std::make_shared<xolotlViz::CvsXYDataProvider>(
				"dataProvider");

		// Give it to the plot
		surfacePlot1D->setDataProvider(dataProvider);

		// monitorSurface1D will be called at each timestep
		ierr = TSMonitorSet(ts, monitorSurface1D, NULL, NULL);
		checkPetscError(ierr,
				"setupPetsc1DMonitor: TSMonitorSet (monitorSurface1D) failed.");
	}

// Set the monitor to save performance plots (has to be in parallel)
	if (flagPerf) {
		// Only the master process will create the plot
		if (procId == 0) {
			// Create a ScatterPlot
			perfPlot = vizHandlerRegistry->getPlot("perfPlot",
					xolotlViz::PlotType::SCATTER);

			// Create and set the label provider
			auto labelProvider = std::make_shared<xolotlViz::LabelProvider>(
					"labelProvider");
			labelProvider->axis1Label = "Process ID";
			labelProvider->axis2Label = "Solver Time";

			// Give it to the plot
			perfPlot->setLabelProvider(labelProvider);

			// Create the data provider
			auto dataProvider = std::make_shared<xolotlViz::CvsXDataProvider>(
					"dataProvider");

			// Give it to the plot
			perfPlot->setDataProvider(dataProvider);
		}

		// monitorPerf will be called at each timestep
		ierr = TSMonitorSet(ts, monitorPerf, NULL, NULL);
		checkPetscError(ierr,
				"setupPetsc1DMonitor: TSMonitorSet (monitorPerf) failed.");
	}

// Initialize indices1D and weights1D if we want to compute the
// retention or the cumulative value and others
	if (flagHeRetention) {
		// Loop on the helium clusters
		for (auto const& heMapItem : network.getAll(ReactantType::He)) {
			auto const& cluster = *(heMapItem.second);

			int id = cluster.getId() - 1;
			// Add the Id to the vector
			indices1D.push_back(id);
			// Add the number of heliums of this cluster to the weight
			weights1D.push_back(cluster.getSize());
			radii1D.push_back(cluster.getReactionRadius());
		}

		// Loop on the helium-vacancy clusters
		for (auto const& heVMapItem : network.getAll(ReactantType::PSIMixed)) {
			auto const& cluster = *(heVMapItem.second);

			int id = cluster.getId() - 1;
			// Add the Id to the vector
			indices1D.push_back(id);
			// Add the number of heliums of this cluster to the weight
			auto& comp = cluster.getComposition();
			weights1D.push_back(comp[toCompIdx(Species::He)]);
			radii1D.push_back(cluster.getReactionRadius());
		}
	}

// Set the monitor to compute the helium fluence and the retention
// for the retention calculation
	if (flagHeRetention) {

		// Get the previous time if concentrations were stored and initialize the fluence
		if (hasConcentrations) {

			assert(lastTsGroup);

			// Get the previous time from the HDF5 file
			double time = lastTsGroup->readPreviousTime();
			// Initialize the fluence
			auto fluxHandler = solverHandler.getFluxHandler();
			// The length of the time step
			double dt = time;
			// Increment the fluence with the value at this current timestep
			fluxHandler->incrementFluence(dt);
			// Get the previous time from the HDF5 file
			// TODO isn't this the same as 'time' above?
			previousTime = lastTsGroup->readPreviousTime();

			// If the surface is a free surface
			if (solverHandler.getLeftOffset() == 1) {
				// Read about the impurity fluxes at the surface
				nHeliumSurf1D = lastTsGroup->readData1D("nHeliumSurf");
				previousHeSurfFlux1D = lastTsGroup->readData1D(
						"previousHeSurfFlux");
				nDeuteriumSurf1D = lastTsGroup->readData1D("nDeuteriumSurf");
				previousDSurfFlux1D = lastTsGroup->readData1D(
						"previousDSurfFlux");
				nTritiumSurf1D = lastTsGroup->readData1D("nTritiumSurf");
				previousTSurfFlux1D = lastTsGroup->readData1D(
						"previousTSurfFlux");
			}

			// If the bottom is a free surface
			if (solverHandler.getRightOffset() == 1) {
				// Read about the impurity fluxes in the bulk
				nHeliumBulk1D = lastTsGroup->readData1D("nHeliumBulk");
				previousHeBulkFlux1D = lastTsGroup->readData1D(
						"previousHeBulkFlux");
				nDeuteriumBulk1D = lastTsGroup->readData1D("nDeuteriumBulk");
				previousDBulkFlux1D = lastTsGroup->readData1D(
						"previousDBulkFlux");
				nTritiumBulk1D = lastTsGroup->readData1D("nTritiumBulk");
				previousTBulkFlux1D = lastTsGroup->readData1D(
						"previousTBulkFlux");
			}

			// Bursting
			if (solverHandler.burstBubbles()) {
				// Read about the impurity fluxes in from bursting
				nHeliumBurst1D = lastTsGroup->readData1D("nHeliumBurst");
				nDeuteriumBurst1D = lastTsGroup->readData1D("nDeuteriumBurst");
				nTritiumBurst1D = lastTsGroup->readData1D("nTritiumBurst");
			}
		}

		// computeFluence will be called at each timestep
		ierr = TSMonitorSet(ts, computeFluence, NULL, NULL);
		checkPetscError(ierr,
				"setupPetsc1DMonitor: TSMonitorSet (computeFluence) failed.");

		// computeHeliumRetention1D will be called at each timestep
		ierr = TSMonitorSet(ts, computeHeliumRetention1D, NULL, NULL);
		checkPetscError(ierr,
				"setupPetsc1DMonitor: TSMonitorSet (computeHeliumRetention1D) failed.");

		// Master process
		if (procId == 0) {
			// Uncomment to clear the file where the retention will be written
			std::ofstream outputFile;
			outputFile.open("retentionOut.txt");
			outputFile.close();
		}
	}

// Set the monitor to compute the xenon fluence and the retention
// for the retention calculation
	if (flagXeRetention) {
		// Loop on the xenon clusters
		for (auto const& xeMapItem : network.getAll(ReactantType::Xe)) {
			auto const& cluster = *(xeMapItem.second);

			int id = cluster.getId() - 1;
			// Add the Id to the vector
			indices1D.push_back(id);
			// Add the number of xenon of this cluster to the weight
			weights1D.push_back(cluster.getSize());
			radii1D.push_back(cluster.getReactionRadius());
		}

		// Get the previous time if concentrations were stored and initialize the fluence
		if (hasConcentrations) {

			assert(lastTsGroup);

			// Get the previous time from the HDF5 file
			double time = lastTsGroup->readPreviousTime();
			// Initialize the fluence
			auto fluxHandler = solverHandler.getFluxHandler();
			// The length of the time step
			double dt = time;
			// Increment the fluence with the value at this current timestep
			fluxHandler->incrementFluence(dt);
			// Get the previous time from the HDF5 file
			// TODO isn't this the same as 'time' above?
			previousTime = lastTsGroup->readPreviousTime();
		}

		// computeFluence will be called at each timestep
		ierr = TSMonitorSet(ts, computeFluence, NULL, NULL);
		checkPetscError(ierr,
				"setupPetsc1DMonitor: TSMonitorSet (computeFluence) failed.");

		// computeXenonRetention1D will be called at each timestep
		ierr = TSMonitorSet(ts, computeXenonRetention1D, NULL, NULL);
		checkPetscError(ierr,
				"setupPetsc1DMonitor: TSMonitorSet (computeXenonRetention1D) failed.");

		// Master process
		if (procId == 0) {
			// Uncomment to clear the file where the retention will be written
			std::ofstream outputFile;
			outputFile.open("retentionOut.txt");
			outputFile.close();
		}
	}

	// Set the monitor to output data for TRIDYN
	if (flagTRIDYN) {
		// computeTRIDYN1D will be called at each timestep
		ierr = TSMonitorSet(ts, computeTRIDYN1D, NULL, NULL);
		checkPetscError(ierr,
				"setupPetsc1DMonitor: TSMonitorSet (computeTRIDYN1D) failed.");
	}

	// Set the monitor to output data for Alloy
	if (flagAlloy) {
		if (procId == 0) {
			// Create/open the output files
			std::fstream outputFile;
			outputFile.open("Alloy.dat", std::fstream::out);
			outputFile.close();
		}

		// computeAlloy1D will be called at each timestep
		ierr = TSMonitorSet(ts, computeAlloy1D, NULL, NULL);
		checkPetscError(ierr,
				"setupPetsc1DMonitor: TSMonitorSet (computeAlloy1D) failed.");
	}

	// Set the monitor to compute the temperature profile
	if (flagTemp) {

		if (procId == 0) {
			// Uncomment to clear the file where the retention will be written
			std::ofstream outputFile;
			outputFile.open("tempProf.txt");

			// Get the da from ts
			DM da;
			ierr = TSGetDM(ts, &da);
			checkPetscError(ierr, "setupPetsc1DMonitor: TSGetDM failed.");

			// Get the total size of the grid
			PetscInt Mx;
			ierr = DMDAGetInfo(da, PETSC_IGNORE, &Mx, PETSC_IGNORE,
			PETSC_IGNORE, PETSC_IGNORE, PETSC_IGNORE, PETSC_IGNORE,
			PETSC_IGNORE, PETSC_IGNORE, PETSC_IGNORE, PETSC_IGNORE,
			PETSC_IGNORE, PETSC_IGNORE);
			checkPetscError(ierr, "setupPetsc1DMonitor: DMDAGetInfo failed.");

			// Get the physical grid
			auto grid = solverHandler.getXGrid();
			// Get the position of the surface
			int surfacePos = solverHandler.getSurfacePosition();

			// Loop on the entire grid
			for (int xi = surfacePos + solverHandler.getLeftOffset();
					xi < Mx - solverHandler.getRightOffset(); xi++) {
				// Set x
				double x = (grid[xi] + grid[xi + 1]) / 2.0 - grid[1];
				outputFile << x << " ";

			}
			outputFile << std::endl;
			outputFile.close();
		}

		// computeCumulativeHelium1D will be called at each timestep
		ierr = TSMonitorSet(ts, profileTemperature1D, NULL, NULL);
		checkPetscError(ierr,
				"setupPetsc1DMonitor: TSMonitorSet (profileTemperature1D) failed.");
	}

	// Set the monitor to simply change the previous time to the new time
	// monitorTime will be called at each timestep
	ierr = TSMonitorSet(ts, monitorTime, NULL, NULL);
	checkPetscError(ierr,
			"setupPetsc1DMonitor: TSMonitorSet (monitorTime) failed.");

	PetscFunctionReturn(0);
}

}

/* end namespace xolotlSolver */<|MERGE_RESOLUTION|>--- conflicted
+++ resolved
@@ -56,7 +56,6 @@
 double previousIFlux1D = 0.0;
 //! The variable to store the total number of interstitials going through the surface.
 double nInterstitial1D = 0.0;
-<<<<<<< HEAD
 //! The variable to store the particle flux at the previous time step.
 double previousHeSurfFlux1D = 0.0, previousHeBulkFlux1D = 0.0,
 		previousDSurfFlux1D = 0.0, previousDBulkFlux1D = 0.0,
@@ -67,22 +66,6 @@
 		nTritiumSurf1D = 0.0, nTritiumBulk1D = 0.0, nTritiumBurst1D = 0.0;
 //! The variable to store the xenon flux at the previous time step.
 double previousXeFlux1D = 0.0;
-//! The variable to store the total number of xenon going through the GB.
-double nXenon1D = 0.0;
-=======
-//! The variable to store the helium flux at the previous time step.
-double previousHeFlux1D = 0.0;
-//! The variable to store the total number of helium going through the bottom.
-double nHelium1D = 0.0;
-//! The variable to store the deuterium flux at the previous time step.
-double previousDFlux1D = 0.0;
-//! The variable to store the total number of deuterium going through the bottom.
-double nDeuterium1D = 0.0;
-//! The variable to store the tritium flux at the previous time step.
-double previousTFlux1D = 0.0;
-//! The variable to store the total number of tritium going through the bottom.
-double nTritium1D = 0.0;
->>>>>>> a7ba0fdf
 //! The variable to store the sputtering yield at the surface.
 double sputteringYield1D = 0.0;
 //! The threshold for the negative concentration
@@ -131,11 +114,7 @@
 	// Initial declaration
 	PetscErrorCode ierr;
 	double **solutionArray, *gridPointSolution;
-<<<<<<< HEAD
-	PetscInt xs, xm, Mx;
-=======
 	PetscInt xs, xm;
->>>>>>> a7ba0fdf
 
 	PetscFunctionBeginUser;
 
@@ -152,11 +131,7 @@
 	ierr = TSGetDM(ts, &da);
 	CHKERRQ(ierr);
 
-<<<<<<< HEAD
-// Get the solutionArray
-=======
 	// Get the solutionArray
->>>>>>> a7ba0fdf
 	ierr = DMDAVecGetArrayDOF(da, solution, &solutionArray);
 	CHKERRQ(ierr);
 
@@ -716,11 +691,6 @@
 			gridPointSolution = solutionArray[xi];
 
 			// Factor for finite difference
-<<<<<<< HEAD
-			double hxLeft = grid[xi + 1] - grid[xi];
-			double hxRight = grid[xi + 2] - grid[xi + 1];
-			double factor = 2.0 / (hxLeft + hxRight);
-=======
 			double hxLeft = 0.0, hxRight = 0.0;
 			if (xi - 1 >= 0 && xi < Mx) {
 				hxLeft = (grid[xi + 1] - grid[xi - 1]) / 2.0;
@@ -733,7 +703,6 @@
 				hxRight = grid[xi + 1] - grid[xi];
 			}
 			double factor = 2.0 / (hxRight * (hxLeft + hxRight));
->>>>>>> a7ba0fdf
 
 			// Initialize the value for the flux
 			double newFlux = 0.0;
@@ -2124,11 +2093,6 @@
 				double coef = cluster.getDiffusionCoefficient(xi - xs);
 
 				// Factor for finite difference
-<<<<<<< HEAD
-				double hxLeft = grid[xi + 1] - grid[xi];
-				double hxRight = grid[xi + 2] - grid[xi + 1];
-				double factor = 2.0 / (hxLeft + hxRight);
-=======
 				double hxLeft = 0.0, hxRight = 0.0;
 				if (xi - 1 >= 0 && xi < Mx) {
 					hxLeft = (grid[xi + 1] - grid[xi - 1]) / 2.0;
@@ -2140,8 +2104,7 @@
 					hxLeft = (grid[xi + 1] - grid[xi - 1]) / 2.0;
 					hxRight = grid[xi + 1] - grid[xi];
 				}
-				double factor = 2.0 / (hxLeft * (hxLeft + hxRight));
->>>>>>> a7ba0fdf
+				double factor = 2.0 / (hxLeft + hxRight);
 				// Compute the flux going to the left
 				newFlux += (double) size * factor * coef * conc;
 			}
@@ -2221,7 +2184,8 @@
 
 				// Compute the helium density at this grid point
 				double heDensity = network.getTotalTrappedAtomConcentration(0,
-						minSizeBursting) / network.getTotalBubbleConcentration(minSizeBursting);
+						minSizeBursting)
+						/ network.getTotalBubbleConcentration(minSizeBursting);
 
 				// Compute the radius of the bubble from the number of helium
 				double nV = heDensity * (grid[xi + 1] - grid[xi]) / 4.0;
@@ -2355,22 +2319,15 @@
 		// Update the concentration in the network
 		network.updateConcentrationsFromArray(gridPointSolution);
 
-<<<<<<< HEAD
-		// Get the distance from the surface and the left grid size
-		double distance = grid[depthPositions1D[i] + 1] - grid[surfacePos + 1];
-		double hxLeft = grid[depthPositions1D[i] + 1]
-				- grid[depthPositions1D[i]];
-=======
 		// Get the distance from the surface
 		double distance = (grid[depthPositions1D[i]]
 				+ grid[depthPositions1D[i] + 1]) / 2.0 - grid[surfacePos + 1];
-
-		// Write the bursting information
-		std::ofstream outputFile;
-		outputFile.open("bursting.txt", ios::app);
-		outputFile << time << " " << distance << std::endl;
-		outputFile.close();
->>>>>>> a7ba0fdf
+		double hxLeft = 0.0;
+		if (xi - 1 < 0) {
+			hxLeft = grid[xi + 1] - grid[xi];
+		} else {
+			hxLeft = (grid[xi + 1] - grid[xi - 1]) / 2.0;
+		}
 
 		// Pinhole case
 		// Consider each He with size larger than minSizeBursting to reset
