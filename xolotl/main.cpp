/**
 * Main.c, currently only able to load clusters
 */
#include <cstdlib>
#include <iostream>
#include <fstream>
#include <cassert>
#include <Reactant.h>
#include <PSIClusterNetworkLoader.h>
#include <PetscSolver.h>
#include <mpi.h>
#include <MPIUtils.h>
<<<<<<< HEAD
#include <XolotlOptions.h>
#include "xolotlPerf.h"
=======
#include <Options.h>
#include <MaterialHandlerFactory.h>
#include <TemperatureHandlerFactory.h>
>>>>>>> 90d1b505
#include <MaterialHandlerFactory.h>
#include <TemperatureHandlerFactory.h>
#include <VizHandlerRegistryFactory.h>
#include <HDF5NetworkLoader.h>
#include <IVizHandlerRegistry.h>

using namespace std;
using std::shared_ptr;
namespace xperf = xolotlPerf;


//! This operation prints the start message
void printStartMessage() {
	cout << "Starting Xolotl Plasma-Surface Interactions Simulator" << endl;
	// TODO! Print copyright message
	// TODO! Print date and time
}

<<<<<<< HEAD
bool initMaterial() {
=======
std::vector<xolotlPerf::HardwareQuantities> declareHWcounters() {

	// Indicate we want to monitor some important hardware counters.
	std::vector<xolotlPerf::HardwareQuantities> hwq;

	hwq.push_back(xolotlPerf::FP_OPS);
	hwq.push_back(xolotlPerf::L1_CACHE_MISS);

	return hwq;
}

bool initMaterial(Options &options) {
>>>>>>> 90d1b505

	bool materialInitOK = xolotlSolver::initializeMaterial(options);
	if (!materialInitOK) {
		std::cerr << "Unable to initialize requested material.  Aborting"
				<< std::endl;
		return EXIT_FAILURE;
	} else
		return materialInitOK;
}

bool initTemp(bool opts, bool opts1, Options &options) {

	bool tempInitOK = xolotlSolver::initializeTempHandler(opts, opts1, options);
	if (!tempInitOK) {
		std::cerr << "Unable to initialize requested temperature.  Aborting"
				<< std::endl;
		return EXIT_FAILURE;
	} else
		return tempInitOK;
}


bool initViz(bool opts) {

	bool vizInitOK = xolotlViz::initialize(opts);
	if (!vizInitOK) {
		std::cerr
				<< "Unable to initialize requested visualization infrastructure. "
				<< "Aborting" << std::endl;
		return EXIT_FAILURE;
	} else
		return vizInitOK;
}

std::shared_ptr<xolotlSolver::PetscSolver>
setUpSolver( std::shared_ptr<xolotlPerf::IHandlerRegistry> handlerRegistry, 
            int argc, char **argv) {
	// Setup the solver
	auto solverInitTimer = handlerRegistry->getTimer("initSolver");
	solverInitTimer->start();
	std::shared_ptr<xolotlSolver::PetscSolver> solver = 
        std::make_shared<xolotlSolver::PetscSolver>(handlerRegistry);
	solver->setCommandLineOptions(argc, argv);
	solver->initialize();
	solverInitTimer->stop();

	return solver;
}

void launchPetscSolver(std::shared_ptr<xolotlSolver::PetscSolver> solver,
		std::shared_ptr<xolotlPerf::IHandlerRegistry> handlerRegistry,
		std::shared_ptr<xolotlSolver::IFluxHandler> materialHandler,
		std::shared_ptr<xolotlSolver::ITemperatureHandler> tempHandler) {

    xperf::IHardwareCounter::SpecType hwctrSpec;
    hwctrSpec.push_back( xperf::IHardwareCounter::FPOps );
    hwctrSpec.push_back( xperf::IHardwareCounter::Cycles );
    hwctrSpec.push_back( xperf::IHardwareCounter::L3CacheMisses );

	// Launch the PetscSolver
	auto solverTimer = handlerRegistry->getTimer("solve");
    auto solverHwctr = handlerRegistry->getHardwareCounter( "solve", hwctrSpec );
	solverTimer->start();
    solverHwctr->start();
	solver->solve(materialHandler, tempHandler);
    solverHwctr->stop();
	solverTimer->stop();
}

std::shared_ptr<PSIClusterNetworkLoader> setUpNetworkLoader(int rank,
		MPI_Comm comm, std::string networkFilename,
		std::shared_ptr<xolotlPerf::IHandlerRegistry> registry) {

	// Create a HDF5NetworkLoader
	std::shared_ptr<HDF5NetworkLoader> networkLoader;
	networkLoader = std::make_shared<HDF5NetworkLoader>(registry);
	// Give the networkFilename to the network loader
	networkLoader->setFilename(networkFilename);

	return networkLoader;
}


//! Main program
int main(int argc, char **argv) {

	// Local Declarations
	int rank;

	// Check the command line arguments.
	// Skip the executable name before parsing.
	argc -= 1; // one for the executable name
	argv += 1; // one for the executable name


	Options opts;
	opts.readParams(argc, argv);
	if (!opts.shouldRun()) {
		return opts.getExitCode();
	}

	// Skip the name of the parameter file that was just used.
	// The arguments should be empty now.
	argc -= 1;
	argv += 1;

	// Extract the argument for the file name
	std::string networkFilename = opts.getNetworkFilename();
	assert(!networkFilename.empty());

	try {
		// Set up our performance data infrastructure.
<<<<<<< HEAD
        xperf::initialize(xopts.getPerfRegistryType());
=======
		// Indicate we want to monitor some important hardware counters.
		auto hwq = declareHWcounters();
		auto perfInitOK = initPerf(opts.usePerfStandardHandlers(), hwq);
		// Set up the material infrastructure that is used to calculate flux
		auto materialInitOK = initMaterial(opts);
		// Set up the temperature infrastructure
		auto tempInitOK = initTemp(opts.useConstTemperatureHandlers(),
				opts.useTemperatureProfileHandlers(), opts);
>>>>>>> 90d1b505

		// Set up the visualization infrastructure.
		auto vizInitOK = initViz(opts.useVizStandardHandlers());

		// Initialize MPI. We do this instead of leaving it to some
		// other package (e.g., PETSc), because we want to avoid problems
		// with overlapping Timer scopes.
		MPI_Init(&argc, &argv);

		auto materialHandler = xolotlSolver::getMaterialHandler();
		auto tempHandler = xolotlSolver::getTemperatureHandler(opts);

		// Access our handler registry to obtain a Timer
		// measuring the runtime of the entire program.
		// NOTE: these long template types could be replaced with 'auto'
		auto handlerRegistry = xolotlPerf::getHandlerRegistry();
		auto totalTimer = handlerRegistry->getTimer("total");
		totalTimer->start();

		// Setup the solver
		auto solver = setUpSolver(handlerRegistry,
				opts.getPetscArgc(), opts.getPetscArgv());

		// Load the network
		auto networkLoadTimer = handlerRegistry->getTimer("loadNetwork");
		networkLoadTimer->start();

		// Get the MPI rank
		MPI_Comm_rank(MPI_COMM_WORLD, &rank);

		// Set up the network loader
		auto networkLoader = setUpNetworkLoader(rank, MPI_COMM_WORLD,
				networkFilename, handlerRegistry);

		// Give the network loader to PETSc as input
		solver->setNetworkLoader(networkLoader);
		networkLoadTimer->stop();

		// Launch the PetscSolver
		launchPetscSolver(solver, handlerRegistry, materialHandler,
				tempHandler);

		// Finalize our use of the solver.
<<<<<<< HEAD
		solver->finalize();

=======
		auto solverFinalizeTimer = handlerRegistry->getTimer("solverFinalize");
		solverFinalizeTimer->start();
		solver->finalize();
		solverFinalizeTimer->stop();
>>>>>>> 90d1b505
		totalTimer->stop();

        // Report the performance data about the run we just completed.
        handlerRegistry->reportStatistics(std::cout);

    } catch (std::exception& e ) {

        std::cerr << e.what() << std::endl;
        std::cerr << "Aborting." << std::endl;
        return EXIT_FAILURE;

	} catch (std::string & error) {
		std::cout << error << std::endl;
		std::cout << "Aborting." << std::endl;
		return EXIT_FAILURE;
	}

	// finalize our use of MPI
	MPI_Finalize();

	return EXIT_SUCCESS;
}<|MERGE_RESOLUTION|>--- conflicted
+++ resolved
@@ -10,14 +10,8 @@
 #include <PetscSolver.h>
 #include <mpi.h>
 #include <MPIUtils.h>
-<<<<<<< HEAD
-#include <XolotlOptions.h>
+#include <Options.h>
 #include "xolotlPerf.h"
-=======
-#include <Options.h>
-#include <MaterialHandlerFactory.h>
-#include <TemperatureHandlerFactory.h>
->>>>>>> 90d1b505
 #include <MaterialHandlerFactory.h>
 #include <TemperatureHandlerFactory.h>
 #include <VizHandlerRegistryFactory.h>
@@ -36,22 +30,7 @@
 	// TODO! Print date and time
 }
 
-<<<<<<< HEAD
-bool initMaterial() {
-=======
-std::vector<xolotlPerf::HardwareQuantities> declareHWcounters() {
-
-	// Indicate we want to monitor some important hardware counters.
-	std::vector<xolotlPerf::HardwareQuantities> hwq;
-
-	hwq.push_back(xolotlPerf::FP_OPS);
-	hwq.push_back(xolotlPerf::L1_CACHE_MISS);
-
-	return hwq;
-}
-
 bool initMaterial(Options &options) {
->>>>>>> 90d1b505
 
 	bool materialInitOK = xolotlSolver::initializeMaterial(options);
 	if (!materialInitOK) {
@@ -164,18 +143,12 @@
 
 	try {
 		// Set up our performance data infrastructure.
-<<<<<<< HEAD
-        xperf::initialize(xopts.getPerfRegistryType());
-=======
-		// Indicate we want to monitor some important hardware counters.
-		auto hwq = declareHWcounters();
-		auto perfInitOK = initPerf(opts.usePerfStandardHandlers(), hwq);
+        xperf::initialize(opts.getPerfHandlerType());
 		// Set up the material infrastructure that is used to calculate flux
 		auto materialInitOK = initMaterial(opts);
 		// Set up the temperature infrastructure
 		auto tempInitOK = initTemp(opts.useConstTemperatureHandlers(),
 				opts.useTemperatureProfileHandlers(), opts);
->>>>>>> 90d1b505
 
 		// Set up the visualization infrastructure.
 		auto vizInitOK = initViz(opts.useVizStandardHandlers());
@@ -219,15 +192,11 @@
 				tempHandler);
 
 		// Finalize our use of the solver.
-<<<<<<< HEAD
-		solver->finalize();
-
-=======
 		auto solverFinalizeTimer = handlerRegistry->getTimer("solverFinalize");
 		solverFinalizeTimer->start();
 		solver->finalize();
 		solverFinalizeTimer->stop();
->>>>>>> 90d1b505
+
 		totalTimer->stop();
 
         // Report the performance data about the run we just completed.
