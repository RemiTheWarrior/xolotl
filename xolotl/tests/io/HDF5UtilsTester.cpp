--- conflicted
+++ resolved
@@ -17,12 +17,12 @@
 using namespace xolotlCore;
 
 // Initialize MPI before running any tests; finalize it running all tests.
-BOOST_GLOBAL_FIXTURE(MPIFixture);
+BOOST_GLOBAL_FIXTURE (MPIFixture);
 
 /**
  * This suite is responsible for testing the HDF5 classes.
  */
-BOOST_AUTO_TEST_SUITE(HDF5_testSuite)
+BOOST_AUTO_TEST_SUITE (HDF5_testSuite)
 
 /**
  * Create a faux network composition vector.
@@ -93,7 +93,6 @@
 	// Set the surface information
 	xolotlCore::XFile::TimestepGroup::Surface1DType iSurface = 3;
 	xolotlCore::XFile::TimestepGroup::Data1DType nInter = 1.0;
-<<<<<<< HEAD
 	xolotlCore::XFile::TimestepGroup::Data1DType previousFlux = 0.1;
 	xolotlCore::XFile::TimestepGroup::Data1DType nHe = 1.0;
 	xolotlCore::XFile::TimestepGroup::Data1DType previousHeFlux = 5.0;
@@ -101,13 +100,8 @@
 	xolotlCore::XFile::TimestepGroup::Data1DType previousDFlux = 0.0;
 	xolotlCore::XFile::TimestepGroup::Data1DType nT = 0.0;
 	xolotlCore::XFile::TimestepGroup::Data1DType previousTFlux = 0.0;
-=======
-	xolotlCore::XFile::TimestepGroup::Data1DType previousIFlux = 0.1;
-	xolotlCore::XFile::TimestepGroup::Data1DType nHe = 3.0;
-	xolotlCore::XFile::TimestepGroup::Data1DType previousHeFlux = 0.2;
 	xolotlCore::XFile::TimestepGroup::Data1DType nV = 0.5;
 	xolotlCore::XFile::TimestepGroup::Data1DType previousVFlux = 0.01;
->>>>>>> 4331c295
 
 	// Define a faux network composition vector.
 	BOOST_TEST_MESSAGE("Creating faux comp vec.");
@@ -120,7 +114,7 @@
 	{
 		BOOST_TEST_MESSAGE("Creating file.");
 		xolotlCore::XFile testFile(testFileName, grid, testCompsVec,
-		MPI_COMM_WORLD);
+				MPI_COMM_WORLD);
 		xolotlCore::XFile::NetworkGroup netGroup(testFile, *network);
 	}
 
@@ -150,27 +144,22 @@
 	{
 		BOOST_TEST_MESSAGE("Opening test file to add a timestep");
 		xolotlCore::XFile testFile(testFileName,
-		MPI_COMM_WORLD, xolotlCore::XFile::AccessMode::OpenReadWrite);
+				MPI_COMM_WORLD, xolotlCore::XFile::AccessMode::OpenReadWrite);
 
 		// Add a TimestepGroup.
 		auto concGroup =
-				testFile.getGroup<xolotlCore::XFile::ConcentrationGroup>();
+		testFile.getGroup<xolotlCore::XFile::ConcentrationGroup>();
 		BOOST_REQUIRE(concGroup);
 		auto tsGroup = concGroup->addTimestepGroup(timeStep, currentTime,
 				previousTime, currentTimeStep);
 
-<<<<<<< HEAD
-		// Write the surface position
+		// Write the surface information
 		tsGroup->writeSurface1D(iSurface, nInter, previousFlux, nHe,
 				previousHeFlux, nD, previousDFlux, nT, previousTFlux);
-=======
-		// Write the surface information
-		tsGroup->writeSurface1D(iSurface, nInter, previousIFlux);
 
 		// Write the bulk information
 		tsGroup->writeBottom1D(nHe, previousHeFlux, 0.0, 0.0, 0.0, 0.0, nV,
 				previousVFlux, 0.0, 0.0);
->>>>>>> 4331c295
 
 #if READY
 		// Fill it
@@ -192,7 +181,7 @@
 	{
 		BOOST_TEST_MESSAGE("Opening test file to check its contents.");
 		xolotlCore::XFile testFile(testFileName,
-		MPI_COMM_WORLD, xolotlCore::XFile::AccessMode::OpenReadOnly);
+				MPI_COMM_WORLD, xolotlCore::XFile::AccessMode::OpenReadOnly);
 
 		// Read the header of the written file
 		BOOST_TEST_MESSAGE("Checking test file header.");
@@ -213,7 +202,7 @@
 		// Access the last-written timestep group.
 		BOOST_TEST_MESSAGE("Checking test file last time step.");
 		auto concGroup =
-				testFile.getGroup<xolotlCore::XFile::ConcentrationGroup>();
+		testFile.getGroup<xolotlCore::XFile::ConcentrationGroup>();
 		BOOST_REQUIRE(concGroup);
 		auto tsGroup = concGroup->getLastTimestepGroup();
 		BOOST_REQUIRE(tsGroup);
@@ -230,7 +219,6 @@
 		// Read the surface information
 		BOOST_TEST_MESSAGE(
 				"Checking test file last time step surface position.");
-<<<<<<< HEAD
 		auto surfacePos = tsGroup->readSurface1D();
 		BOOST_REQUIRE_EQUAL(surfacePos, iSurface);
 		auto nInterstitial = tsGroup->readData1D("nInterstitial");
@@ -249,33 +237,17 @@
 		BOOST_REQUIRE_CLOSE(nTSurf, nT, 0.0001);
 		auto previousTSurfFlux = tsGroup->readData1D("previousTSurfFlux");
 		BOOST_REQUIRE_CLOSE(previousTSurfFlux, previousTFlux, 0.0001);
-=======
-		BOOST_REQUIRE_EQUAL(tsGroup->readSurface1D(), iSurface);
-		BOOST_REQUIRE_CLOSE(tsGroup->readData1D("nInterstitial"), nInter,
+		BOOST_REQUIRE_CLOSE(tsGroup->readData1D("nVacancyBulk"), nV, 0.0001);
+		BOOST_REQUIRE_CLOSE(tsGroup->readData1D("previousVBulkFlux"), previousVFlux,
 				0.0001);
-		BOOST_REQUIRE_CLOSE(tsGroup->readData1D("previousIFlux"), previousIFlux,
-				0.0001);
-
-		// Read the bulk information
-		BOOST_REQUIRE_CLOSE(tsGroup->readData1D("nHelium"), nHe, 0.0001);
-		BOOST_REQUIRE_CLOSE(tsGroup->readData1D("previousHeFlux"),
-				previousHeFlux, 0.0001);
-		BOOST_REQUIRE_CLOSE(tsGroup->readData1D("nDeuterium"), 0.0, 0.0001);
-		BOOST_REQUIRE_CLOSE(tsGroup->readData1D("previousDFlux"), 0.0, 0.0001);
-		BOOST_REQUIRE_CLOSE(tsGroup->readData1D("nTritium"), 0.0, 0.0001);
-		BOOST_REQUIRE_CLOSE(tsGroup->readData1D("previousTFlux"), 0.0, 0.0001);
-		BOOST_REQUIRE_CLOSE(tsGroup->readData1D("nVacancy"), nV, 0.0001);
-		BOOST_REQUIRE_CLOSE(tsGroup->readData1D("previousVFlux"), previousVFlux,
-				0.0001);
-		BOOST_REQUIRE_CLOSE(tsGroup->readData1D("nIBulk"), 0.0, 0.0001);
+		BOOST_REQUIRE_CLOSE(tsGroup->readData1D("nInterBulk"), 0.0, 0.0001);
 		BOOST_REQUIRE_CLOSE(tsGroup->readData1D("previousIBulkFlux"), 0.0,
 				0.0001);
->>>>>>> 4331c295
 
 		// Read the network of the written file
 		BOOST_TEST_MESSAGE("Checking test file last time step network.");
 		auto networkGroup =
-				testFile.getGroup<xolotlCore::XFile::NetworkGroup>();
+		testFile.getGroup<xolotlCore::XFile::NetworkGroup>();
 		BOOST_REQUIRE(networkGroup);
 		int normalSize = 0, superSize = 0;
 		networkGroup->readNetworkSize(normalSize, superSize);
@@ -293,7 +265,7 @@
 				// Normal cluster
 				// Read the composition
 				double formationEnergy = 0.0, migrationEnergy = 0.0,
-						diffusionFactor = 0.0;
+				diffusionFactor = 0.0;
 				auto comp = clusterGroup.readCluster(formationEnergy,
 						migrationEnergy, diffusionFactor);
 				// Check the composition
@@ -400,10 +372,10 @@
 		double stepSize = 0.5;
 		std::vector<double> grid;
 		for (int i = 0; i < nGrid + 2; i++)
-			grid.push_back((double) i * stepSize);
+		grid.push_back((double) i * stepSize);
 
 		xolotlCore::XFile testFile(testFileName, grid, createTestNetworkComps(),
-		MPI_COMM_WORLD);
+				MPI_COMM_WORLD);
 	}
 
 	// Set the time information
@@ -425,14 +397,14 @@
 		BOOST_TEST_MESSAGE("Adding 2D timestep group");
 
 		xolotlCore::XFile testFile(testFileName,
-		MPI_COMM_WORLD, xolotlCore::XFile::AccessMode::OpenReadWrite);
+				MPI_COMM_WORLD, xolotlCore::XFile::AccessMode::OpenReadWrite);
 
 		// Set the time step number
 		int timeStep = 0;
 
 		// Add the concentration sub group
 		auto concGroup =
-				testFile.getGroup<xolotlCore::XFile::ConcentrationGroup>();
+		testFile.getGroup<xolotlCore::XFile::ConcentrationGroup>();
 		BOOST_REQUIRE(concGroup);
 		auto tsGroup = concGroup->addTimestepGroup(timeStep, currentTime,
 				previousTime, currentTimeStep);
@@ -447,11 +419,11 @@
 		BOOST_TEST_MESSAGE("Opening 2D file to check its contents.");
 
 		xolotlCore::XFile testFile(testFileName,
-		MPI_COMM_WORLD, xolotlCore::XFile::AccessMode::OpenReadOnly);
+				MPI_COMM_WORLD, xolotlCore::XFile::AccessMode::OpenReadOnly);
 
 		// Access the last written timestep group.
 		auto concGroup =
-				testFile.getGroup<xolotlCore::XFile::ConcentrationGroup>();
+		testFile.getGroup<xolotlCore::XFile::ConcentrationGroup>();
 		BOOST_REQUIRE(concGroup);
 		auto tsGroup = concGroup->getLastTimestepGroup();
 		BOOST_REQUIRE(tsGroup);
@@ -498,10 +470,10 @@
 		double stepSize = 0.5;
 		std::vector<double> grid;
 		for (int i = 0; i < nGrid + 2; i++)
-			grid.push_back((double) i * stepSize);
+		grid.push_back((double) i * stepSize);
 
 		xolotlCore::XFile testFile(testFileName, grid, createTestNetworkComps(),
-		MPI_COMM_WORLD);
+				MPI_COMM_WORLD);
 	}
 
 	// Set the time information
@@ -526,14 +498,14 @@
 		BOOST_TEST_MESSAGE("Adding 3D timestep group");
 
 		xolotlCore::XFile testFile(testFileName,
-		MPI_COMM_WORLD, xolotlCore::XFile::AccessMode::OpenReadWrite);
+				MPI_COMM_WORLD, xolotlCore::XFile::AccessMode::OpenReadWrite);
 
 		// Set the time step number
 		int timeStep = 0;
 
 		// Add the concentration sub group
 		auto concGroup =
-				testFile.getGroup<xolotlCore::XFile::ConcentrationGroup>();
+		testFile.getGroup<xolotlCore::XFile::ConcentrationGroup>();
 		BOOST_REQUIRE(concGroup);
 
 		auto tsGroup = concGroup->addTimestepGroup(timeStep, currentTime,
@@ -548,11 +520,11 @@
 	{
 		BOOST_TEST_MESSAGE("Opening 3D file to check its contents.");
 		xolotlCore::XFile testFile(testFileName,
-		MPI_COMM_WORLD, xolotlCore::XFile::AccessMode::OpenReadOnly);
+				MPI_COMM_WORLD, xolotlCore::XFile::AccessMode::OpenReadOnly);
 
 		// Access the last written timestep group.
 		auto concGroup =
-				testFile.getGroup<xolotlCore::XFile::ConcentrationGroup>();
+		testFile.getGroup<xolotlCore::XFile::ConcentrationGroup>();
 		BOOST_REQUIRE(concGroup);
 		auto tsGroup = concGroup->getLastTimestepGroup();
 		BOOST_REQUIRE(tsGroup);
